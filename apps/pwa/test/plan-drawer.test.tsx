<<<<<<< HEAD
import { vi } from "vitest";

vi.mock("@/lib/state/ui-store", async () => {
  const actual = await vi.importActual<typeof import("@/lib/state/ui-store")>("@/lib/state/ui-store");
  const React = await import("react");
  const mockSetPlanDrawerOpen = vi.fn();

  const mockState = {
    commandPaletteOpen: false,
    setCommandPaletteOpen: () => {},
    sidebarCollapsed: false,
    toggleSidebar: () => {},
    planDrawerOpen: true,
    setPlanDrawerOpen: mockSetPlanDrawerOpen,
    theme: "dark",
    setTheme: () => {},
    jurisdiction: "FR",
    setJurisdiction: () => {}
  } as import("@/lib/state/ui-store").UIState;

  return {
    ...actual,
    UIStateProvider: ({ children }: { children: import("react").ReactNode }) => (
      <React.Fragment>{children}</React.Fragment>
    ),
    useUIState: (selector: (state: typeof mockState) => unknown) => selector(mockState)
  };
});

=======
import type { ReactNode } from "react";
>>>>>>> b2dcc1a8
import { render, screen } from "@testing-library/react";
import { describe, expect, it, vi } from "vitest";

const uiStoreMock = vi.hoisted(() => {
  const baseState = {
    planDrawerOpen: true,
    setPlanDrawerOpen: vi.fn(),
    commandPaletteOpen: false,
    setCommandPaletteOpen: vi.fn(),
    sidebarCollapsed: false,
    toggleSidebar: vi.fn(),
    theme: "dark",
    setTheme: vi.fn(),
    jurisdiction: "FR",
    setJurisdiction: vi.fn()
  };

  return {
    UIStateProvider: ({ children }: { children: ReactNode }) => children as JSX.Element,
    useUIState: (selector: (state: typeof baseState) => unknown) => selector(baseState)
  };
});

vi.mock("@/lib/state/ui-store", () => uiStoreMock);

import { PlanDrawer, type ToolLogEntry } from "@/components/agent/PlanDrawer";
import type { ResearchPlan } from "@/lib/data/research";
import { UIStateProvider } from "@/lib/state/ui-store";

const plan: ResearchPlan = {
  id: "plan-1",
  title: "Analyse IRAC complète",
  jurisdiction: "FR",
  riskLevel: "MED",
  riskSummary: "Vérifier la jurisprudence opposée avant de conclure",
  steps: [
    {
      id: "step-1",
      title: "Identifier la règle applicable",
      tool: "file_search",
      status: "done",
      summary: "Les articles 1103 et 1104 du Code civil s'appliquent à l'obligation."
    },
    {
      id: "step-2",
      title: "Comparer les précédents",
      tool: "web_search",
      status: "active",
      summary: "Recherche en cours sur les décisions de la Cour de cassation."
    }
  ]
};

const toolLogs: ToolLogEntry[] = [
  {
    id: "tool-1",
    name: "file_search",
    status: "success",
    detail: "3 passages consolidés alignés sur la requête",
    startedAt: "10:12"
  },
  {
    id: "tool-2",
    name: "web_search",
    status: "running",
    detail: "Analyse des sources autorisées",
    startedAt: "10:16"
  }
];

describe("PlanDrawer", () => {
  it("renders the active plan with risk badges and tool logs", () => {
    render(
      <UIStateProvider initialState={{ planDrawerOpen: true }}>
        <PlanDrawer plan={plan} toolLogs={toolLogs} />
      </UIStateProvider>
    );

    expect(screen.getByRole("dialog", { name: /plan d'investigation de l'agent/i })).toBeInTheDocument();
    expect(screen.getByText("Analyse IRAC complète")).toBeInTheDocument();
    expect(screen.getByText(/risque : modéré/i)).toBeInTheDocument();
    expect(screen.getAllByText("file_search")).toHaveLength(2);
    expect(screen.getByText(/Les articles 1103/)).toBeInTheDocument();
    expect(screen.getByText("Analyse des sources autorisées")).toBeInTheDocument();
  });
});<|MERGE_RESOLUTION|>--- conflicted
+++ resolved
@@ -1,4 +1,3 @@
-<<<<<<< HEAD
 import { vi } from "vitest";
 
 vi.mock("@/lib/state/ui-store", async () => {
@@ -28,9 +27,6 @@
   };
 });
 
-=======
-import type { ReactNode } from "react";
->>>>>>> b2dcc1a8
 import { render, screen } from "@testing-library/react";
 import { describe, expect, it, vi } from "vitest";
 
