--- conflicted
+++ resolved
@@ -24,11 +24,7 @@
   toolsEnabled?: string[];
   jurisdiction?: string | null;
   policyFlags?: string[];
-<<<<<<< HEAD
   userLocation?: string | null;
-=======
-  webSearchMode?: WebSearchMode;
->>>>>>> a1715317
 }
 
 export async function fetchResearchDeskContext(): Promise<ResearchDeskContext> {
@@ -43,11 +39,7 @@
     toolsEnabled = [],
     jurisdiction,
     policyFlags = [],
-<<<<<<< HEAD
     userLocation,
-=======
-    webSearchMode = "allowlist"
->>>>>>> a1715317
   }: StartResearchRunOptions = {}
 ): () => void {
   const controller = new AbortController();
@@ -64,11 +56,7 @@
           tools_enabled: toolsEnabled,
           jurisdiction: jurisdiction ?? undefined,
           policy_flags: policyFlags,
-<<<<<<< HEAD
           user_location: userLocation ?? undefined,
-=======
-          web_search_mode: webSearchMode,
->>>>>>> a1715317
         },
       });
     } catch (error) {
