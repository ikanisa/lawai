--- conflicted
+++ resolved
@@ -20,7 +20,6 @@
     "src/routes/**/*.ts",
     "src/domain/workspace/routes.ts",
     "src/domain/workspace/services.ts",
-<<<<<<< HEAD
     "src/workspace.ts",
     "src/supabase-client.ts",
     "src/summarization.ts",
@@ -47,8 +46,5 @@
     "src/worker.ts",
     "src/routes/**/*.ts",
     "src/types/fastify.ts"
-=======
-    "src/workspace.ts"
->>>>>>> 9984d3bc
   ]
 }