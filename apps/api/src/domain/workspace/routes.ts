import type { FastifyInstance } from 'fastify';
import { z } from 'zod';
import type { AppContext } from '../../types/context.js';
import { authorizeRequestWithGuards } from '../../http/authorization.js';
<<<<<<< HEAD
import { buildPhaseCProcessNavigator } from '../../workspace.js';
import { fetchWorkspaceOverview } from './services.js';
=======
import {
  fetchWorkspaceCaseScores,
  fetchWorkspaceCitations,
  fetchWorkspaceOverview,
} from './services.js';
>>>>>>> 23d6f1ab

const orgQuerySchema = z.object({
  orgId: z.string().min(1),
});

const caseScoresQuerySchema = z.object({
  orgId: z.string().min(1),
  sourceId: z.string().optional(),
});

const workspaceQuerystringSchema = {
  type: 'object',
  properties: {
    orgId: { type: 'string' },
  },
  required: ['orgId'],
  additionalProperties: false,
} as const;

const sharedErrorSchema = {
  type: 'object',
  required: ['error'],
  properties: {
    error: { type: 'string' },
  },
  additionalProperties: false,
} as const;

const workspaceResponseSchema = {
  type: 'object',
  required: ['jurisdictions', 'matters', 'complianceWatch', 'hitlInbox', 'desk', 'navigator'],
  properties: {
    jurisdictions: {
      type: 'array',
      items: {
        type: 'object',
        required: ['code', 'name', 'eu', 'ohada', 'matterCount'],
        properties: {
          code: { type: 'string' },
          name: { type: 'string' },
          eu: { type: 'boolean' },
          ohada: { type: 'boolean' },
          matterCount: { type: 'number' },
        },
        additionalProperties: false,
      },
    },
    matters: {
      type: 'array',
      items: {
        type: 'object',
        required: ['id', 'question', 'status', 'riskLevel', 'hitlRequired', 'startedAt', 'finishedAt', 'jurisdiction'],
        properties: {
          id: { type: 'string' },
          question: { type: 'string' },
          status: { type: ['string', 'null'] },
          riskLevel: { type: ['string', 'null'] },
          hitlRequired: { type: ['boolean', 'null'] },
          startedAt: { type: ['string', 'null'] },
          finishedAt: { type: ['string', 'null'] },
          jurisdiction: { type: ['string', 'null'] },
        },
        additionalProperties: false,
      },
    },
    complianceWatch: {
      type: 'array',
      items: {
        type: 'object',
        required: ['id', 'title', 'publisher', 'url', 'jurisdiction', 'consolidated', 'effectiveDate', 'createdAt'],
        properties: {
          id: { type: 'string' },
          title: { type: 'string' },
          publisher: { type: ['string', 'null'] },
          url: { type: ['string', 'null'] },
          jurisdiction: { type: ['string', 'null'] },
          consolidated: { type: ['boolean', 'null'] },
          effectiveDate: { type: ['string', 'null'] },
          createdAt: { type: ['string', 'null'] },
        },
        additionalProperties: false,
      },
    },
    hitlInbox: {
      type: 'object',
      required: ['items', 'pendingCount'],
      properties: {
        items: {
          type: 'array',
          items: {
            type: 'object',
            required: ['id', 'runId', 'reason', 'status', 'createdAt'],
            properties: {
              id: { type: 'string' },
              runId: { type: 'string' },
              reason: { type: 'string' },
              status: { type: 'string' },
              createdAt: { type: ['string', 'null'] },
            },
            additionalProperties: false,
          },
        },
        pendingCount: { type: 'number' },
      },
      additionalProperties: false,
    },
    desk: { type: 'object', additionalProperties: true },
    navigator: { type: 'array', items: { type: 'object', additionalProperties: true } },
  },
  additionalProperties: false,
} as const;

const citationsResponseSchema = {
  type: 'object',
  required: ['entries'],
  properties: {
    entries: {
      type: 'array',
      items: {
        type: 'object',
        required: [
          'id',
          'title',
          'sourceType',
          'jurisdiction',
          'url',
          'publisher',
          'bindingLanguage',
          'consolidated',
          'languageNote',
          'effectiveDate',
          'capturedAt',
          'checksum',
        ],
        properties: {
          id: { type: 'string' },
          title: { type: 'string' },
          sourceType: { type: ['string', 'null'] },
          jurisdiction: { type: ['string', 'null'] },
          url: { type: ['string', 'null'] },
          publisher: { type: ['string', 'null'] },
          bindingLanguage: { type: ['string', 'null'] },
          consolidated: { type: ['boolean', 'null'] },
          languageNote: { type: ['string', 'null'] },
          effectiveDate: { type: ['string', 'null'] },
          capturedAt: { type: ['string', 'null'] },
          checksum: { type: ['string', 'null'] },
        },
        additionalProperties: false,
      },
    },
  },
  additionalProperties: false,
} as const;

const caseScoresQuerystringSchema = {
  type: 'object',
  properties: {
    orgId: { type: 'string' },
    sourceId: { type: 'string' },
  },
  required: ['orgId'],
  additionalProperties: false,
} as const;

const caseScoresResponseSchema = {
  type: 'object',
  required: ['scores'],
  properties: {
    scores: {
      type: 'array',
      items: {
        type: 'object',
        required: [
          'id',
          'sourceId',
          'jurisdiction',
          'score',
          'axes',
          'hardBlock',
          'version',
          'modelRef',
          'notes',
          'computedAt',
          'source',
        ],
        properties: {
          id: { type: 'string' },
          sourceId: { type: 'string' },
          jurisdiction: { type: ['string', 'null'] },
          score: { type: ['number', 'null'] },
          axes: {
            anyOf: [
              { type: 'object', additionalProperties: true },
              { type: 'array', items: {} },
              { type: 'string' },
              { type: 'number' },
              { type: 'boolean' },
              { type: 'null' },
            ],
          },
          hardBlock: { type: ['boolean', 'null'] },
          version: { type: ['string', 'null'] },
          modelRef: { type: ['string', 'null'] },
          notes: { type: ['string', 'null'] },
          computedAt: { type: ['string', 'null'] },
          source: {
            anyOf: [
              { type: 'null' },
              {
                type: 'object',
                required: ['title', 'url', 'trustTier', 'courtRank'],
                properties: {
                  title: { type: ['string', 'null'] },
                  url: { type: ['string', 'null'] },
                  trustTier: { type: ['string', 'null'] },
                  courtRank: { type: ['string', 'null'] },
                },
                additionalProperties: false,
              },
            ],
          },
        },
        additionalProperties: true,
      },
    },
  },
  additionalProperties: false,
} as const;

export async function registerWorkspaceRoutes(app: FastifyInstance, ctx: AppContext) {
<<<<<<< HEAD
  app.get<{ Querystring: z.infer<typeof workspaceQuerySchema> }>('/workspace', async (request, reply) => {
    const parse = workspaceQuerySchema.safeParse(request.query);
    if (!parse.success) {
      return reply.code(400).send({ error: 'Invalid query parameters' });
    }

    const { orgId } = parse.data;
    const userHeader = request.headers['x-user-id'];
    if (!userHeader || typeof userHeader !== 'string') {
      return reply.code(400).send({ error: 'x-user-id header is required' });
    }
    const { supabase } = ctx;

    try {
      await authorizeRequestWithGuards('workspace:view', orgId, userHeader, request);
      const { data, errors } = await fetchWorkspaceOverview(supabase, orgId);

      if (errors.jurisdictions) {
        request.log.error(
          { err: errors.jurisdictions, orgId },
          'workspace_jurisdictions_query_failed',
        );
      }
      if (errors.matters) {
        request.log.error({ err: errors.matters, orgId }, 'workspace_matters_query_failed');
      }
      if (errors.compliance) {
        request.log.error({ err: errors.compliance, orgId }, 'workspace_compliance_query_failed');
      }
      if (errors.hitl) {
        request.log.error({ err: errors.hitl, orgId }, 'workspace_hitl_query_failed');
      }

      return {
        jurisdictions: data.jurisdictions,
        matters: data.matters,
        complianceWatch: data.complianceWatch,
        hitlInbox: data.hitlInbox,
        desk: data.desk,
        navigator: buildPhaseCProcessNavigator(),
      };
    } catch (error) {
      request.log.error({ err: error, orgId }, 'workspace_overview_failed');
      return reply.code(500).send({ error: 'workspace_failed' });
    }
  });
=======
  app.get<{ Querystring: z.infer<typeof orgQuerySchema> }>(
    '/workspace',
    {
      schema: {
        querystring: workspaceQuerystringSchema,
        response: {
          200: workspaceResponseSchema,
          400: sharedErrorSchema,
          403: sharedErrorSchema,
          500: sharedErrorSchema,
        },
      },
    },
    async (request, reply) => {
      const parse = orgQuerySchema.safeParse(request.query);
      if (!parse.success) {
        return reply.code(400).send({ error: 'orgId is required' });
      }

      const userHeader = request.headers['x-user-id'];
      if (!userHeader || typeof userHeader !== 'string') {
        return reply.code(400).send({ error: 'x-user-id header is required' });
      }

      const { orgId } = parse.data;

      try {
        await authorizeRequestWithGuards('workspace:view', orgId, userHeader, request);
      } catch (error) {
        if (error instanceof Error && 'statusCode' in error && typeof (error as { statusCode?: number }).statusCode === 'number') {
          return reply
            .code((error as { statusCode: number }).statusCode)
            .send({ error: (error as Error).message });
        }
        request.log.error({ err: error }, 'workspace authorization failed');
        return reply.code(403).send({ error: 'forbidden' });
      }

      try {
        const { data, errors } = await fetchWorkspaceOverview(ctx.supabase, orgId);

        if (errors.jurisdictions) {
          request.log.error({ err: errors.jurisdictions }, 'workspace jurisdictions query failed');
        }
        if (errors.matters) {
          request.log.error({ err: errors.matters }, 'workspace matters query failed');
        }
        if (errors.compliance) {
          request.log.error({ err: errors.compliance }, 'workspace compliance query failed');
        }
        if (errors.hitl) {
          request.log.error({ err: errors.hitl }, 'workspace hitl query failed');
        }

        return data;
      } catch (error) {
        if (error instanceof Error && 'statusCode' in error && typeof (error as { statusCode?: number }).statusCode === 'number') {
          return reply
            .code((error as { statusCode: number }).statusCode)
            .send({ error: (error as Error).message });
        }
        request.log.error({ err: error }, 'workspace overview failed');
        return reply.code(500).send({ error: 'workspace_failed' });
      }
    },
  );

  app.get<{ Querystring: z.infer<typeof orgQuerySchema> }>(
    '/citations',
    {
      schema: {
        querystring: workspaceQuerystringSchema,
        response: {
          200: citationsResponseSchema,
          400: sharedErrorSchema,
          403: sharedErrorSchema,
          500: sharedErrorSchema,
        },
      },
    },
    async (request, reply) => {
      const parse = orgQuerySchema.safeParse(request.query);
      if (!parse.success) {
        return reply.code(400).send({ error: 'orgId is required' });
      }

      const userHeader = request.headers['x-user-id'];
      if (!userHeader || typeof userHeader !== 'string') {
        return reply.code(400).send({ error: 'x-user-id header is required' });
      }

      const { orgId } = parse.data;

      try {
        await authorizeRequestWithGuards('citations:view', orgId, userHeader, request);
      } catch (error) {
        if (error instanceof Error && 'statusCode' in error && typeof (error as { statusCode?: number }).statusCode === 'number') {
          return reply
            .code((error as { statusCode: number }).statusCode)
            .send({ error: (error as Error).message });
        }
        request.log.error({ err: error }, 'citations authorization failed');
        return reply.code(403).send({ error: 'forbidden' });
      }

      const { data, error } = await fetchWorkspaceCitations(ctx.supabase, orgId);

      if (error) {
        request.log.error({ err: error }, 'citations query failed');
        return reply.code(500).send({ error: 'citations_failed' });
      }

      return data;
    },
  );

  app.get<{ Querystring: z.infer<typeof caseScoresQuerySchema> }>(
    '/case-scores',
    {
      schema: {
        querystring: caseScoresQuerystringSchema,
        response: {
          200: caseScoresResponseSchema,
          400: sharedErrorSchema,
          403: sharedErrorSchema,
          500: sharedErrorSchema,
        },
      },
    },
    async (request, reply) => {
      const parse = caseScoresQuerySchema.safeParse(request.query);

      if (!parse.success) {
        return reply.code(400).send({ error: 'orgId is required' });
      }

      const userHeader = request.headers['x-user-id'];
      if (!userHeader || typeof userHeader !== 'string') {
        return reply.code(400).send({ error: 'x-user-id header is required' });
      }

      const { orgId, sourceId } = parse.data;

      try {
        await authorizeRequestWithGuards('cases:view', orgId, userHeader, request);
      } catch (error) {
        if (error instanceof Error && 'statusCode' in error && typeof (error as { statusCode?: number }).statusCode === 'number') {
          return reply
            .code((error as { statusCode: number }).statusCode)
            .send({ error: (error as Error).message });
        }
        request.log.error({ err: error }, 'case_scores authorization failed');
        return reply.code(403).send({ error: 'forbidden' });
      }

      const { data, error } = await fetchWorkspaceCaseScores(ctx.supabase, orgId, sourceId);

      if (error) {
        request.log.error({ err: error }, 'case_scores query failed');
        return reply.code(500).send({ error: 'case_scores_failed' });
      }

      return data;
    },
  );
>>>>>>> 23d6f1ab
}<|MERGE_RESOLUTION|>--- conflicted
+++ resolved
@@ -2,16 +2,8 @@
 import { z } from 'zod';
 import type { AppContext } from '../../types/context.js';
 import { authorizeRequestWithGuards } from '../../http/authorization.js';
-<<<<<<< HEAD
 import { buildPhaseCProcessNavigator } from '../../workspace.js';
 import { fetchWorkspaceOverview } from './services.js';
-=======
-import {
-  fetchWorkspaceCaseScores,
-  fetchWorkspaceCitations,
-  fetchWorkspaceOverview,
-} from './services.js';
->>>>>>> 23d6f1ab
 
 const orgQuerySchema = z.object({
   orgId: z.string().min(1),
@@ -243,7 +235,6 @@
 } as const;
 
 export async function registerWorkspaceRoutes(app: FastifyInstance, ctx: AppContext) {
-<<<<<<< HEAD
   app.get<{ Querystring: z.infer<typeof workspaceQuerySchema> }>('/workspace', async (request, reply) => {
     const parse = workspaceQuerySchema.safeParse(request.query);
     if (!parse.success) {
@@ -290,171 +281,4 @@
       return reply.code(500).send({ error: 'workspace_failed' });
     }
   });
-=======
-  app.get<{ Querystring: z.infer<typeof orgQuerySchema> }>(
-    '/workspace',
-    {
-      schema: {
-        querystring: workspaceQuerystringSchema,
-        response: {
-          200: workspaceResponseSchema,
-          400: sharedErrorSchema,
-          403: sharedErrorSchema,
-          500: sharedErrorSchema,
-        },
-      },
-    },
-    async (request, reply) => {
-      const parse = orgQuerySchema.safeParse(request.query);
-      if (!parse.success) {
-        return reply.code(400).send({ error: 'orgId is required' });
-      }
-
-      const userHeader = request.headers['x-user-id'];
-      if (!userHeader || typeof userHeader !== 'string') {
-        return reply.code(400).send({ error: 'x-user-id header is required' });
-      }
-
-      const { orgId } = parse.data;
-
-      try {
-        await authorizeRequestWithGuards('workspace:view', orgId, userHeader, request);
-      } catch (error) {
-        if (error instanceof Error && 'statusCode' in error && typeof (error as { statusCode?: number }).statusCode === 'number') {
-          return reply
-            .code((error as { statusCode: number }).statusCode)
-            .send({ error: (error as Error).message });
-        }
-        request.log.error({ err: error }, 'workspace authorization failed');
-        return reply.code(403).send({ error: 'forbidden' });
-      }
-
-      try {
-        const { data, errors } = await fetchWorkspaceOverview(ctx.supabase, orgId);
-
-        if (errors.jurisdictions) {
-          request.log.error({ err: errors.jurisdictions }, 'workspace jurisdictions query failed');
-        }
-        if (errors.matters) {
-          request.log.error({ err: errors.matters }, 'workspace matters query failed');
-        }
-        if (errors.compliance) {
-          request.log.error({ err: errors.compliance }, 'workspace compliance query failed');
-        }
-        if (errors.hitl) {
-          request.log.error({ err: errors.hitl }, 'workspace hitl query failed');
-        }
-
-        return data;
-      } catch (error) {
-        if (error instanceof Error && 'statusCode' in error && typeof (error as { statusCode?: number }).statusCode === 'number') {
-          return reply
-            .code((error as { statusCode: number }).statusCode)
-            .send({ error: (error as Error).message });
-        }
-        request.log.error({ err: error }, 'workspace overview failed');
-        return reply.code(500).send({ error: 'workspace_failed' });
-      }
-    },
-  );
-
-  app.get<{ Querystring: z.infer<typeof orgQuerySchema> }>(
-    '/citations',
-    {
-      schema: {
-        querystring: workspaceQuerystringSchema,
-        response: {
-          200: citationsResponseSchema,
-          400: sharedErrorSchema,
-          403: sharedErrorSchema,
-          500: sharedErrorSchema,
-        },
-      },
-    },
-    async (request, reply) => {
-      const parse = orgQuerySchema.safeParse(request.query);
-      if (!parse.success) {
-        return reply.code(400).send({ error: 'orgId is required' });
-      }
-
-      const userHeader = request.headers['x-user-id'];
-      if (!userHeader || typeof userHeader !== 'string') {
-        return reply.code(400).send({ error: 'x-user-id header is required' });
-      }
-
-      const { orgId } = parse.data;
-
-      try {
-        await authorizeRequestWithGuards('citations:view', orgId, userHeader, request);
-      } catch (error) {
-        if (error instanceof Error && 'statusCode' in error && typeof (error as { statusCode?: number }).statusCode === 'number') {
-          return reply
-            .code((error as { statusCode: number }).statusCode)
-            .send({ error: (error as Error).message });
-        }
-        request.log.error({ err: error }, 'citations authorization failed');
-        return reply.code(403).send({ error: 'forbidden' });
-      }
-
-      const { data, error } = await fetchWorkspaceCitations(ctx.supabase, orgId);
-
-      if (error) {
-        request.log.error({ err: error }, 'citations query failed');
-        return reply.code(500).send({ error: 'citations_failed' });
-      }
-
-      return data;
-    },
-  );
-
-  app.get<{ Querystring: z.infer<typeof caseScoresQuerySchema> }>(
-    '/case-scores',
-    {
-      schema: {
-        querystring: caseScoresQuerystringSchema,
-        response: {
-          200: caseScoresResponseSchema,
-          400: sharedErrorSchema,
-          403: sharedErrorSchema,
-          500: sharedErrorSchema,
-        },
-      },
-    },
-    async (request, reply) => {
-      const parse = caseScoresQuerySchema.safeParse(request.query);
-
-      if (!parse.success) {
-        return reply.code(400).send({ error: 'orgId is required' });
-      }
-
-      const userHeader = request.headers['x-user-id'];
-      if (!userHeader || typeof userHeader !== 'string') {
-        return reply.code(400).send({ error: 'x-user-id header is required' });
-      }
-
-      const { orgId, sourceId } = parse.data;
-
-      try {
-        await authorizeRequestWithGuards('cases:view', orgId, userHeader, request);
-      } catch (error) {
-        if (error instanceof Error && 'statusCode' in error && typeof (error as { statusCode?: number }).statusCode === 'number') {
-          return reply
-            .code((error as { statusCode: number }).statusCode)
-            .send({ error: (error as Error).message });
-        }
-        request.log.error({ err: error }, 'case_scores authorization failed');
-        return reply.code(403).send({ error: 'forbidden' });
-      }
-
-      const { data, error } = await fetchWorkspaceCaseScores(ctx.supabase, orgId, sourceId);
-
-      if (error) {
-        request.log.error({ err: error }, 'case_scores query failed');
-        return reply.code(500).send({ error: 'case_scores_failed' });
-      }
-
-      return data;
-    },
-  );
->>>>>>> 23d6f1ab
 }