import type { SupabaseClient } from '@supabase/supabase-js';
import { z } from 'zod';
<<<<<<< HEAD

import { authorizeRequestWithGuards } from '../../http/authorization.js';
import { enforceRateLimit, type RateLimiter } from '../../rate-limit.js';
import type { AppContext } from '../../types/context';
import type { AppFastifyInstance } from '../../types/fastify.js';
import {
  fetchWorkspaceOverview as defaultFetchWorkspaceOverview,
  type WorkspaceFetchErrors,
} from './services.js';
import { workspaceQuerySchema, type WorkspaceQuery } from './schemas.js';

const SECTION_LABELS: Record<keyof WorkspaceFetchErrors, string> = {
  jurisdictions: 'jurisdictions',
  matters: 'matters',
  compliance: 'compliance watch',
  hitl: 'HITL inbox',
};

const WORKSPACE_SECTIONS = Object.keys(SECTION_LABELS) as Array<keyof WorkspaceFetchErrors>;

type SerializedError = {
  name?: string;
  message: string;
  stack?: string;
  cause?: unknown;
  [key: string]: unknown;
};

const defaultServices = {
  fetchWorkspaceOverview: defaultFetchWorkspaceOverview,
  limiter: undefined as RateLimiter | undefined,
};
=======
import type { AppFastifyInstance } from '../../types/fastify.js';
import type { AppContext } from '../../types/context.js';
import { fetchWorkspaceOverview as defaultFetchWorkspaceOverview } from './services.js';
import type { WorkspaceFetchErrors } from './overview.js';
>>>>>>> 072ae72c

type WorkspaceServices = {
  fetchWorkspaceOverview: (
    supabase: SupabaseClient,
    orgId: string,
  ) => Promise<{ data: unknown; errors: WorkspaceFetchErrors }>;
  limiter?: RateLimiter;
};

<<<<<<< HEAD
function serializeUnknownError(error: unknown): SerializedError {
  if (error instanceof Error) {
    const serialized: SerializedError = {
      name: error.name,
      message: error.message,
    };
    if (error.stack) {
      serialized.stack = error.stack;
    }
    const cause = (error as Error & { cause?: unknown }).cause;
    if (cause !== undefined) {
      serialized.cause = cause;
    }
    return serialized;
  }

  if (error && typeof error === 'object') {
    const record = error as Record<string, unknown>;
    const message = typeof record.message === 'string' ? record.message : JSON.stringify(record);
    return { ...record, message } as SerializedError;
  }

  return {
    message: typeof error === 'string' ? error : JSON.stringify(error),
  } as SerializedError;
=======
const workspaceQuerySchema = z.object({
  orgId: z.string().uuid('orgId must be a valid UUID'),
});

type WorkspaceQuery = z.infer<typeof workspaceQuerySchema>;

const WORKSPACE_SECTIONS = ['jurisdictions', 'matters', 'compliance', 'hitl'] as const;

const SECTION_LABELS: Record<(typeof WORKSPACE_SECTIONS)[number], string> = {
  jurisdictions: 'jurisdictions',
  matters: 'matters',
  compliance: 'compliance watch',
  hitl: 'HITL inbox',
};

type SerializedError = {
  message?: string;
  name?: string;
  stack?: string;
  [key: string]: unknown;
};

function serializeError(error: unknown): SerializedError {
  if (!error) {
    return { message: 'Unknown error' };
  }

  if (error instanceof Error) {
    return {
      name: error.name,
      message: error.message,
      stack: error.stack,
    };
  }

  if (typeof error === 'string') {
    return { message: error };
  }

  if (typeof error === 'object') {
    return { ...(error as Record<string, unknown>) };
  }

  return { message: String(error) };
>>>>>>> 072ae72c
}

export async function registerWorkspaceRoutes(
  app: AppFastifyInstance,
  ctx: AppContext,
<<<<<<< HEAD
  services: Partial<WorkspaceServices> = {},
) {
  const { supabase } = ctx;
  const { fetchWorkspaceOverview, limiter } = { ...defaultServices, ...services };
  const guard = ctx.rateLimits.workspace;
=======
  services: WorkspaceServices = { fetchWorkspaceOverview: defaultFetchWorkspaceOverview },
): Promise<void> {
  const { supabase } = ctx;
  const workspaceGuard = ctx.rateLimits.workspace;
>>>>>>> 072ae72c

  app.get<{ Querystring: WorkspaceQuery }>('/workspace', async (request, reply) => {
    const parsed = workspaceQuerySchema.safeParse(request.query);
    if (!parsed.success) {
      return reply.code(400).send({
        error: 'invalid_query_parameters',
        message: 'Invalid query parameters',
        details: parsed.error.flatten(),
      });
    }

<<<<<<< HEAD
    const { orgId } = parsed.data;
    const userHeader = request.headers['x-user-id'];

    if (!userHeader || typeof userHeader !== 'string') {
      return reply.code(400).send({ error: 'x-user-id header is required' });
    }

    if (limiter) {
      try {
        const allowed = await enforceRateLimit(limiter, request, reply, `workspace:${orgId}:${userHeader}`);
        if (!allowed) {
          return;
        }
      } catch (error) {
        request.log.warn({ err: error, orgId, userId: userHeader }, 'workspace_rate_limit_failed');
      }
    }

    if (guard) {
      try {
        const limited = await guard(request, reply, [orgId, userHeader]);
        if (limited) {
          return;
        }
      } catch (error) {
        request.log.warn({ err: error, orgId, userId: userHeader }, 'workspace_guard_failed');
      }
    }

    try {
      await authorizeRequestWithGuards('workspace:view', orgId, userHeader, request);

      const { data, errors } = await fetchWorkspaceOverview(supabase, orgId);
=======
    if (workspaceGuard) {
      const allowed = await workspaceGuard(request, reply, ['workspace', parsed.data.orgId]);
      if (!allowed) {
        return;
      }
    }

    try {
      const { data, errors } = await services.fetchWorkspaceOverview(supabase, parsed.data.orgId);
>>>>>>> 072ae72c

      const errorEntries = Object.entries(errors ?? {}).filter((entry): entry is [
        keyof WorkspaceFetchErrors,
        unknown,
      ] => Boolean(entry[1]));

      if (errorEntries.length === 0) {
        return reply.send({
          data,
          meta: {
            status: 'ok' as const,
            warnings: [] as string[],
            errors: {} as Record<string, never>,
          },
        });
      }

      const serializedErrors: Partial<Record<keyof WorkspaceFetchErrors, SerializedError>> = {};
      const warnings: string[] = [];

      for (const [section, error] of errorEntries) {
        serializedErrors[section] = serializeUnknownError(error);
        const label = SECTION_LABELS[section] ?? section;
        warnings.push(`Partial data: failed to load ${label}.`);
      }

      const allSectionsFailed = errorEntries.length === WORKSPACE_SECTIONS.length;
      const statusCode = allSectionsFailed ? 502 : 206;
      const status = allSectionsFailed ? 'error' : 'partial';
<<<<<<< HEAD
      const logMethod = allSectionsFailed
        ? request.log.error.bind(request.log)
        : request.log.warn.bind(request.log);

      logMethod({ errors: serializedErrors, orgId }, 'workspace_overview_incomplete');
=======
>>>>>>> 072ae72c

      return reply.code(statusCode).send({
        data,
        meta: {
          status,
          warnings,
          errors: serializedErrors,
        },
      });
    } catch (error) {
      request.log.error({ err: error }, 'workspace_overview_fetch_failed');
      const message = error instanceof Error ? error.message : 'Unexpected error while fetching workspace overview.';
      return reply.code(500).send({
        error: 'workspace_fetch_failed',
        message,
      });
    }
  });
}<|MERGE_RESOLUTION|>--- conflicted
+++ resolved
@@ -1,6 +1,5 @@
 import type { SupabaseClient } from '@supabase/supabase-js';
 import { z } from 'zod';
-<<<<<<< HEAD
 
 import { authorizeRequestWithGuards } from '../../http/authorization.js';
 import { enforceRateLimit, type RateLimiter } from '../../rate-limit.js';
@@ -33,12 +32,6 @@
   fetchWorkspaceOverview: defaultFetchWorkspaceOverview,
   limiter: undefined as RateLimiter | undefined,
 };
-=======
-import type { AppFastifyInstance } from '../../types/fastify.js';
-import type { AppContext } from '../../types/context.js';
-import { fetchWorkspaceOverview as defaultFetchWorkspaceOverview } from './services.js';
-import type { WorkspaceFetchErrors } from './overview.js';
->>>>>>> 072ae72c
 
 type WorkspaceServices = {
   fetchWorkspaceOverview: (
@@ -48,7 +41,6 @@
   limiter?: RateLimiter;
 };
 
-<<<<<<< HEAD
 function serializeUnknownError(error: unknown): SerializedError {
   if (error instanceof Error) {
     const serialized: SerializedError = {
@@ -74,69 +66,16 @@
   return {
     message: typeof error === 'string' ? error : JSON.stringify(error),
   } as SerializedError;
-=======
-const workspaceQuerySchema = z.object({
-  orgId: z.string().uuid('orgId must be a valid UUID'),
-});
-
-type WorkspaceQuery = z.infer<typeof workspaceQuerySchema>;
-
-const WORKSPACE_SECTIONS = ['jurisdictions', 'matters', 'compliance', 'hitl'] as const;
-
-const SECTION_LABELS: Record<(typeof WORKSPACE_SECTIONS)[number], string> = {
-  jurisdictions: 'jurisdictions',
-  matters: 'matters',
-  compliance: 'compliance watch',
-  hitl: 'HITL inbox',
-};
-
-type SerializedError = {
-  message?: string;
-  name?: string;
-  stack?: string;
-  [key: string]: unknown;
-};
-
-function serializeError(error: unknown): SerializedError {
-  if (!error) {
-    return { message: 'Unknown error' };
-  }
-
-  if (error instanceof Error) {
-    return {
-      name: error.name,
-      message: error.message,
-      stack: error.stack,
-    };
-  }
-
-  if (typeof error === 'string') {
-    return { message: error };
-  }
-
-  if (typeof error === 'object') {
-    return { ...(error as Record<string, unknown>) };
-  }
-
-  return { message: String(error) };
->>>>>>> 072ae72c
 }
 
 export async function registerWorkspaceRoutes(
   app: AppFastifyInstance,
   ctx: AppContext,
-<<<<<<< HEAD
   services: Partial<WorkspaceServices> = {},
 ) {
   const { supabase } = ctx;
   const { fetchWorkspaceOverview, limiter } = { ...defaultServices, ...services };
   const guard = ctx.rateLimits.workspace;
-=======
-  services: WorkspaceServices = { fetchWorkspaceOverview: defaultFetchWorkspaceOverview },
-): Promise<void> {
-  const { supabase } = ctx;
-  const workspaceGuard = ctx.rateLimits.workspace;
->>>>>>> 072ae72c
 
   app.get<{ Querystring: WorkspaceQuery }>('/workspace', async (request, reply) => {
     const parsed = workspaceQuerySchema.safeParse(request.query);
@@ -148,7 +87,6 @@
       });
     }
 
-<<<<<<< HEAD
     const { orgId } = parsed.data;
     const userHeader = request.headers['x-user-id'];
 
@@ -182,17 +120,6 @@
       await authorizeRequestWithGuards('workspace:view', orgId, userHeader, request);
 
       const { data, errors } = await fetchWorkspaceOverview(supabase, orgId);
-=======
-    if (workspaceGuard) {
-      const allowed = await workspaceGuard(request, reply, ['workspace', parsed.data.orgId]);
-      if (!allowed) {
-        return;
-      }
-    }
-
-    try {
-      const { data, errors } = await services.fetchWorkspaceOverview(supabase, parsed.data.orgId);
->>>>>>> 072ae72c
 
       const errorEntries = Object.entries(errors ?? {}).filter((entry): entry is [
         keyof WorkspaceFetchErrors,
@@ -222,14 +149,11 @@
       const allSectionsFailed = errorEntries.length === WORKSPACE_SECTIONS.length;
       const statusCode = allSectionsFailed ? 502 : 206;
       const status = allSectionsFailed ? 'error' : 'partial';
-<<<<<<< HEAD
       const logMethod = allSectionsFailed
         ? request.log.error.bind(request.log)
         : request.log.warn.bind(request.log);
 
       logMethod({ errors: serializedErrors, orgId }, 'workspace_overview_incomplete');
-=======
->>>>>>> 072ae72c
 
       return reply.code(statusCode).send({
         data,
