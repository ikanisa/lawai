import type { FastifyInstance } from 'fastify';
import { z } from 'zod';
import type { AppContext } from '../../types/context';
import { enforceRateLimit } from '../../rate-limit';

type WorkspaceQuery = z.infer<typeof workspaceQuerySchema>;
type WorkspaceResponse = z.infer<typeof workspaceResponseSchema>;

export async function registerWorkspaceRoutes(app: FastifyInstance, ctx: AppContext) {
<<<<<<< HEAD
  const guard = ctx.rateLimits.workspace ?? null;

  try {
    app.get<{ Querystring: z.infer<typeof workspaceQuerySchema> }>('/domain/workspace', async (request, reply) => {
      const parse = workspaceQuerySchema.safeParse(request.query);
      if (!parse.success) {
        return reply.code(400).send({ error: 'Invalid query parameters' });
      }

      const { orgId } = parse.data;
      const userHeader = typeof request.headers['x-user-id'] === 'string' ? request.headers['x-user-id'] : 'anonymous';

      if (guard && (await guard(request, reply, ['domain', orgId, userHeader]))) {
        return;
      }

      const { supabase } = ctx;

      // TODO: move existing implementation from server.ts here.
      const { data, error } = await supabase
        .from('agent_runs')
        .select('id')
        .eq('org_id', orgId)
        .limit(1);

      if (error) {
        request.log.error({ err: error }, 'workspace query failed');
        return reply.code(500).send({ error: 'workspace_failed' });
      }

      return { runs: data ?? [] };
    });
  } catch (error) {
    if ((error as { code?: string }).code !== 'FST_ERR_DUPLICATED_ROUTE') {
      throw error;
    }
    app.log.debug('workspace route already registered, skipping domain binding');
  }
=======
  app.get<{ Querystring: z.infer<typeof workspaceQuerySchema> }>('/workspace', async (request, reply) => {
    if (ctx.rateLimits?.workspace) {
      await ctx.rateLimits.workspace(request, reply);
      if (reply.sent) {
        return;
      }
    }
    const parse = workspaceQuerySchema.safeParse(request.query);
    if (!parse.success) {
      return reply.code(400).send({ error: 'Invalid query parameters' });
    }

    const { orgId } = parse.data;
    const { supabase, rateLimiter } = ctx;

    const userHeader = request.headers['x-user-id'];
    const limiterKey = `${orgId}:${typeof userHeader === 'string' ? userHeader : request.ip ?? 'anonymous'}`;
    const allowed = await enforceRateLimit(rateLimiter.workspace, request, reply, limiterKey);
    if (!allowed) {
      return;
    }

    const { overview, errors } = await getWorkspaceOverview(supabase, orgId);

    if (errors.jurisdictions) {
      request.log.error({ err: errors.jurisdictions }, 'workspace jurisdictions query failed');
    }
    if (errors.matters) {
      request.log.error({ err: errors.matters }, 'workspace matters query failed');
    }
    if (errors.compliance) {
      request.log.error({ err: errors.compliance }, 'workspace compliance query failed');
    }
    if (errors.hitl) {
      request.log.error({ err: errors.hitl }, 'workspace hitl query failed');
    }

    return overview;
  });
>>>>>>> 023173b2
}<|MERGE_RESOLUTION|>--- conflicted
+++ resolved
@@ -7,7 +7,6 @@
 type WorkspaceResponse = z.infer<typeof workspaceResponseSchema>;
 
 export async function registerWorkspaceRoutes(app: FastifyInstance, ctx: AppContext) {
-<<<<<<< HEAD
   const guard = ctx.rateLimits.workspace ?? null;
 
   try {
@@ -46,45 +45,4 @@
     }
     app.log.debug('workspace route already registered, skipping domain binding');
   }
-=======
-  app.get<{ Querystring: z.infer<typeof workspaceQuerySchema> }>('/workspace', async (request, reply) => {
-    if (ctx.rateLimits?.workspace) {
-      await ctx.rateLimits.workspace(request, reply);
-      if (reply.sent) {
-        return;
-      }
-    }
-    const parse = workspaceQuerySchema.safeParse(request.query);
-    if (!parse.success) {
-      return reply.code(400).send({ error: 'Invalid query parameters' });
-    }
-
-    const { orgId } = parse.data;
-    const { supabase, rateLimiter } = ctx;
-
-    const userHeader = request.headers['x-user-id'];
-    const limiterKey = `${orgId}:${typeof userHeader === 'string' ? userHeader : request.ip ?? 'anonymous'}`;
-    const allowed = await enforceRateLimit(rateLimiter.workspace, request, reply, limiterKey);
-    if (!allowed) {
-      return;
-    }
-
-    const { overview, errors } = await getWorkspaceOverview(supabase, orgId);
-
-    if (errors.jurisdictions) {
-      request.log.error({ err: errors.jurisdictions }, 'workspace jurisdictions query failed');
-    }
-    if (errors.matters) {
-      request.log.error({ err: errors.matters }, 'workspace matters query failed');
-    }
-    if (errors.compliance) {
-      request.log.error({ err: errors.compliance }, 'workspace compliance query failed');
-    }
-    if (errors.hitl) {
-      request.log.error({ err: errors.hitl }, 'workspace hitl query failed');
-    }
-
-    return overview;
-  });
->>>>>>> 023173b2
 }