--- conflicted
+++ resolved
@@ -4,7 +4,6 @@
 import { InMemoryRateLimiter } from '../../rate-limit.js';
 import type { AppContext } from '../../types/context';
 import {
-<<<<<<< HEAD
   fetchWorkspaceOverview as defaultFetchWorkspaceOverview,
   type WorkspaceFetchErrors,
 } from './services.js';
@@ -16,29 +15,11 @@
 const defaultServices: WorkspaceServices = {
   fetchWorkspaceOverview: defaultFetchWorkspaceOverview,
 };
-=======
-  complianceAcknowledgementBodySchema,
-  complianceStatusQuerySchema,
-  workspaceQuerySchema,
-  type ComplianceAcknowledgementBody,
-  type ComplianceStatusQuery,
-  type WorkspaceQuery,
-} from './schemas.js';
-import {
-  acknowledgeCompliance,
-  fetchAcknowledgementEvents,
-  getComplianceStatus,
-  getWorkspaceOverview,
-  summariseAcknowledgements,
-  WorkspaceServiceError,
-} from './service.js';
->>>>>>> 2eb77233
 
 const workspaceLimiter = new InMemoryRateLimiter({ limit: 20, windowMs: 60_000 });
 const complianceStatusLimiter = new InMemoryRateLimiter({ limit: 30, windowMs: 60_000 });
 const complianceAckLimiter = new InMemoryRateLimiter({ limit: 15, windowMs: 60_000 });
 
-<<<<<<< HEAD
 const WORKSPACE_SECTIONS: Array<keyof WorkspaceFetchErrors> = [
   'jurisdictions',
   'matters',
@@ -85,19 +66,6 @@
         message: 'Invalid query parameters',
         details: parse.error.flatten(),
       });
-=======
-function enforceRateLimit(
-  limiter: InMemoryRateLimiter,
-  request: FastifyRequest,
-  reply: FastifyReply,
-): boolean {
-  try {
-    const hit = limiter.hit(request.ip || 'unknown');
-    if (!hit.allowed) {
-      reply.header('Retry-After', Math.ceil((hit.resetAt - Date.now()) / 1000));
-      void reply.code(429).send({ error: 'rate_limited' });
-      return false;
->>>>>>> 2eb77233
     }
   } catch (error) {
     request.log.warn({ err: error }, 'workspace_rate_limit_failed');
@@ -128,7 +96,6 @@
         return;
       }
 
-<<<<<<< HEAD
     try {
       const { data, errors } = await services.fetchWorkspaceOverview(supabase, orgId);
 
@@ -183,229 +150,4 @@
       });
     }
   });
-=======
-      const parse = workspaceQuerySchema.safeParse(request.query);
-      if (!parse.success) {
-        return reply.code(400).send({ error: 'invalid_query', details: parse.error.flatten() });
-      }
-
-      const userHeader = request.headers['x-user-id'];
-      if (!userHeader || typeof userHeader !== 'string') {
-        return reply.code(400).send({ error: 'x-user-id header is required' });
-      }
-
-      try {
-        await authorizeRequestWithGuards('workspace:view', parse.data.orgId, userHeader, request);
-        const overview = await getWorkspaceOverview(ctx, { orgId: parse.data.orgId, logger: request.log });
-        return reply.send(overview);
-      } catch (error) {
-        if (error instanceof WorkspaceServiceError) {
-          return reply.code(error.statusCode).send({ error: error.message });
-        }
-        if (error instanceof Error && 'statusCode' in error && typeof error.statusCode === 'number') {
-          return reply.code(error.statusCode).send({ error: error.message });
-        }
-        request.log.error({ err: error }, 'workspace_overview_failed');
-        return reply.code(500).send({ error: 'workspace_failed' });
-      }
-    },
-  );
-
-  app.get<{ Querystring: ComplianceStatusQuery }>(
-    '/compliance/status',
-    {
-      schema: {
-        headers: {
-          type: 'object',
-          properties: { 'x-user-id': { type: 'string' }, 'x-org-id': { type: 'string' } },
-          required: ['x-user-id', 'x-org-id'],
-        },
-        querystring: {
-          type: 'object',
-          properties: {
-            limit: { type: 'integer', minimum: 1, maximum: 25 },
-          },
-        },
-        response: { 200: { type: 'object', additionalProperties: true } },
-      },
-    },
-    async (request, reply) => {
-      if (!enforceRateLimit(complianceStatusLimiter, request, reply)) {
-        return;
-      }
-
-      const userHeader = request.headers['x-user-id'];
-      if (!userHeader || typeof userHeader !== 'string') {
-        return reply.code(401).send({ error: 'unauthorized' });
-      }
-      const orgHeader = request.headers['x-org-id'];
-      if (!orgHeader || typeof orgHeader !== 'string') {
-        return reply.code(400).send({ error: 'x-org-id header is required' });
-      }
-
-      const parsed = complianceStatusQuerySchema.safeParse(request.query ?? {});
-      if (!parsed.success) {
-        return reply.code(400).send({ error: 'invalid_query', details: parsed.error.flatten() });
-      }
-
-      try {
-        const access = await authorizeRequestWithGuards('workspace:view', orgHeader, userHeader, request);
-        const result = await getComplianceStatus(ctx, {
-          orgId: orgHeader,
-          userId: userHeader,
-          limit: parsed.data.limit ?? 5,
-          access,
-          logger: request.log,
-        });
-        return reply.send({
-          orgId: orgHeader,
-          userId: userHeader,
-          ...result,
-        });
-      } catch (error) {
-        if (error instanceof WorkspaceServiceError) {
-          return reply.code(error.statusCode).send({ error: error.message });
-        }
-        if (error instanceof Error && 'statusCode' in error && typeof error.statusCode === 'number') {
-          return reply.code(error.statusCode).send({ error: error.message });
-        }
-        request.log.error({ err: error }, 'compliance_status_failed');
-        return reply.code(500).send({ error: 'compliance_status_query_failed' });
-      }
-    },
-  );
-
-  app.get(
-    '/compliance/acknowledgements',
-    {
-      schema: {
-        headers: {
-          type: 'object',
-          properties: { 'x-user-id': { type: 'string' }, 'x-org-id': { type: 'string' } },
-          required: ['x-user-id', 'x-org-id'],
-        },
-        response: { 200: { type: 'object', additionalProperties: true } },
-      },
-    },
-    async (request, reply) => {
-      if (!enforceRateLimit(complianceAckLimiter, request, reply)) {
-        return;
-      }
-
-      const userHeader = request.headers['x-user-id'];
-      if (!userHeader || typeof userHeader !== 'string') {
-        return reply.code(401).send({ error: 'unauthorized' });
-      }
-      const orgHeader = request.headers['x-org-id'];
-      if (!orgHeader || typeof orgHeader !== 'string') {
-        return reply.code(400).send({ error: 'x-org-id header is required' });
-      }
-
-      let access;
-      try {
-        access = await withRequestSpan(
-          request,
-          {
-            name: 'compliance.acknowledgements.authorize',
-            attributes: { orgId: orgHeader, userId: userHeader },
-          },
-          async () => authorizeRequestWithGuards('workspace:view', orgHeader, userHeader, request),
-        );
-      } catch (error) {
-        const status = (error as Error & { statusCode?: number }).statusCode ?? 403;
-        return reply.code(status).send({ error: 'forbidden' });
-      }
-
-      try {
-        const events = await withRequestSpan(
-          request,
-          {
-            name: 'compliance.acknowledgements.fetch',
-            attributes: { orgId: orgHeader, userId: userHeader },
-          },
-          async ({ setAttribute }) => {
-            const result = await fetchAcknowledgementEvents(ctx, orgHeader, userHeader);
-            setAttribute('eventCount', result.length);
-            return result;
-          },
-        );
-
-        const acknowledgements = summariseAcknowledgements(access, events);
-        return reply.send({ orgId: orgHeader, userId: userHeader, acknowledgements });
-      } catch (error) {
-        if (error instanceof WorkspaceServiceError) {
-          return reply.code(error.statusCode).send({ error: error.message });
-        }
-        request.log.error({ err: error }, 'compliance_ack_fetch_failed');
-        return reply.code(500).send({ error: 'compliance_ack_fetch_failed' });
-      }
-    },
-  );
-
-  app.post<{ Body: ComplianceAcknowledgementBody }>(
-    '/compliance/acknowledgements',
-    {
-      schema: {
-        headers: {
-          type: 'object',
-          properties: { 'x-user-id': { type: 'string' }, 'x-org-id': { type: 'string' } },
-          required: ['x-user-id', 'x-org-id'],
-        },
-        body: { type: 'object', additionalProperties: true },
-        response: { 200: { type: 'object', additionalProperties: true } },
-      },
-    },
-    async (request, reply) => {
-      if (!enforceRateLimit(complianceAckLimiter, request, reply)) {
-        return;
-      }
-
-      const userHeader = request.headers['x-user-id'];
-      if (!userHeader || typeof userHeader !== 'string') {
-        return reply.code(401).send({ error: 'unauthorized' });
-      }
-      const orgHeader = request.headers['x-org-id'];
-      if (!orgHeader || typeof orgHeader !== 'string') {
-        return reply.code(400).send({ error: 'x-org-id header is required' });
-      }
-
-      const parsed = complianceAcknowledgementBodySchema.safeParse(request.body ?? {});
-      if (!parsed.success) {
-        return reply.code(400).send({ error: 'invalid_body', details: parsed.error.flatten() });
-      }
-
-      let access;
-      try {
-        access = await withRequestSpan(
-          request,
-          {
-            name: 'compliance.acknowledgements.authorize',
-            attributes: { orgId: orgHeader, userId: userHeader },
-          },
-          async () => authorizeRequestWithGuards('workspace:view', orgHeader, userHeader, request),
-        );
-      } catch (error) {
-        const status = (error as Error & { statusCode?: number }).statusCode ?? 403;
-        return reply.code(status).send({ error: 'forbidden' });
-      }
-
-      try {
-        const acknowledgements = await acknowledgeCompliance(ctx, {
-          request,
-          orgId: orgHeader,
-          userId: userHeader,
-          access,
-          payload: parsed.data,
-        });
-        return reply.send({ orgId: orgHeader, userId: userHeader, acknowledgements });
-      } catch (error) {
-        if (error instanceof WorkspaceServiceError) {
-          return reply.code(error.statusCode).send({ error: error.message });
-        }
-        request.log.error({ err: error }, 'compliance_ack_insert_failed');
-        return reply.code(500).send({ error: 'compliance_ack_insert_failed' });
-      }
-    },
-  );
->>>>>>> 2eb77233
 }