--- conflicted
+++ resolved
@@ -1,16 +1,6 @@
 import type { FastifyInstance } from 'fastify';
 import type { AppContext } from '../../types/context.js';
-<<<<<<< HEAD
 import { getWorkspaceSchema, workspaceQuerySchema, type WorkspaceQuery } from './schemas.js';
-=======
-import { authorizeRequestWithGuards } from '../../http/authorization.js';
-import { buildPhaseCProcessNavigator } from '../../workspace.js';
-import { fetchWorkspaceOverview } from './services.js';
-
-const orgQuerySchema = z.object({
-  orgId: z.string().min(1),
-});
->>>>>>> abfe2929
 
 const caseScoresQuerySchema = z.object({
   orgId: z.string().min(1),
@@ -238,7 +228,6 @@
 } as const;
 
 export async function registerWorkspaceRoutes(app: FastifyInstance, ctx: AppContext) {
-<<<<<<< HEAD
   app.get<{ Querystring: WorkspaceQuery }>(
     '/workspace',
     { schema: getWorkspaceSchema },
@@ -261,52 +250,4 @@
       return { runs: data ?? [] };
     },
   );
-=======
-  app.get<{ Querystring: z.infer<typeof workspaceQuerySchema> }>('/workspace', async (request, reply) => {
-    const parse = workspaceQuerySchema.safeParse(request.query);
-    if (!parse.success) {
-      return reply.code(400).send({ error: 'Invalid query parameters' });
-    }
-
-    const { orgId } = parse.data;
-    const userHeader = request.headers['x-user-id'];
-    if (!userHeader || typeof userHeader !== 'string') {
-      return reply.code(400).send({ error: 'x-user-id header is required' });
-    }
-    const { supabase } = ctx;
-
-    try {
-      await authorizeRequestWithGuards('workspace:view', orgId, userHeader, request);
-      const { data, errors } = await fetchWorkspaceOverview(supabase, orgId);
-
-      if (errors.jurisdictions) {
-        request.log.error(
-          { err: errors.jurisdictions, orgId },
-          'workspace_jurisdictions_query_failed',
-        );
-      }
-      if (errors.matters) {
-        request.log.error({ err: errors.matters, orgId }, 'workspace_matters_query_failed');
-      }
-      if (errors.compliance) {
-        request.log.error({ err: errors.compliance, orgId }, 'workspace_compliance_query_failed');
-      }
-      if (errors.hitl) {
-        request.log.error({ err: errors.hitl, orgId }, 'workspace_hitl_query_failed');
-      }
-
-      return {
-        jurisdictions: data.jurisdictions,
-        matters: data.matters,
-        complianceWatch: data.complianceWatch,
-        hitlInbox: data.hitlInbox,
-        desk: data.desk,
-        navigator: buildPhaseCProcessNavigator(),
-      };
-    } catch (error) {
-      request.log.error({ err: error, orgId }, 'workspace_overview_failed');
-      return reply.code(500).send({ error: 'workspace_failed' });
-    }
-  });
->>>>>>> abfe2929
 }