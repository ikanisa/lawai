import { z } from 'zod';
import { resolveDomainAllowlistOverride } from './allowlist-override.js';

import {
  loadServerEnv,
  sharedOpenAiSchema,
  sharedOptionalIntegrationsSchema,
  sharedSupabaseSchema,
} from '@avocat-ai/shared';

const envSchema = z.object({
  PORT: z.coerce.number().default(3000),
  OPENAI_API_KEY: z
    .string({ required_error: 'OPENAI_API_KEY is required' })
    .min(1, { message: 'OPENAI_API_KEY is required' }),
  AGENT_MODEL: z.string().default('gpt-5-pro'),
  EMBEDDING_MODEL: z.string().default('text-embedding-3-large'),
  SUMMARISER_MODEL: z.string().optional(),
  MAX_SUMMARY_CHARS: z.coerce.number().optional(),
  OPENAI_VECTOR_STORE_AUTHORITIES_ID: z
    .string({ required_error: 'OPENAI_VECTOR_STORE_AUTHORITIES_ID is required' })
    .min(1, { message: 'OPENAI_VECTOR_STORE_AUTHORITIES_ID is required' }),
  OPENAI_CHATKIT_PROJECT: z.string().optional(),
  OPENAI_CHATKIT_SECRET: z.string().optional(),
  OPENAI_CHATKIT_BASE_URL: z.string().url().optional(),
  OPENAI_CHATKIT_MODEL: z.string().optional(),
<<<<<<< HEAD
  SUPABASE_URL: z.string().url().default('https://example.supabase.co'),
  SUPABASE_SERVICE_ROLE_KEY: z.string().default('service-role-test'),
  RATE_LIMIT_ENABLED: z.coerce.boolean().default(true),
  RATE_LIMIT_PROVIDER: z.enum(['memory', 'redis', 'supabase']).default('memory'),
  RATE_LIMIT_REDIS_URL: z.string().url().optional(),
  RATE_LIMIT_SUPABASE_FUNCTION: z.string().default('acquire_rate_limit'),
  RATE_LIMIT_TELEMETRY_LIMIT: z.coerce.number().min(1).default(60),
  RATE_LIMIT_TELEMETRY_WINDOW_SECONDS: z.coerce.number().min(1).default(60),
  RATE_LIMIT_RUNS_LIMIT: z.coerce.number().min(1).default(30),
  RATE_LIMIT_RUNS_WINDOW_SECONDS: z.coerce.number().min(1).default(60),
  RATE_LIMIT_WORKSPACE_LIMIT: z.coerce.number().min(1).default(30),
  RATE_LIMIT_WORKSPACE_WINDOW_SECONDS: z.coerce.number().min(1).default(60),
  RATE_LIMIT_COMPLIANCE_LIMIT: z.coerce.number().min(1).default(20),
  RATE_LIMIT_COMPLIANCE_WINDOW_SECONDS: z.coerce.number().min(1).default(60),
=======
  SUPABASE_URL: z
    .string({ required_error: 'SUPABASE_URL is required' })
    .url({ message: 'SUPABASE_URL must be a valid URL' }),
  SUPABASE_SERVICE_ROLE_KEY: z
    .string({ required_error: 'SUPABASE_SERVICE_ROLE_KEY is required' })
    .min(1, { message: 'SUPABASE_SERVICE_ROLE_KEY is required' }),
>>>>>>> 023173b2
  JURIS_ALLOWLIST_JSON: z.string().optional(),
  AGENT_STUB_MODE: z
    .enum(['auto', 'always', 'never'])
    .default('auto'),
  // Optional WhatsApp OTP integration
  WA_TOKEN: z.string().optional(),
  WA_PHONE_NUMBER_ID: z.string().optional(),
  WA_TEMPLATE_OTP_NAME: z.string().optional(),
  WA_TEMPLATE_LOCALE: z.string().optional(),
  WA_PROVIDER: z.enum(['twilio', 'meta']).optional(),
  // Optional C2PA signing keys for export
  C2PA_SIGNING_PRIVATE_KEY: z.string().optional(),
  C2PA_SIGNING_KEY_ID: z.string().optional(),
  // Governance / policy tagging
  POLICY_VERSION: z.string().optional(),
  // Rate limiter configuration
  RATE_LIMITER_DRIVER: z.enum(['memory', 'supabase']).default('memory'),
  RATE_LIMITER_NAMESPACE: z.string().default('api'),
  RATE_LIMITER_SUPABASE_FUNCTION: z.string().default('increment_rate_limit'),
  RATE_LIMIT_RUNS_LIMIT: z.coerce.number().default(30),
  RATE_LIMIT_RUNS_WINDOW_MS: z.coerce.number().default(60_000),
  RATE_LIMIT_COMPLIANCE_LIMIT: z.coerce.number().default(120),
  RATE_LIMIT_COMPLIANCE_WINDOW_MS: z.coerce.number().default(60_000),
  RATE_LIMIT_WORKSPACE_LIMIT: z.coerce.number().default(60),
  RATE_LIMIT_WORKSPACE_WINDOW_MS: z.coerce.number().default(60_000),
  RATE_LIMIT_TELEMETRY_LIMIT: z.coerce.number().default(60),
  RATE_LIMIT_TELEMETRY_WINDOW_MS: z.coerce.number().default(60_000),
});

export type Env = z.infer<typeof envSchema>;

const parsed = loadServerEnv(envSchema);

const SUPABASE_URL_PLACEHOLDER_PATTERNS = [
  /example\.supabase\.co/i,
  /project\.supabase\.co/i,
  /localhost/i,
];

const OPENAI_KEY_PLACEHOLDER_PATTERNS = [
  /CHANGEME/i,
  /placeholder/i,
  /test-openai-key/i,
  /^sk-(?:test|demo|example|placeholder|dummy|sample)/i,
];

const SUPABASE_SERVICE_ROLE_PLACEHOLDER_PATTERNS = [
  /placeholder/i,
  /service-role-test/i,
];

const PRODUCTION_CRITICAL_KEYS = [
  'OPENAI_API_KEY',
  'SUPABASE_URL',
  'SUPABASE_SERVICE_ROLE_KEY',
  'OPENAI_VECTOR_STORE_AUTHORITIES_ID',
] as const;

type ProductionCriticalKey = (typeof PRODUCTION_CRITICAL_KEYS)[number];

const PLACEHOLDER_PATTERNS: Record<ProductionCriticalKey, RegExp[]> = {
  OPENAI_API_KEY: [/(?:changeme|placeholder)/i, /test-openai-key/i],
  SUPABASE_URL: [/example\.supabase\.co/i, /localhost/i, /127\.0\.0\.1/],
  SUPABASE_SERVICE_ROLE_KEY: [/placeholder/i, /service-role-test/i],
  OPENAI_VECTOR_STORE_AUTHORITIES_ID: [/^vs_?test$/i, /placeholder/i, /changeme/i],
};

function assertProductionEnv(e: Env) {
  if (process.env.NODE_ENV !== 'production') {
    return;
  }

  const missing = PRODUCTION_CRITICAL_KEYS.filter((key) => !(e as Record<string, unknown>)[key]);

  if (missing.length) {
    throw new Error(`configuration_invalid missing=[${missing.join(', ')}]`);
  }

  for (const key of PRODUCTION_CRITICAL_KEYS) {
    const value = (e as Record<string, unknown>)[key];
    if (typeof value !== 'string') {
      continue;
    }

    const patterns = PLACEHOLDER_PATTERNS[key];
    for (const pattern of patterns) {
      if (pattern.test(value)) {
        throw new Error(`configuration_invalid placeholders=[${key}]`);
      }
    }
  }
}

assertProductionEnv(parsed);

export const env: Env = parsed;

export function loadAllowlistOverride(): string[] | null {
  if (!parsed.JURIS_ALLOWLIST_JSON) {
    return null;
  }

  try {
    const value = JSON.parse(parsed.JURIS_ALLOWLIST_JSON);
    return resolveDomainAllowlistOverride(value);
  } catch (error) {
    return null;
  }
}

export const rateLimitConfig = {
  driver: env.RATE_LIMITER_DRIVER,
  namespace: env.RATE_LIMITER_NAMESPACE,
  functionName: env.RATE_LIMITER_SUPABASE_FUNCTION,
  buckets: {
    runs: { limit: env.RATE_LIMIT_RUNS_LIMIT, windowMs: env.RATE_LIMIT_RUNS_WINDOW_MS },
    compliance: { limit: env.RATE_LIMIT_COMPLIANCE_LIMIT, windowMs: env.RATE_LIMIT_COMPLIANCE_WINDOW_MS },
    workspace: { limit: env.RATE_LIMIT_WORKSPACE_LIMIT, windowMs: env.RATE_LIMIT_WORKSPACE_WINDOW_MS },
    telemetry: { limit: env.RATE_LIMIT_TELEMETRY_LIMIT, windowMs: env.RATE_LIMIT_TELEMETRY_WINDOW_MS },
  },
};<|MERGE_RESOLUTION|>--- conflicted
+++ resolved
@@ -24,7 +24,6 @@
   OPENAI_CHATKIT_SECRET: z.string().optional(),
   OPENAI_CHATKIT_BASE_URL: z.string().url().optional(),
   OPENAI_CHATKIT_MODEL: z.string().optional(),
-<<<<<<< HEAD
   SUPABASE_URL: z.string().url().default('https://example.supabase.co'),
   SUPABASE_SERVICE_ROLE_KEY: z.string().default('service-role-test'),
   RATE_LIMIT_ENABLED: z.coerce.boolean().default(true),
@@ -39,14 +38,6 @@
   RATE_LIMIT_WORKSPACE_WINDOW_SECONDS: z.coerce.number().min(1).default(60),
   RATE_LIMIT_COMPLIANCE_LIMIT: z.coerce.number().min(1).default(20),
   RATE_LIMIT_COMPLIANCE_WINDOW_SECONDS: z.coerce.number().min(1).default(60),
-=======
-  SUPABASE_URL: z
-    .string({ required_error: 'SUPABASE_URL is required' })
-    .url({ message: 'SUPABASE_URL must be a valid URL' }),
-  SUPABASE_SERVICE_ROLE_KEY: z
-    .string({ required_error: 'SUPABASE_SERVICE_ROLE_KEY is required' })
-    .min(1, { message: 'SUPABASE_SERVICE_ROLE_KEY is required' }),
->>>>>>> 023173b2
   JURIS_ALLOWLIST_JSON: z.string().optional(),
   AGENT_STUB_MODE: z
     .enum(['auto', 'always', 'never'])
