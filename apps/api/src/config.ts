--- conflicted
+++ resolved
@@ -10,7 +10,6 @@
 
 const envSchema = z.object({
   PORT: z.coerce.number().default(3000),
-<<<<<<< HEAD
   OPENAI_API_KEY: z.string().min(1, 'OPENAI_API_KEY is required'),
   AGENT_MODEL: z.string().min(1, 'AGENT_MODEL is required'),
   EMBEDDING_MODEL: z.string().min(1, 'EMBEDDING_MODEL is required'),
@@ -19,41 +18,12 @@
   OPENAI_VECTOR_STORE_AUTHORITIES_ID: z
     .string()
     .min(1, 'OPENAI_VECTOR_STORE_AUTHORITIES_ID is required'),
-=======
-  OPENAI_API_KEY: z
-    .string({ required_error: 'OPENAI_API_KEY is required' })
-    .min(1, { message: 'OPENAI_API_KEY is required' }),
-  AGENT_MODEL: z.string().default('gpt-5-pro'),
-  EMBEDDING_MODEL: z.string().default('text-embedding-3-large'),
-  SUMMARISER_MODEL: z.string().optional(),
-  MAX_SUMMARY_CHARS: z.coerce.number().optional(),
-  OPENAI_VECTOR_STORE_AUTHORITIES_ID: z
-    .string({ required_error: 'OPENAI_VECTOR_STORE_AUTHORITIES_ID is required' })
-    .min(1, { message: 'OPENAI_VECTOR_STORE_AUTHORITIES_ID is required' }),
->>>>>>> 132253ae
   OPENAI_CHATKIT_PROJECT: z.string().optional(),
   OPENAI_CHATKIT_SECRET: z.string().optional(),
   OPENAI_CHATKIT_BASE_URL: z.string().url().optional(),
   OPENAI_CHATKIT_MODEL: z.string().optional(),
-<<<<<<< HEAD
   SUPABASE_URL: z.string().url(),
   SUPABASE_SERVICE_ROLE_KEY: z.string().min(1, 'SUPABASE_SERVICE_ROLE_KEY is required'),
-=======
-  SUPABASE_URL: z.string().url().default('https://example.supabase.co'),
-  SUPABASE_SERVICE_ROLE_KEY: z.string().default('service-role-test'),
-  RATE_LIMIT_ENABLED: z.coerce.boolean().default(true),
-  RATE_LIMIT_PROVIDER: z.enum(['memory', 'redis', 'supabase']).default('memory'),
-  RATE_LIMIT_REDIS_URL: z.string().url().optional(),
-  RATE_LIMIT_SUPABASE_FUNCTION: z.string().default('acquire_rate_limit'),
-  RATE_LIMIT_TELEMETRY_LIMIT: z.coerce.number().min(1).default(60),
-  RATE_LIMIT_TELEMETRY_WINDOW_SECONDS: z.coerce.number().min(1).default(60),
-  RATE_LIMIT_RUNS_LIMIT: z.coerce.number().min(1).default(30),
-  RATE_LIMIT_RUNS_WINDOW_SECONDS: z.coerce.number().min(1).default(60),
-  RATE_LIMIT_WORKSPACE_LIMIT: z.coerce.number().min(1).default(30),
-  RATE_LIMIT_WORKSPACE_WINDOW_SECONDS: z.coerce.number().min(1).default(60),
-  RATE_LIMIT_COMPLIANCE_LIMIT: z.coerce.number().min(1).default(20),
-  RATE_LIMIT_COMPLIANCE_WINDOW_SECONDS: z.coerce.number().min(1).default(60),
->>>>>>> 132253ae
   JURIS_ALLOWLIST_JSON: z.string().optional(),
   AGENT_STUB_MODE: z
     .enum(['auto', 'always', 'never'])
@@ -121,7 +91,6 @@
   OPENAI_VECTOR_STORE_AUTHORITIES_ID: [/^vs_?test$/i, /placeholder/i, /changeme/i],
 };
 
-<<<<<<< HEAD
 const REQUIRED_PROD_KEYS: Array<keyof Env> = [
   'OPENAI_API_KEY',
   'SUPABASE_URL',
@@ -140,14 +109,11 @@
   OPENAI_VECTOR_STORE_AUTHORITIES_ID: [/\btest\b/i, /placeholder/i, /^vs?_?test$/i],
 };
 
-=======
->>>>>>> 132253ae
 function assertProductionEnv(e: Env) {
   if (process.env.NODE_ENV !== 'production') {
     return;
   }
 
-<<<<<<< HEAD
   for (const key of REQUIRED_PROD_KEYS) {
     const value = e[key];
     if (value === undefined || value === null || value === '') {
@@ -161,24 +127,6 @@
     for (const pattern of patterns ?? []) {
       if (pattern.test(value)) {
         throw new Error(`configuration_invalid placeholder=${key}`);
-=======
-  const missing = PRODUCTION_CRITICAL_KEYS.filter((key) => !(e as Record<string, unknown>)[key]);
-
-  if (missing.length) {
-    throw new Error(`configuration_invalid missing=[${missing.join(', ')}]`);
-  }
-
-  for (const key of PRODUCTION_CRITICAL_KEYS) {
-    const value = (e as Record<string, unknown>)[key];
-    if (typeof value !== 'string') {
-      continue;
-    }
-
-    const patterns = PLACEHOLDER_PATTERNS[key];
-    for (const pattern of patterns) {
-      if (pattern.test(value)) {
-        throw new Error(`configuration_invalid placeholders=[${key}]`);
->>>>>>> 132253ae
       }
     }
   }
