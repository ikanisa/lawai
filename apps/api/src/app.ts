import Fastify, { type FastifyInstance } from 'fastify';
import { registerWorkspaceRoutes } from './domain/workspace/routes';
import { registerAgentsRoutes } from './routes/agents/index.js';
import { registerCitationsRoutes } from './routes/citations/index.js';
import { registerCorpusRoutes } from './routes/corpus/index.js';
import { registerDeadlineRoutes } from './routes/deadline/index.js';
import { registerHitlRoutes } from './routes/hitl/index.js';
import { registerMattersRoutes } from './routes/matters/index.js';
import { registerRealtimeRoutes } from './routes/realtime/index.js';
import { registerResearchRoutes } from './routes/research/index.js';
import { registerUploadRoutes } from './routes/upload/index.js';
import { registerVoiceRoutes } from './routes/voice/index.js';
<<<<<<< HEAD
import type { AppContext } from './types/context';
import { env, rateLimitConfig } from './config.js';
import { supabase as serviceClient } from './supabase-client.js';
import { createRateLimiterFactory } from './rate-limit.js';
=======
import type { AppContext } from './types/context.js';
import { env } from './config.js';
import { supabase as serviceClient } from './supabase-client.js';
import { createAppContainer, type AppContainerOverrides } from './core/container.js';
import { observabilityPlugin } from './core/observability/observability-plugin.js';
>>>>>>> 6acbbedc

interface AppBootstrap {
  app: FastifyInstance;
  context: AppContext;
}

export async function createApp(): Promise<AppBootstrap> {
  const app = Fastify({
    ajv: {
      customOptions: {
        removeAdditional: false,
      },
    },
    logger: {
      level: process.env.LOG_LEVEL ?? 'info',
      redact: [
        'req.headers.authorization',
        'req.headers.cookie',
        'headers.authorization',
        'request.headers.authorization',
        'request.headers.cookie',
        'req.body',
        'request.body',
        'body',
        'req.body.token',
        'body.token',
        'env.OPENAI_API_KEY',
        'env.SUPABASE_SERVICE_ROLE_KEY',
        'env.ALERTS_SLACK_WEBHOOK_URL',
        'env.ALERTS_EMAIL_WEBHOOK_URL',
      ],
    },
  });

  await app.register(observabilityPlugin);

  const { supabase: supabaseOverride, overrides, includeWorkspaceDomainRoutes = false } = options;

  const supabase = supabaseOverride ?? serviceClient;
  const container = createAppContainer({
    supabase,
    ...(overrides ?? {}),
  });

  const shouldRegisterWorkspaceRoutes = options.registerWorkspaceRoutes ?? true;

  const rateLimiterFactory = createRateLimiterFactory({
    driver: rateLimitConfig.driver,
    namespace: rateLimitConfig.namespace,
    functionName: rateLimitConfig.functionName,
    supabase: rateLimitConfig.driver === 'supabase' ? supabase : undefined,
    logger: app.log,
  });

  const context: AppContext = {
    supabase,
    config: {
      openai: {
        apiKey: env.OPENAI_API_KEY ?? '',
        baseUrl: process.env.OPENAI_BASE_URL,
      },
    },
<<<<<<< HEAD
    rateLimiter: {
      factory: rateLimiterFactory,
      workspace: rateLimiterFactory(rateLimitConfig.buckets.workspace),
    },
=======
    container,
>>>>>>> 6acbbedc
  };

  await app.register(async (instance: FastifyInstance) => {
    await registerAgentsRoutes(instance, context);
    await registerResearchRoutes(instance, context);
    await registerCitationsRoutes(instance, context);
    await registerCorpusRoutes(instance, context);
    await registerMattersRoutes(instance, context);
    await registerHitlRoutes(instance, context);
    await registerDeadlineRoutes(instance, context);
    await registerUploadRoutes(instance, context);
    await registerVoiceRoutes(instance, context);
    await registerRealtimeRoutes(instance, context);
  }, { prefix: '/api' });

  if (!(app as any).workspaceRoutesRegistered) {
    if (shouldRegisterWorkspaceRoutes) {
      await registerWorkspaceRoutes(app, context);
      (app as any).workspaceRoutesRegistered = true;
    }
  }

  return { app, context };
}<|MERGE_RESOLUTION|>--- conflicted
+++ resolved
@@ -10,18 +10,10 @@
 import { registerResearchRoutes } from './routes/research/index.js';
 import { registerUploadRoutes } from './routes/upload/index.js';
 import { registerVoiceRoutes } from './routes/voice/index.js';
-<<<<<<< HEAD
 import type { AppContext } from './types/context';
 import { env, rateLimitConfig } from './config.js';
 import { supabase as serviceClient } from './supabase-client.js';
 import { createRateLimiterFactory } from './rate-limit.js';
-=======
-import type { AppContext } from './types/context.js';
-import { env } from './config.js';
-import { supabase as serviceClient } from './supabase-client.js';
-import { createAppContainer, type AppContainerOverrides } from './core/container.js';
-import { observabilityPlugin } from './core/observability/observability-plugin.js';
->>>>>>> 6acbbedc
 
 interface AppBootstrap {
   app: FastifyInstance;
@@ -84,14 +76,10 @@
         baseUrl: process.env.OPENAI_BASE_URL,
       },
     },
-<<<<<<< HEAD
     rateLimiter: {
       factory: rateLimiterFactory,
       workspace: rateLimiterFactory(rateLimitConfig.buckets.workspace),
     },
-=======
-    container,
->>>>>>> 6acbbedc
   };
 
   await app.register(async (instance: FastifyInstance) => {
