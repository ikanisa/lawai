<<<<<<< HEAD
import Fastify from 'fastify';
=======
import Fastify, { type FastifyInstance } from 'fastify';
>>>>>>> 48661fa1
import { registerWorkspaceRoutes } from './domain/workspace/routes';
import { registerAgentsRoutes } from './routes/agents/index.js';
import { registerCitationsRoutes } from './routes/citations/index.js';
import { registerCorpusRoutes } from './routes/corpus/index.js';
import { registerDeadlineRoutes } from './routes/deadline/index.js';
import { registerHitlRoutes } from './routes/hitl/index.js';
import { registerMattersRoutes } from './routes/matters/index.js';
import { registerRealtimeRoutes } from './routes/realtime/index.js';
import { registerResearchRoutes } from './routes/research/index.js';
import { registerUploadRoutes } from './routes/upload/index.js';
import { registerVoiceRoutes } from './routes/voice/index.js';
import type { AppContext } from './types/context';
import { env, rateLimitConfig } from './config.js';
import { supabase as serviceClient } from './supabase-client.js';
<<<<<<< HEAD
import type { CreateAppResult } from './types/app';

export async function createApp(): Promise<CreateAppResult> {
=======
import { createRateLimiterFactory } from './rate-limit.js';

interface AppBootstrap {
  app: FastifyInstance;
  context: AppContext;
}

export async function createApp(): Promise<AppBootstrap> {
>>>>>>> 48661fa1
  const app = Fastify({
    ajv: {
      customOptions: {
        removeAdditional: false,
      },
    },
    logger: {
      level: process.env.LOG_LEVEL ?? 'info',
      redact: [
        'req.headers.authorization',
        'req.headers.cookie',
        'headers.authorization',
        'request.headers.authorization',
        'request.headers.cookie',
        'req.body',
        'request.body',
        'body',
        'req.body.token',
        'body.token',
        'env.OPENAI_API_KEY',
        'env.SUPABASE_SERVICE_ROLE_KEY',
        'env.ALERTS_SLACK_WEBHOOK_URL',
        'env.ALERTS_EMAIL_WEBHOOK_URL',
      ],
    },
  });

  await app.register(observabilityPlugin);

  const { supabase: supabaseOverride, overrides, includeWorkspaceDomainRoutes = false } = options;

  const supabase = supabaseOverride ?? serviceClient;
  const container = createAppContainer({
    supabase,
    ...(overrides ?? {}),
  });

  const shouldRegisterWorkspaceRoutes = options.registerWorkspaceRoutes ?? true;

  const rateLimiterFactory = createRateLimiterFactory({
    driver: rateLimitConfig.driver,
    namespace: rateLimitConfig.namespace,
    functionName: rateLimitConfig.functionName,
    supabase: rateLimitConfig.driver === 'supabase' ? supabase : undefined,
    logger: app.log,
  });

  const context: AppContext = {
    supabase,
    config: {
      openai: {
        apiKey: env.OPENAI_API_KEY ?? '',
        baseUrl: process.env.OPENAI_BASE_URL,
      },
    },
    rateLimiter: {
      factory: rateLimiterFactory,
      workspace: rateLimiterFactory(rateLimitConfig.buckets.workspace),
    },
  };

  await app.register(async (instance: FastifyInstance) => {
    await registerAgentsRoutes(instance, context);
    await registerResearchRoutes(instance, context);
    await registerCitationsRoutes(instance, context);
    await registerCorpusRoutes(instance, context);
    await registerMattersRoutes(instance, context);
    await registerHitlRoutes(instance, context);
    await registerDeadlineRoutes(instance, context);
    await registerUploadRoutes(instance, context);
    await registerVoiceRoutes(instance, context);
    await registerRealtimeRoutes(instance, context);
  }, { prefix: '/api' });

  if (!(app as any).workspaceRoutesRegistered) {
    if (shouldRegisterWorkspaceRoutes) {
      await registerWorkspaceRoutes(app, context);
      (app as any).workspaceRoutesRegistered = true;
    }
  }

  return { app, context };
}<|MERGE_RESOLUTION|>--- conflicted
+++ resolved
@@ -1,8 +1,4 @@
-<<<<<<< HEAD
 import Fastify from 'fastify';
-=======
-import Fastify, { type FastifyInstance } from 'fastify';
->>>>>>> 48661fa1
 import { registerWorkspaceRoutes } from './domain/workspace/routes';
 import { registerAgentsRoutes } from './routes/agents/index.js';
 import { registerCitationsRoutes } from './routes/citations/index.js';
@@ -17,20 +13,9 @@
 import type { AppContext } from './types/context';
 import { env, rateLimitConfig } from './config.js';
 import { supabase as serviceClient } from './supabase-client.js';
-<<<<<<< HEAD
 import type { CreateAppResult } from './types/app';
 
 export async function createApp(): Promise<CreateAppResult> {
-=======
-import { createRateLimiterFactory } from './rate-limit.js';
-
-interface AppBootstrap {
-  app: FastifyInstance;
-  context: AppContext;
-}
-
-export async function createApp(): Promise<AppBootstrap> {
->>>>>>> 48661fa1
   const app = Fastify({
     ajv: {
       customOptions: {
