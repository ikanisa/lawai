<<<<<<< HEAD
import type { SupabaseClient } from '@supabase/supabase-js';
import type { FastifyRateLimitHook } from '../rate-limit.js';
=======
import type { ServiceSupabaseClient } from './supabase';
>>>>>>> ef77b5bf

export interface AppContext {
  supabase: ServiceSupabaseClient;
  config: {
    openai: {
      apiKey: string;
      baseUrl?: string;
    };
  };
<<<<<<< HEAD
  rateLimits?: {
    workspace?: FastifyRateLimitHook;
=======
  rateLimiter: {
    factory: RateLimiterFactory;
    workspace: RateLimiter;
>>>>>>> ef77b5bf
  };
}
<|MERGE_RESOLUTION|>--- conflicted
+++ resolved
@@ -1,9 +1,5 @@
-<<<<<<< HEAD
 import type { SupabaseClient } from '@supabase/supabase-js';
 import type { FastifyRateLimitHook } from '../rate-limit.js';
-=======
-import type { ServiceSupabaseClient } from './supabase';
->>>>>>> ef77b5bf
 
 export interface AppContext {
   supabase: ServiceSupabaseClient;
@@ -13,13 +9,7 @@
       baseUrl?: string;
     };
   };
-<<<<<<< HEAD
   rateLimits?: {
     workspace?: FastifyRateLimitHook;
-=======
-  rateLimiter: {
-    factory: RateLimiterFactory;
-    workspace: RateLimiter;
->>>>>>> ef77b5bf
   };
 }
