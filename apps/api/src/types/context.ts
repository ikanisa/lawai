--- conflicted
+++ resolved
@@ -1,15 +1,7 @@
-<<<<<<< HEAD
 import type { SupabaseServiceClient } from './supabase.js';
 
 export interface AppContext {
   supabase: SupabaseServiceClient;
-=======
-import type { SupabaseClient } from '@supabase/supabase-js';
-import type { RateLimitGuard } from '../rate-limit.js';
-
-export interface AppContext {
-  supabase: ServiceSupabaseClient;
->>>>>>> 18b0ed29
   config: {
     openai: {
       apiKey: string;
