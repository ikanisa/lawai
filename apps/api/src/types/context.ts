<<<<<<< HEAD
import type { SupabaseClient } from '@supabase/supabase-js';
import type { RateLimiter, RateLimiterFactory } from '../rate-limit';
=======
import type { ApiSupabaseClient } from './supabase';
>>>>>>> 6acbbedc

export interface AppContext {
  supabase: ApiSupabaseClient;
  config: {
    openai: {
      apiKey: string;
      baseUrl?: string;
    };
  };
<<<<<<< HEAD
  rateLimiter: {
    factory: RateLimiterFactory;
    workspace: RateLimiter;
  };
=======
  container: AppContainer;
>>>>>>> 6acbbedc
}
<|MERGE_RESOLUTION|>--- conflicted
+++ resolved
@@ -1,9 +1,5 @@
-<<<<<<< HEAD
 import type { SupabaseClient } from '@supabase/supabase-js';
 import type { RateLimiter, RateLimiterFactory } from '../rate-limit';
-=======
-import type { ApiSupabaseClient } from './supabase';
->>>>>>> 6acbbedc
 
 export interface AppContext {
   supabase: ApiSupabaseClient;
@@ -13,12 +9,8 @@
       baseUrl?: string;
     };
   };
-<<<<<<< HEAD
   rateLimiter: {
     factory: RateLimiterFactory;
     workspace: RateLimiter;
   };
-=======
-  container: AppContainer;
->>>>>>> 6acbbedc
 }
