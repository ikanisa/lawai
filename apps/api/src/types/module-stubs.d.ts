--- conflicted
+++ resolved
@@ -5,7 +5,6 @@
   export type OpenAIClientConfig = Record<string, unknown>;
   export function getOpenAIClient(config?: OpenAIClientConfig): unknown;
   export function isOpenAIDebugEnabled(): boolean;
-<<<<<<< HEAD
   export async function fetchOpenAIDebugDetails(client: any, error: unknown): Promise<any>;
   export type OrgConnectorRecord = any;
   export const AgentRunSchema: any;
@@ -41,102 +40,6 @@
   export type VoiceToolIntent = any;
   export type ProcessNavigatorFlow = any;
   export type WorkspaceDesk = any;
-=======
-  export function fetchOpenAIDebugDetails(client: unknown, error: unknown): Promise<unknown>;
-  export interface OrgConnectorRecord {
-    id?: string;
-    orgId?: string;
-    connectorType: string;
-    name: string;
-    status: string;
-    config?: Record<string, unknown>;
-    metadata?: Record<string, unknown>;
-  }
-  export type DirectorCommandInput = Record<string, unknown>;
-  export type OrchestratorCommandEnvelope = Record<string, unknown>;
-  export type OrchestratorCommandRecord = Record<string, unknown>;
-  export type OrchestratorCommandResponse = Record<string, unknown>;
-  export type OrchestratorJobRecord = Record<string, unknown>;
-  export type OrchestratorSessionRecord = Record<string, unknown>;
-  export type SafetyAssessmentResult = Record<string, unknown>;
-  export type AgentPlanNotice = Record<string, unknown>;
-  export type AgentPlanStep = Record<string, unknown>;
-  export type IRACPayload = Record<string, unknown>;
-  export const IRACSchema: ZodTypeAny;
-  export const OFFICIAL_DOMAIN_ALLOWLIST: readonly string[];
-
-  export interface AgentRun {
-    id: string;
-    status?: string;
-    [key: string]: unknown;
-  }
-  export type ResearchStreamEvent = Record<string, unknown>;
-  export type ResearchStreamPayload = Record<string, unknown>;
-  export const AgentRunSchema: ZodTypeAny;
-  export const AgentRunRequestSchema: ZodTypeAny;
-  export const AgentStreamRequestSchema: ZodTypeAny;
-  export const ResearchStreamPayloadSchema: ZodTypeAny;
-
-  export type CitationDocument = Record<string, unknown>;
-  export type CitationsBrowserData = Record<string, unknown>;
-  export const CitationsBrowserDataSchema: ZodTypeAny;
-
-  export const CorpusDashboardDataSchema: any;
-  export const PolicyConfigurationSchema: any;
-  export type CorpusDashboardData = Record<string, unknown>;
-  export type PolicyConfiguration = Record<string, unknown>;
-
-  export const HitlQueueDataSchema: ZodTypeAny;
-  export type HitlQueueData = Record<string, unknown>;
-
-  export const MattersOverviewSchema: ZodTypeAny;
-  export type MattersOverview = Record<string, unknown>;
-
-  export const UploadResponseSchema: ZodTypeAny;
-
-  export const ResearchDeskContextSchema: ZodTypeAny;
-  export type ResearchDeskContext = Record<string, unknown>;
-  export type ResearchPlan = Record<string, unknown>;
-  export type ResearchCitation = Record<string, unknown>;
-
-  export type WorkspaceDesk = Record<string, unknown>;
-  export type ProcessNavigatorFlow = Record<string, unknown>;
-
-  export interface VoiceRunRequest {
-    transcript: string;
-    [key: string]: unknown;
-  }
-  export interface VoiceCitation {
-    id: string;
-    label: string;
-    href: string;
-    snippet: string;
-    [key: string]: unknown;
-  }
-  export interface VoiceRunResponse {
-    citations: VoiceCitation[];
-    [key: string]: unknown;
-  }
-  export interface VoiceToolIntent {
-    id: string;
-    name: string;
-    tool: string;
-    status: string;
-    detail?: string;
-    [key: string]: unknown;
-  }
-  export interface VoiceConsoleContext {
-    suggestions: string[];
-    quickIntents: VoiceToolIntent[];
-    recentSessions: Array<Record<string, unknown>>;
-    guardrails: string[];
-  }
-  export const VoiceRunRequestSchema: ZodTypeAny;
-  export const VoiceRunResponseSchema: ZodTypeAny;
-  export const VoiceConsoleContextSchema: ZodTypeAny;
-  export const VoiceSessionTokenSchema: ZodTypeAny;
-  export type VoiceSessionToken = Record<string, unknown>;
->>>>>>> 9984d3bc
 }
 
 declare module '@avocat-ai/shared/pwa' {
