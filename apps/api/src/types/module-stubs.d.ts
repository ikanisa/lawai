declare module '@avocat-ai/shared' {
  export interface OpenAIClientConfig {
    apiKey?: string;
    cacheKeySuffix?: string;
    requestTags?: string;
  }
  export interface OpenAIEmbeddingsResponse {
    data?: Array<{ embedding?: number[] }>;
  }
  export interface OpenAIResponsesResponse {
    output?: Array<{ content?: Array<{ text?: string }> }>;
    output_text?: string;
    data?: Array<{ embedding?: number[] }>;
  }
  export interface OpenAIClient {
    embeddings: {
      create(params: Record<string, unknown>): Promise<OpenAIEmbeddingsResponse>;
    };
    responses: {
      create(params: Record<string, unknown>): Promise<OpenAIResponsesResponse>;
    };
  }
  export function getOpenAIClient(config: OpenAIClientConfig): OpenAIClient;
  export function isOpenAIDebugEnabled(): boolean;
  export interface OpenAIDebugInfo {
    requestId?: string;
    details?: unknown;
    debugError?: unknown;
  }
  export function fetchOpenAIDebugDetails(
    client: OpenAIClient,
    error: unknown,
  ): Promise<OpenAIDebugInfo | null>;
  export interface OrgConnectorRecord {
    id: string;
    name: string;
    connectorType: string;
    status: string;
    [key: string]: unknown;
  }
  export type ProcessNavigatorFlow = Record<string, unknown>;

  export interface DirectorCommandInput {
    orgId: string;
    sessionId: string | null;
    commandType: string;
    payload?: Record<string, unknown>;
    priority?: number;
    scheduledFor?: string | null;
    worker?: string;
    issuedBy: string;
  }
  export interface OrchestratorCommandRecord {
    id: string;
    orgId: string;
    sessionId: string | null;
    commandType: string;
    payload: Record<string, unknown> | null;
    status: 'queued' | 'in_progress' | 'completed' | 'failed' | 'cancelled';
    priority: number;
    scheduledFor: string | null;
    startedAt?: string | null;
    completedAt?: string | null;
    failedAt?: string | null;
    result?: Record<string, unknown> | null;
    lastError?: string | null;
    metadata?: Record<string, unknown>;
    createdAt?: string;
    updatedAt?: string;
  }
  export interface OrchestratorJobRecord {
    id: string;
    orgId: string;
    commandId: string;
    worker: string;
    domainAgent?: string | null;
    status: 'pending' | 'running' | 'completed' | 'failed' | 'cancelled';
    attempts: number;
    scheduledAt: string;
    startedAt?: string | null;
    completedAt?: string | null;
    failedAt?: string | null;
    lastError?: string | null;
    metadata?: Record<string, unknown>;
    createdAt?: string;
    updatedAt?: string;
  }
  export interface OrchestratorSessionRecord {
    id: string;
    orgId: string;
    status?: 'active' | 'closed';
    chatSessionId?: string | null;
    directorState?: Record<string, unknown>;
    safetyState?: Record<string, unknown>;
    metadata?: Record<string, unknown>;
    currentObjective?: string | null;
    lastDirectorRunId?: string | null;
    lastSafetyRunId?: string | null;
    createdAt?: string;
    updatedAt?: string;
    closedAt?: string | null;
  }
  export interface OrchestratorCommandEnvelope {
    command: OrchestratorCommandRecord;
    job: OrchestratorJobRecord;
    session: OrchestratorSessionRecord;
  }
  export interface OrchestratorCommandResponse {
    commandId: string;
    jobId: string;
    sessionId: string;
    status: string;
    scheduledFor?: string | null;
  }
  export interface SafetyAssessmentResult {
    status: 'approved' | 'rejected' | 'needs_hitl';
    reasons: string[];
    mitigations?: string[];
  }

  export interface ResearchCitation {
    id: string;
    label?: string;
    title?: string;
    url?: string;
    href?: string;
    snippet?: string | null;
    type?: string;
    score?: number;
    date?: string;
  }
  export interface ResearchPlanStep {
    id: string;
    title: string;
    tool: string;
    status: string;
    summary?: string;
  }
  export interface ResearchPlan {
    id: string;
    title: string;
    jurisdiction?: string;
    riskLevel: string;
    riskSummary: string;
    steps: ResearchPlanStep[];
    [key: string]: unknown;
  }
  export interface ResearchDeskContext {
    defaultCitations: ResearchCitation[];
    plan: ResearchPlan;
    filters?: Record<string, unknown>;
    suggestions?: readonly string[];
    [key: string]: unknown;
  }
  export type ResearchStreamEvent = { type: string; data: unknown };
  export const ResearchDeskContextSchema: {
    parse(input: unknown): ResearchDeskContext;
    safeParse(
      input: unknown,
    ): { success: true; data: ResearchDeskContext } | { success: false; error: { flatten(): unknown } };
  };
  export const ResearchStreamPayloadSchema: {
    safeParse(input: unknown): { success: true; data: unknown } | { success: false; error: { flatten(): unknown } };
  };

  export interface AgentRun {
    id: string;
    agentId: string;
    threadId: string;
    status: string;
    createdAt: string;
    updatedAt: string;
    input: unknown;
    jurisdiction: string | null;
    policyFlags: string[];
  }
  export interface AgentRunRequest {
    agent_id: string;
    input: string;
    jurisdiction?: string | null;
    policy_flags?: string[];
    tools_enabled?: string[];
  }
  export interface AgentStreamRequest {
    run_id: string;
    agent_id: string;
  }
  export const AgentRunSchema: {
    parse(input: unknown): AgentRun;
    safeParse(input: unknown): { success: true; data: AgentRun } | { success: false; error: { flatten(): unknown } };
  };
  export const AgentRunRequestSchema: {
    safeParse(
      input: unknown,
    ): { success: true; data: AgentRunRequest } | { success: false; error: { flatten(): unknown } };
  };
  export const AgentStreamRequestSchema: {
    safeParse(
      input: unknown,
    ): { success: true; data: AgentStreamRequest } | { success: false; error: { flatten(): unknown } };
  };

  export interface CitationDocument {
    id: string;
    title: string;
    url: string;
    snippet?: string | null;
  }
  export interface CitationsBrowserData {
    documents: CitationDocument[];
    results: CitationDocument[];
    ohadaFeatured: CitationDocument[];
    total: number;
  }
  export const CitationsBrowserDataSchema: {
    parse(input: unknown): CitationsBrowserData;
    safeParse(
      input: unknown,
    ): { success: true; data: CitationsBrowserData } | { success: false; error: { flatten(): unknown } };
  };

  export interface PolicyConfiguration {
    [key: string]: unknown;
  }
  export interface CorpusDashboardData {
    policies: PolicyConfiguration;
    stats: Record<string, unknown>;
  }
  export const PolicyConfigurationSchema: {
    parse(input: unknown): PolicyConfiguration;
    safeParse(
      input: unknown,
    ): { success: true; data: PolicyConfiguration } | { success: false; error: { flatten(): unknown } };
    extend(shape: Record<string, unknown>): {
      parse(input: unknown): PolicyConfiguration;
      safeParse(
        input: unknown,
      ): { success: true; data: PolicyConfiguration } | { success: false; error: { flatten(): unknown } };
    };
  };
  export const CorpusDashboardDataSchema: {
    parse(input: unknown): CorpusDashboardData;
    safeParse(
      input: unknown,
    ): { success: true; data: CorpusDashboardData } | { success: false; error: { flatten(): unknown } };
    extend(shape: Record<string, unknown>): {
      parse(input: unknown): CorpusDashboardData;
      safeParse(
        input: unknown,
      ): { success: true; data: CorpusDashboardData } | { success: false; error: { flatten(): unknown } };
    };
  };

  export interface HitlQueueData {
    items: Record<string, unknown>[];
  }
  export const HitlQueueDataSchema: {
    parse(input: unknown): HitlQueueData;
    safeParse(input: unknown): { success: true; data: HitlQueueData } | { success: false; error: { flatten(): unknown } };
  };

  export interface MattersOverview {
    matters: Record<string, unknown>[];
  }
  export const MattersOverviewSchema: {
    parse(input: unknown): MattersOverview;
    safeParse(input: unknown): { success: true; data: MattersOverview } | { success: false; error: { flatten(): unknown } };
  };

  export type UploadResponse = {
    id: string;
    bucket: string;
    path: string;
    contentType: string;
    size: number;
  };
  export const UploadResponseSchema: {
    parse(input: unknown): UploadResponse;
    safeParse(
      input: unknown,
    ): { success: true; data: UploadResponse } | { success: false; error: { flatten(): unknown } };
  };

  export interface VoiceCitation {
    id: string;
    label: string;
    href: string;
    snippet: string;
  }
  export interface VoiceToolIntent {
    id: string;
    name: string;
    tool: string;
    status: string;
    detail?: string;
  }
  export interface VoiceRunResponse {
    id: string;
    summary: string;
    followUps: string[];
    citations: VoiceCitation[];
    intents: VoiceToolIntent[];
    readback: string[];
    riskLevel: string;
    clarifications: string[];
  }
  export interface VoiceRunRequest {
    transcript: string;
    context?: VoiceConsoleContext;
  }
  export interface VoiceConsoleContext {
    suggestions: string[];
    quickIntents: VoiceToolIntent[];
    recentSessions: Array<{
      id: string;
      startedAt: string;
      durationMs: number;
      transcript: string;
      summary: string;
      citations: VoiceCitation[];
      intents: VoiceToolIntent[];
    }>;
    guardrails: string[];
  }
  export interface VoiceSessionToken {
    token: string;
    expiresAt: string | null;
  }
  export const VoiceRunRequestSchema: {
    parse(input: unknown): VoiceRunRequest;
    safeParse(
      input: unknown,
    ): { success: true; data: VoiceRunRequest } | { success: false; error: { flatten(): unknown } };
  };
  export const VoiceRunResponseSchema: {
    parse(input: unknown): VoiceRunResponse;
    safeParse(
      input: unknown,
    ): { success: true; data: VoiceRunResponse } | { success: false; error: { flatten(): unknown } };
  };
  export const VoiceConsoleContextSchema: {
    parse(input: unknown): VoiceConsoleContext;
    safeParse(
      input: unknown,
    ): { success: true; data: VoiceConsoleContext } | { success: false; error: { flatten(): unknown } };
  };
  export const VoiceSessionTokenSchema: {
    parse(input: unknown): VoiceSessionToken;
    safeParse(
      input: unknown,
    ): { success: true; data: VoiceSessionToken } | { success: false; error: { flatten(): unknown } };
  };
}

declare module '@avocat-ai/shared/pwa' {
  export const AgentRunSchema: any;
  export const AgentRunRequestSchema: any;
  export const AgentStreamRequestSchema: any;
  export type ResearchStreamPayload = any;
  export const UploadResponseSchema: any;
  export const VoiceRunRequestSchema: any;
  export const VoiceSessionTokenSchema: any;
}

declare module '@avocat-ai/supabase' {
<<<<<<< HEAD
  import type { ServiceSupabaseClient } from './supabase';

  export function createServiceClient(env: {
    SUPABASE_URL: string;
    SUPABASE_SERVICE_ROLE_KEY: string;
  }): ServiceSupabaseClient;
=======
  import type {
    GenericFunction,
    GenericRelationship,
    GenericSchema,
    GenericTable,
    SupabaseClient,
  } from '@supabase/supabase-js';

  export type Json =
    | string
    | number
    | boolean
    | null
    | { [key: string]: Json | undefined }
    | Json[];

  export interface ServiceTable extends GenericTable {
    Row: Record<string, Json>;
    Insert: Record<string, Json>;
    Update: Record<string, Json>;
    Relationships: GenericRelationship[];
  }

  export interface ServiceView extends GenericSchema['Views'][string] {}

  export interface ServiceFunction extends GenericFunction {}

  export interface ServiceSchema extends GenericSchema {
    Tables: Record<string, ServiceTable>;
    Views: Record<string, ServiceView>;
    Functions: Record<string, ServiceFunction>;
    Enums: Record<string, readonly string[]>;
    CompositeTypes: Record<string, Record<string, Json>>;
  }

  export type GeneratedDatabase = {
    public: ServiceSchema;
    [schema: string]: ServiceSchema;
  };

  export type ServiceDatabase<DB extends GeneratedDatabase = GeneratedDatabase> = DB & {
    __InternalSupabase?: {
      PostgrestVersion?: string;
    };
  };

  export type ServiceSupabaseClient<DB extends GeneratedDatabase = GeneratedDatabase> = SupabaseClient<any>;

  export interface SupabaseEnv {
    SUPABASE_URL: string;
    SUPABASE_SERVICE_ROLE_KEY: string;
  }

  export function createServiceClient(env: SupabaseEnv): ServiceSupabaseClient;
>>>>>>> 48661fa1
}
<|MERGE_RESOLUTION|>--- conflicted
+++ resolved
@@ -363,67 +363,10 @@
 }
 
 declare module '@avocat-ai/supabase' {
-<<<<<<< HEAD
   import type { ServiceSupabaseClient } from './supabase';
 
   export function createServiceClient(env: {
     SUPABASE_URL: string;
     SUPABASE_SERVICE_ROLE_KEY: string;
   }): ServiceSupabaseClient;
-=======
-  import type {
-    GenericFunction,
-    GenericRelationship,
-    GenericSchema,
-    GenericTable,
-    SupabaseClient,
-  } from '@supabase/supabase-js';
-
-  export type Json =
-    | string
-    | number
-    | boolean
-    | null
-    | { [key: string]: Json | undefined }
-    | Json[];
-
-  export interface ServiceTable extends GenericTable {
-    Row: Record<string, Json>;
-    Insert: Record<string, Json>;
-    Update: Record<string, Json>;
-    Relationships: GenericRelationship[];
-  }
-
-  export interface ServiceView extends GenericSchema['Views'][string] {}
-
-  export interface ServiceFunction extends GenericFunction {}
-
-  export interface ServiceSchema extends GenericSchema {
-    Tables: Record<string, ServiceTable>;
-    Views: Record<string, ServiceView>;
-    Functions: Record<string, ServiceFunction>;
-    Enums: Record<string, readonly string[]>;
-    CompositeTypes: Record<string, Record<string, Json>>;
-  }
-
-  export type GeneratedDatabase = {
-    public: ServiceSchema;
-    [schema: string]: ServiceSchema;
-  };
-
-  export type ServiceDatabase<DB extends GeneratedDatabase = GeneratedDatabase> = DB & {
-    __InternalSupabase?: {
-      PostgrestVersion?: string;
-    };
-  };
-
-  export type ServiceSupabaseClient<DB extends GeneratedDatabase = GeneratedDatabase> = SupabaseClient<any>;
-
-  export interface SupabaseEnv {
-    SUPABASE_URL: string;
-    SUPABASE_SERVICE_ROLE_KEY: string;
-  }
-
-  export function createServiceClient(env: SupabaseEnv): ServiceSupabaseClient;
->>>>>>> 48661fa1
 }
