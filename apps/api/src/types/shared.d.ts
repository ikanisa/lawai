--- conflicted
+++ resolved
@@ -1,5 +1,4 @@
 declare module '@avocat-ai/shared' {
-<<<<<<< HEAD
   export const AgentRunSchema: any;
   export const AgentRunRequestSchema: any;
   export const AgentStreamRequestSchema: any;
@@ -29,31 +28,6 @@
   export type WorkspaceDesk = any;
   export type OpenAIClientConfig = any;
   export function getOpenAIClient(config?: OpenAIClientConfig): any;
-=======
-  export type WorkspaceDesk = Record<string, unknown>;
-  export interface OpenAIClientConfig {
-    apiKey?: string;
-    cacheKeySuffix?: string;
-    requestTags?: string;
-  }
-  export interface OpenAIEmbeddingsResponse {
-    data?: Array<{ embedding?: number[] }>;
-  }
-  export interface OpenAIResponsesResponse {
-    output?: Array<{ content?: Array<{ text?: string }> }>;
-    output_text?: string;
-    data?: Array<{ embedding?: number[] }>;
-  }
-  export interface OpenAIClient {
-    embeddings: {
-      create(params: Record<string, unknown>): Promise<OpenAIEmbeddingsResponse>;
-    };
-    responses: {
-      create(params: Record<string, unknown>): Promise<OpenAIResponsesResponse>;
-    };
-  }
-  export function getOpenAIClient(config?: OpenAIClientConfig): OpenAIClient;
->>>>>>> 48661fa1
   export function isOpenAIDebugEnabled(): boolean;
   export interface OpenAIDebugInfo {
     requestId?: string;
