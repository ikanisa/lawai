--- conflicted
+++ resolved
@@ -69,12 +69,8 @@
       },
     },
     async (request, reply) => {
-<<<<<<< HEAD
       const parsed = AgentRunRequestSchema.parse(request.body ?? {});
       const webSearchMode = parsed.web_search_mode ?? 'allowlist';
-=======
-      const parsed = RunRequestSchema.parse(request.body ?? {});
->>>>>>> fc28ed55
       const now = new Date().toISOString();
       const run = AgentRunSchema.parse({
         id: `run_${randomUUID()}`,
@@ -86,10 +82,7 @@
         input: parsed.input,
         jurisdiction: parsed.jurisdiction ?? null,
         policyFlags: parsed.policy_flags ?? [],
-<<<<<<< HEAD
         webSearchMode,
-=======
->>>>>>> fc28ed55
       });
       reply.code(201);
       return run;
@@ -115,7 +108,6 @@
       },
     },
     async (request, reply) => {
-<<<<<<< HEAD
       const parsed = AgentStreamRequestSchema.parse(request.body ?? {});
       const webSearchMode = parsed.web_search_mode ?? 'allowlist';
       const toolsEnabled = parsed.tools_enabled ?? [];
@@ -137,69 +129,37 @@
       reply.raw.setHeader('Connection', 'keep-alive');
       reply.raw.flushHeaders?.();
       reply.hijack();
-=======
-      const parsed = StreamRequestSchema.parse(request.body ?? {});
-
-      reply.raw.setHeader('Content-Type', 'text/event-stream');
-      reply.raw.setHeader('Cache-Control', 'no-cache');
-      reply.raw.setHeader('Connection', 'keep-alive');
-      reply.raw.flushHeaders?.();
-      reply.hijack();
-
-      const requestedWebSearchMode = parsed.web_search_mode ?? defaultWebSearchMode;
-      const webSearchCopy =
-        researchToolSummaries.web_search[requestedWebSearchMode] ??
-        researchToolSummaries.web_search[defaultWebSearchMode];
->>>>>>> fc28ed55
 
       const baseToolEvents: StreamEvent[] = [
         {
           type: 'tool',
           data: {
             tool: {
-<<<<<<< HEAD
               id: toolsEnabled[0] ?? 'lookupCodeArticle',
               name: toolsEnabled[0] ?? 'lookupCodeArticle',
-=======
-              id: parsed.tools_enabled[0] ?? 'lookupCodeArticle',
-              name: parsed.tools_enabled[0] ?? 'lookupCodeArticle',
->>>>>>> fc28ed55
               status: 'running',
               detail: researchToolSummaries.lookupCodeArticle.start,
               planStepId: 'step-intake',
             },
           },
         },
-<<<<<<< HEAD
       ];
 
       if (includeWebSearch) {
         const details = webSearchSummaries[webSearchMode === 'broad' ? 'broad' : 'allowlist'];
         baseToolEvents.push({
-=======
-        {
->>>>>>> fc28ed55
           type: 'tool',
           data: {
             tool: {
               id: 'web_search',
               name: 'web_search',
               status: 'running',
-<<<<<<< HEAD
               detail: details.start,
               planStepId: 'step-risk',
             },
           },
         });
       }
-=======
-              detail: webSearchCopy.start,
-              planStepId: 'step-risk',
-            },
-          },
-        },
-      ];
->>>>>>> fc28ed55
 
       const tokenEvents: StreamEvent[] = researchAnswerChunks.map((chunk) => ({
         type: 'token',
@@ -218,13 +178,8 @@
           type: 'tool',
           data: {
             tool: {
-<<<<<<< HEAD
               id: toolsEnabled[0] ?? 'lookupCodeArticle',
               name: toolsEnabled[0] ?? 'lookupCodeArticle',
-=======
-              id: parsed.tools_enabled[0] ?? 'lookupCodeArticle',
-              name: parsed.tools_enabled[0] ?? 'lookupCodeArticle',
->>>>>>> fc28ed55
               status: 'success',
               detail: researchToolSummaries.lookupCodeArticle.success,
               planStepId: 'step-intake',
@@ -235,19 +190,11 @@
           type: 'tool',
           data: {
             tool: {
-<<<<<<< HEAD
               id: 'limitationCheck',
               name: 'limitationCheck',
               status: 'running',
               detail: researchToolSummaries.limitationCheck.start,
               planStepId: 'step-deadline',
-=======
-              id: 'web_search',
-              name: 'web_search',
-              status: 'success',
-              detail: webSearchCopy.success,
-              planStepId: 'step-risk',
->>>>>>> fc28ed55
             },
           },
         },
@@ -257,19 +204,13 @@
             tool: {
               id: 'limitationCheck',
               name: 'limitationCheck',
-<<<<<<< HEAD
               status: 'success',
               detail: researchToolSummaries.limitationCheck.success,
-=======
-              status: 'running',
-              detail: researchToolSummaries.limitationCheck.start,
->>>>>>> fc28ed55
               planStepId: 'step-deadline',
             },
           },
         },
         {
-<<<<<<< HEAD
           type: 'risk',
           data: {
             risk: {
@@ -296,30 +237,6 @@
           },
         });
       }
-=======
-          type: 'tool',
-          data: {
-            tool: {
-              id: 'limitationCheck',
-              name: 'limitationCheck',
-              status: 'success',
-              detail: researchToolSummaries.limitationCheck.success,
-              planStepId: 'step-deadline',
-            },
-          },
-        },
-        {
-          type: 'risk',
-          data: {
-            risk: {
-              level: researchDeskContext.plan.riskLevel,
-              summary: researchDeskContext.plan.riskSummary,
-            },
-          },
-        },
-        { type: 'done', data: {} },
-      ];
->>>>>>> fc28ed55
 
       const events = [...baseToolEvents, ...tokenEvents, ...citationEvents, ...completionEvents];
 
