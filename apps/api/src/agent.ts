// Partial typing cleanup guarded at module boundaries
import {
  Agent,
  OpenAIProvider,
  defineOutputGuardrail,
  fileSearchTool,
  run as runAgent,
  setDefaultModelProvider,
  setDefaultOpenAIKey,
  setOpenAIAPI,
  tool,
  webSearchTool,
} from '@openai/agents';
import {
  AgentPlanNotice,
  AgentPlanStep,
  IRACPayload,
  IRACSchema,
  buildWebSearchAllowlist,
  OFFICIAL_DOMAIN_ALLOWLIST,
<<<<<<< HEAD
  type WebSearchAllowlistResult,
=======
  buildWebSearchAllowlist,
  DEFAULT_WEB_SEARCH_ALLOWLIST_MAX,
>>>>>>> b40b65c5
  WebSearchMode,
} from '@avocat-ai/shared';
import { diffWordsWithSpace } from 'diff';
import { createServiceClient } from '@avocat-ai/supabase';
import { createHash } from 'node:crypto';
import { performance } from 'node:perf_hooks';
import { z } from 'zod';
import { env, loadAllowlistOverride } from './config.js';
import { CASE_TRUST_WEIGHTS, evaluateCaseQuality, type CaseScoreAxis } from './case-quality.js';
import { OrgAccessContext, isJurisdictionAllowed } from './access-control.js';
import { evaluateCompliance } from './compliance.js';
import type { ComplianceAssessment } from './compliance.js';
import { getOpenAI, logOpenAIDebug } from './openai.js';

type ToolInvocationLog = {
  name: string;
  args: unknown;
  output: unknown;
};

type ToolTelemetry = {
  name: string;
  latencyMs: number;
  success: boolean;
  errorCode?: string | null;
  metadata?: Record<string, unknown> | null;
};

export const TOOL_NAMES = {
  routeJurisdiction: 'route_jurisdiction',
  lookupCodeArticle: 'lookup_code_article',
  deadlineCalculator: 'deadline_calculator',
  ohadaUniformAct: 'ohada_uniform_act',
  limitationCheck: 'limitation_check',
  interestCalculator: 'interest_calculator',
  checkBindingLanguage: 'check_binding_language',
  validateCitation: 'validate_citation',
  redlineContract: 'redline_contract',
  snapshotAuthority: 'snapshot_authority',
  generatePleadingTemplate: 'generate_pleading_template',
  evaluateCaseAlignment: 'evaluate_case_alignment',
} as const;

export type ToolName = (typeof TOOL_NAMES)[keyof typeof TOOL_NAMES];

type ComplianceEventRecord = {
  kind: string;
  metadata?: Record<string, unknown>;
};

type VerificationSeverity = 'info' | 'warning' | 'critical';

export type VerificationStatus = 'passed' | 'hitl_escalated';

export interface VerificationNote {
  code: string;
  message: string;
  severity: VerificationSeverity;
}

export interface VerificationResult {
  status: VerificationStatus;
  notes: VerificationNote[];
  allowlistViolations: string[];
}

export interface AgentRunInput {
  question: string;
  context?: string;
  orgId: string;
  userId: string;
  confidentialMode?: boolean;
  webSearchMode?: WebSearchMode;
}

export interface AgentRunResult {
  runId: string;
  payload: IRACPayload;
  allowlistViolations: string[];
  toolLogs: ToolInvocationLog[];
  plan?: AgentPlanStep[];
  reused?: boolean;
  notices?: AgentPlanNotice[];
  verification?: VerificationResult;
  trustPanel?: TrustPanelPayload;
}

interface JurisdictionHint {
  country: string;
  eu: boolean;
  ohada: boolean;
  confidence: number;
  rationale: string;
}

interface RoutingResult {
  primary: JurisdictionHint | null;
  candidates: JurisdictionHint[];
  warnings: string[];
}

interface AgentExecutionContext {
  orgId: string;
  userId: string;
  allowlist: string[];
  prompt: string;
  supplementalContext?: string;
  initialRouting: RoutingResult;
  lastJurisdiction: JurisdictionHint | null;
  confidentialMode: boolean;
  webSearchMode: WebSearchMode;
  allowedJurisdictions: string[];
  toolUsage: Record<string, number>;
  toolBudgets: Record<string, number>;
  synonymExpansions: Record<string, string[]>;
  policyVersion: PolicyVersionContext | null;
}

interface PolicyVersionContext {
  name: string;
  activatedAt: string;
  notes?: string | null;
}

export interface AgentPlatformToolDefinition {
  name: string;
  description: string;
  paramsSummary: string;
  category: 'hosted' | 'custom';
}

export interface AgentPlatformDefinition {
  name: string;
  description: string;
  instructions: string;
  tools: AgentPlatformToolDefinition[];
  hostedTools: string[];
  resources: {
    vectorStoreEnv?: string;
  };
}

interface FranceAnalyticsGuardResult {
  triggered: boolean;
  rationale: string;
}

interface CaseQualitySummary {
  sourceId: string;
  url: string;
  score: number;
  hardBlock: boolean;
  notes: string[];
  axes: Record<CaseScoreAxis, number>;
}

const CASE_AXES: CaseScoreAxis[] = ['PW', 'ST', 'SA', 'PI', 'JF', 'LB', 'RC', 'CQ'];

interface TrustPanelCitationSummary {
  total: number;
  allowlisted: number;
  ratio: number;
  nonAllowlisted: Array<{ title: string; url: string }>;
  translationWarnings: string[];
  bindingNotes: Record<string, number>;
  rules: { total: number; binding: number; nonBinding: number };
}

interface TrustPanelCaseItem {
  url: string;
  score: number;
  hardBlock: boolean;
  notes: string[];
  axes: Record<CaseScoreAxis, number>;
}

interface TrustPanelCaseQualitySummary {
  items: TrustPanelCaseItem[];
  minScore: number | null;
  maxScore: number | null;
  forceHitl: boolean;
}

interface TrustPanelRetrievalSummary {
  snippetCount: number;
  fileSearch: number;
  local: number;
  topHosts: Array<{ host: string; count: number }>;
}

interface TrustPanelRiskSummary {
  level: IRACPayload['risk']['level'];
  hitlRequired: boolean;
  reason: string;
  verification: {
    status: VerificationStatus;
    notes: VerificationNote[];
  };
}

interface TrustPanelProvenanceSummary {
  totalSources: number;
  withEli: number;
  withEcli: number;
  residencyBreakdown: Array<{ zone: string; count: number }>;
  bindingLanguages: Array<{ language: string; count: number }>;
  akomaArticles: number;
}

export interface TrustPanelPayload {
  citationSummary: TrustPanelCitationSummary;
  retrievalSummary: TrustPanelRetrievalSummary;
  caseQuality: TrustPanelCaseQualitySummary;
  risk: TrustPanelRiskSummary;
  provenance: TrustPanelProvenanceSummary;
}

export interface HybridSnippet {
  content: string;
  similarity: number;
  weight: number;
  origin: 'local' | 'file_search';
  sourceId?: string | null;
  documentId?: string | null;
  fileId?: string | null;
  url?: string | null;
  title?: string | null;
  publisher?: string | null;
  trustTier?: 'T1' | 'T2' | 'T3' | 'T4';
  eli?: string | null;
  ecli?: string | null;
  bindingLanguage?: string | null;
  residencyZone?: string | null;
  akomaArticleCount?: number | null;
}

const supabase = createServiceClient({
  SUPABASE_URL: env.SUPABASE_URL,
  SUPABASE_SERVICE_ROLE_KEY: env.SUPABASE_SERVICE_ROLE_KEY,
});

<<<<<<< HEAD
const WEB_SEARCH_ALLOWLIST = buildWebSearchAllowlist({
  base: OFFICIAL_DOMAIN_ALLOWLIST,
  override: loadAllowlistOverride(),
  limit: 20,
});

function chunkDomains(domains: readonly string[], chunkSize = 5): string[][] {
  if (chunkSize <= 0) {
    return [domains.slice()];
  }

  const chunks: string[][] = [];
  for (let index = 0; index < domains.length; index += chunkSize) {
    chunks.push(domains.slice(index, index + chunkSize));
  }
  return chunks;
}

function logWebSearchAllowlist(agent: string, result: WebSearchAllowlistResult): void {
  const payload = {
    agent,
    source: result.source,
    total: result.total,
    limit: result.limit,
    truncated: result.truncated,
    truncatedCount: result.truncatedDomains.length,
    truncatedDomains: result.truncatedDomains,
    chunks: chunkDomains(result.allowlist),
  };

  console.info('web_search_allowlist_config', payload);

  if (result.truncated) {
    console.warn('web_search_allowlist_truncated', payload);
  }
}

logWebSearchAllowlist('avocat-api', WEB_SEARCH_ALLOWLIST);

export const __TESTING__ = {
  webSearchAllowlist: WEB_SEARCH_ALLOWLIST,
};

const DOMAIN_ALLOWLIST = WEB_SEARCH_ALLOWLIST.allowlist;
=======
const webSearchAllowlist = buildWebSearchAllowlist({
  fallback: OFFICIAL_DOMAIN_ALLOWLIST,
  override: loadAllowlistOverride(),
  maxDomains: DEFAULT_WEB_SEARCH_ALLOWLIST_MAX,
  onTruncate: ({ truncatedCount, totalDomains, maxDomains, source }) => {
    console.warn('web_search_allowlist_truncated', {
      truncatedCount,
      totalDomains,
      maxDomains,
      source,
    });
  },
});

const DOMAIN_ALLOWLIST = webSearchAllowlist.allowlist;
>>>>>>> b40b65c5

const stubMode = env.AGENT_STUB_MODE;

type ToolBudgetName = ToolName | 'web_search' | 'file_search';

const TOOL_BUDGET_DEFAULTS: Record<ToolBudgetName, number> = {
  web_search: 3,
  file_search: 8,
  [TOOL_NAMES.routeJurisdiction]: 3,
  [TOOL_NAMES.lookupCodeArticle]: 5,
  [TOOL_NAMES.deadlineCalculator]: 3,
  [TOOL_NAMES.ohadaUniformAct]: 3,
  [TOOL_NAMES.limitationCheck]: 3,
  [TOOL_NAMES.interestCalculator]: 3,
  [TOOL_NAMES.checkBindingLanguage]: 5,
  [TOOL_NAMES.validateCitation]: 5,
  [TOOL_NAMES.redlineContract]: 2,
  [TOOL_NAMES.snapshotAuthority]: 2,
  [TOOL_NAMES.generatePleadingTemplate]: 2,
  [TOOL_NAMES.evaluateCaseAlignment]: 3,
};

function countAkomaArticles(value: unknown): number {
  if (!value || typeof value !== 'object') {
    return 0;
  }
  const record = value as Record<string, unknown>;
  const body = record.body as Record<string, unknown> | undefined;
  if (!body || typeof body !== 'object') {
    return 0;
  }
  const articles = body.articles;
  if (Array.isArray(articles)) {
    return articles.length;
  }
  return 0;
}

interface PlannerOutcome {
  planTrace: AgentPlanStep[];
  context: AgentExecutionContext;
  initialRouting: RoutingResult;
  hybridSnippets: HybridSnippet[];
  ohadaInsight: string | null;
  deadlineInsight: string | null;
  franceAnalyticsGuard: FranceAnalyticsGuardResult;
}

type PlanStepOptions<T> = {
  optional?: boolean;
  detail?: (result: T) => Record<string, unknown> | null;
};

function consumeToolBudget(context: AgentExecutionContext, toolName: ToolBudgetName): void {
  const remaining = context.toolBudgets[toolName] ?? Infinity;
  const used = context.toolUsage[toolName] ?? 0;
  if (used >= remaining) {
    throw new Error(`tool_budget_exceeded:${toolName}`);
  }
  context.toolUsage[toolName] = used + 1;
}

async function recordPlanStep<T>(
  trace: AgentPlanStep[],
  id: string,
  name: string,
  description: string,
  executor: () => Promise<T>,
  options?: PlanStepOptions<T>,
): Promise<T | null> {
  const started = new Date();
  let status: AgentPlanStep['status'] = 'success';
  let attempts = 0;
  let detail: Record<string, unknown> | null = null;
  if (typeof executor !== 'function') {
    throw new TypeError(`executor is not a function for plan step ${id} (args=${arguments.length})`);
  }
  try {
    attempts += 1;
    const result = await executor();
    if (options?.detail) {
      detail = options.detail(result);
    }
    const finished = new Date();
    trace.push({
      id,
      name,
      description,
      startedAt: started.toISOString(),
      finishedAt: finished.toISOString(),
      status,
      attempts,
      detail,
    });
    return result;
  } catch (error) {
    status = options?.optional ? 'skipped' : 'failed';
    const finished = new Date();
    detail = {
      error: error instanceof Error ? error.message : String(error),
    };
    trace.push({
      id,
      name,
      description,
      startedAt: started.toISOString(),
      finishedAt: finished.toISOString(),
      status,
      attempts,
      detail,
    });
    if (options?.optional) {
      return null;
    }
    throw error;
  }
}

function summariseHybridSnippets(snippets: HybridSnippet[]): Record<string, unknown> {
  const originCounts: Record<string, number> = {};
  for (const snippet of snippets) {
    originCounts[snippet.origin] = (originCounts[snippet.origin] ?? 0) + 1;
  }
  const sample = snippets.slice(0, 3).map((snippet) => ({
    origin: snippet.origin,
    trustTier: snippet.trustTier ?? null,
    url: snippet.url ?? null,
  }));
  return {
    total: snippets.length,
    origins: originCounts,
    sample,
  };
}

function createRunKey(
  input: AgentRunInput,
  routing: RoutingResult,
  confidentialMode: boolean,
  webSearchMode: WebSearchMode,
): string {
  const hash = createHash('sha256');
  hash.update(input.orgId);
  hash.update('|');
  hash.update(input.userId);
  hash.update('|');
  hash.update(input.question.trim());
  hash.update('|');
  hash.update((input.context ?? '').trim());
  hash.update('|');
  hash.update(confidentialMode ? 'confidential' : 'standard');
  hash.update('|');
  hash.update(webSearchMode);
  if (routing.primary?.country) {
    hash.update('|');
    hash.update(routing.primary.country);
  }
  return hash.digest('hex');
}

function parseMaybeJson(value: unknown): unknown {
  if (typeof value === 'string') {
    try {
      return JSON.parse(value);
    } catch (error) {
      return value;
    }
  }
  return value;
}

const RESIDENCY_ZONE_NOTICES: Record<string, string> = {
  eu: 'Résidence de données : toutes les opérations restent dans l’espace UE/EEE conformément à la politique de résidence.',
  ohada:
    'Résidence de données : traitement limité aux infrastructures approuvées dans l’espace OHADA. Vérifiez les exigences locales additionnelles avant export.',
  ch: 'Résidence de données : conservation en Suisse (cantons francophones) selon les exigences de confidentialité helvétiques.',
  ca: 'Résidence de données : stockage et traitement au Canada / Québec ; respecter les obligations de la Loi sur la protection des renseignements personnels.',
  rw: 'Résidence de données : hébergement au Rwanda conformément aux directives du Ministry of Justice / RLRC.',
  maghreb:
    'Résidence de données : stockage dans l’enveloppe Maghreb ; appliquer les restrictions locales sur les transferts transfrontaliers.',
};

function resolveResidencyZone(accessContext: OrgAccessContext | null | undefined): string | null {
  if (!accessContext) {
    return null;
  }
  const raw = (accessContext.rawPolicies ?? {})['residency_zone'];
  if (!raw) {
    return null;
  }
  if (typeof raw === 'string') {
    return raw.toLowerCase();
  }
  if (typeof raw === 'object') {
    const candidate =
      (raw as { zone?: string }).zone ??
      (raw as { code?: string }).code ??
      (raw as { value?: string }).value ??
      null;
    if (typeof candidate === 'string' && candidate.length > 0) {
      return candidate.toLowerCase();
    }
  }
  return null;
}

function buildRunNotices(
  payload: IRACPayload,
  options: { accessContext?: OrgAccessContext | null; confidentialMode: boolean; initialRouting?: RoutingResult | null },
): AgentPlanNotice[] {
  const notices: AgentPlanNotice[] = [];
  const residencyZone = resolveResidencyZone(options.accessContext);
  if (residencyZone && RESIDENCY_ZONE_NOTICES[residencyZone]) {
    notices.push({ type: 'residency', message: RESIDENCY_ZONE_NOTICES[residencyZone] });
  }

  const ohadaActive = Boolean(payload.jurisdiction?.ohada) || Boolean(options.initialRouting?.primary?.ohada);
  if (ohadaActive) {
    notices.push({
      type: 'ohada',
      message:
        "Zone OHADA : appliquez en priorité les Actes uniformes et la jurisprudence CCJA avant toute règle nationale complémentaire.",
    });
  }

  if (options.confidentialMode) {
    notices.push({
      type: 'confidential',
      message:
        'Mode confidentiel actif : la recherche web est désactivée et le cache hors ligne doit être purgé avant toute exportation.',
    });
  }

  return notices;
}

async function findExistingRun(
  runKey: string,
  orgId: string,
): Promise<
  | {
      id: string;
      payload: IRACPayload;
      plan: AgentPlanStep[];
      toolLogs: ToolInvocationLog[];
      confidentialMode: boolean;
      verification: VerificationResult;
    }
  | null
> {
  if (!runKey) {
    return null;
  }

  const existingQuery = await supabase
    .from('agent_runs')
    .select('id, irac, plan_trace, confidential_mode, verification_status, verification_notes')
    .eq('org_id', orgId)
    .eq('run_key', runKey)
    .order('finished_at', { ascending: false })
    .limit(1)
    .maybeSingle();

  if (existingQuery.error) {
    console.warn('existing_run_lookup_failed', existingQuery.error.message);
    return null;
  }

  const row = existingQuery.data as {
    id?: string;
    irac?: IRACPayload;
    plan_trace?: unknown;
    confidential_mode?: boolean | null;
    verification_status?: VerificationStatus | null;
    verification_notes?: unknown;
  } | null;
  if (!row?.id || !row.irac) {
    return null;
  }

  const planTrace = Array.isArray(row.plan_trace)
    ? (row.plan_trace as AgentPlanStep[])
    : [];

  const toolRows = await supabase
    .from('tool_invocations')
    .select('tool_name, args, output')
    .eq('run_id', row.id)
    .order('created_at', { ascending: true });

  if (toolRows.error) {
    console.warn('existing_run_tool_lookup_failed', toolRows.error.message);
  }

  const toolLogs: ToolInvocationLog[] = (toolRows.data ?? []).map((toolRow) => ({
    name: typeof toolRow.tool_name === 'string' ? toolRow.tool_name : 'unknown',
    args: parseMaybeJson(toolRow.args),
    output: parseMaybeJson(toolRow.output),
  }));

  const verificationNotes = Array.isArray(row.verification_notes)
    ? (row.verification_notes as VerificationNote[])
    : [];

  const verification: VerificationResult = {
    status: row.verification_status ?? 'passed',
    notes: verificationNotes,
    allowlistViolations: [],
  };

  return {
    id: row.id,
    payload: row.irac,
    plan: planTrace,
    toolLogs,
    confidentialMode: Boolean(row.confidential_mode),
    verification,
  };
}

function isRetryableAgentError(error: unknown): boolean {
  if (!(error instanceof Error)) {
    return false;
  }
  const message = error.message.toLowerCase();
  return message.includes('hors périmètre') || message.includes('guardrail');
}

async function planRun(
  input: AgentRunInput,
  accessContext: OrgAccessContext | null,
  useStub: boolean,
  toolLogs: ToolInvocationLog[],
): Promise<PlannerOutcome> {
  const planTrace: AgentPlanStep[] = [];

  const initialRouting =
    (await recordPlanStep<RoutingResult>(
      planTrace,
      TOOL_NAMES.routeJurisdiction,
      'Analyse de juridiction',
      'Détection des juridictions pertinentes et des avertissements.',
      async () => detectJurisdiction(input.question, input.context),
    )) ?? { primary: null, candidates: [], warnings: [] };

  toolLogs.push({
    name: 'preflightRouting',
    args: { question: input.question, context: input.context },
    output: initialRouting,
  });

  const ohadaInsight = await recordPlanStep<string | null>(
    planTrace,
    'ohada_preemption',
    'Vérification OHADA',
    'Identifie les sujets OHADA et préemption potentielle.',
    async () => formatOhadaInsight(input.question, initialRouting),
    {
      optional: true,
      detail: (value) => (value ? { summary: value } : null),
    },
  );
  if (ohadaInsight) {
    toolLogs.push({ name: 'preflightOhada', args: { question: input.question }, output: ohadaInsight });
  }

  const deadlineInsight = await recordPlanStep<string | null>(
    planTrace,
    'deadline_estimate',
    'Estimation des délais',
    'Produit une estimation initiale des délais procéduraux.',
    async () => formatDeadlineInsight(input.question),
    {
      optional: true,
      detail: (value) => (value ? { summary: value } : null),
    },
  );
  if (deadlineInsight) {
    toolLogs.push({ name: 'preflightDeadline', args: { question: input.question }, output: deadlineInsight });
  }

  const allowedJurisdictions = accessContext
    ? Array.from(accessContext.entitlements.entries())
        .filter(([, value]) => value.canRead)
        .map(([code]) => code.toUpperCase())
    : [];

  const enforcedConfidentialMode = Boolean(accessContext?.policies.confidentialMode) || Boolean(input.confidentialMode);

  const synonymMap =
    (await recordPlanStep<Map<string, string[]>>(
      planTrace,
      'synonym_feedback',
      'Synonymes appris',
      'Injecte les synonymes validés par la boucle de learning dans la planification.',
      async () => fetchSynonymExpansions(initialRouting.primary?.country ?? null),
      {
        optional: true,
        detail: (value) =>
          value.size > 0
            ? {
                terms: Array.from(value.entries())
                  .slice(0, 5)
                  .map(([term, expansions]) => ({ term, expansions })),
                total: value.size,
              }
            : null,
      },
    )) ?? new Map<string, string[]>();

  const policyVersion =
    (await recordPlanStep<PolicyVersionContext | null>(
      planTrace,
      'policy_version',
      'Politique active',
      'Identifie la dernière version de politique/guardrail activée pour contextualiser la réponse.',
      async () => fetchActivePolicyVersion(),
      {
        optional: true,
        detail: (value) =>
          value
            ? {
                name: value.name,
                activatedAt: value.activatedAt,
                notes: value.notes ?? null,
              }
            : null,
      },
    )) ?? null;

  const synonymRecord: Record<string, string[]> = {};
  for (const [term, expansions] of synonymMap) {
    synonymRecord[term] = expansions;
  }

  const requestedWebSearchMode = input.webSearchMode ?? 'allowlist';
  const effectiveWebSearchMode: WebSearchMode = enforcedConfidentialMode
    ? 'disabled'
    : requestedWebSearchMode;

  const context: AgentExecutionContext = {
    orgId: input.orgId,
    userId: input.userId,
    allowlist: DOMAIN_ALLOWLIST,
    prompt: input.question,
    supplementalContext: input.context,
    initialRouting,
    lastJurisdiction: initialRouting.primary,
    confidentialMode: enforcedConfidentialMode,
    webSearchMode: effectiveWebSearchMode,
    allowedJurisdictions,
    toolUsage: {},
    toolBudgets: { ...TOOL_BUDGET_DEFAULTS },
    synonymExpansions: synonymRecord,
    policyVersion,
  };

  if (enforcedConfidentialMode || effectiveWebSearchMode === 'disabled') {
    context.toolBudgets.web_search = 0;
  }

  if (
    accessContext &&
    initialRouting.primary?.country &&
    !isJurisdictionAllowed(accessContext.entitlements, initialRouting.primary.country)
  ) {
    const error = new Error('jurisdiction_not_entitled');
    (error as Error & { statusCode?: number }).statusCode = 403;
    throw error;
  }

  let hybridSnippets: HybridSnippet[] = [];
  if (useStub) {
    const now = new Date();
    planTrace.push({
      id: 'hybrid_retrieval',
      name: 'Contexte hybride',
      description: 'Mode stub actif – récupération hybride ignorée.',
      startedAt: now.toISOString(),
      finishedAt: now.toISOString(),
      status: 'skipped',
      attempts: 0,
      detail: { reason: 'stub_mode' },
    });
  } else {
    hybridSnippets =
      (await recordPlanStep<HybridSnippet[]>(
        planTrace,
        'hybrid_retrieval',
        'Récupération hybride',
        'Combine le vector store local et File Search pour pré-contextualiser la réponse.',
        async () =>
          fetchHybridSnippets(
            input.orgId,
            input.question,
            initialRouting.primary?.country ?? null,
            synonymMap,
          ),
        { detail: (snippets) => summariseHybridSnippets(snippets) },
      )) ?? [];

    if (hybridSnippets.length > 0) {
      toolLogs.push({
        name: 'hybridContext',
        args: { orgId: input.orgId, jurisdiction: initialRouting.primary?.country ?? null },
        output: hybridSnippets,
      });
    }
  }

  const franceAnalyticsGuard =
    (await recordPlanStep<FranceAnalyticsGuardResult>(
      planTrace,
      'france_judge_analytics_guard',
      'Contrôle analytics magistrats',
      'Vérifie si la requête enfreint l’interdiction française de profilage des juges.',
      async () =>
        accessContext?.policies.franceJudgeAnalyticsBlocked === false
          ? { triggered: false, rationale: '' }
          : enforceFranceJudgeAnalyticsBan(input.question, initialRouting),
      {
        detail: (value) => ({ triggered: value.triggered, rationale: value.rationale }),
      },
    )) ?? { triggered: false, rationale: '' };

  if (franceAnalyticsGuard.triggered) {
    const lastStep = planTrace[planTrace.length - 1];
    if (lastStep && lastStep.id === 'france_judge_analytics_guard') {
      lastStep.status = 'failed';
    }
  }

  return {
    planTrace,
    context,
    initialRouting,
    hybridSnippets,
    ohadaInsight: ohadaInsight ?? null,
    deadlineInsight: deadlineInsight ?? null,
    franceAnalyticsGuard,
  };
}

async function executeAgentPlan(
  agent: Agent<AgentExecutionContext, typeof IRACSchema>,
  planner: PlannerOutcome,
  input: AgentRunInput,
  hybridSnippets: HybridSnippet[],
  telemetry: ToolTelemetry[],
): Promise<{ payload: IRACPayload; allowlistViolations: string[]; attempts: number }>
{
  const context = planner.context;
  const prefaceSegments = [input.question];

  if (input.context) {
    prefaceSegments.push(`Contexte utilisateur:\n${input.context}`);
  }

  if (context.confidentialMode) {
    prefaceSegments.push(
      'Mode confidentiel activé : utilisez uniquement les documents déposés et les corpus internes ; ne lancez pas de recherche web.',
    );
  }

  const insights: string[] = [];
  if (planner.ohadaInsight) {
    insights.push(planner.ohadaInsight);
  }
  if (planner.deadlineInsight) {
    insights.push(planner.deadlineInsight);
  }
  if (insights.length > 0) {
    prefaceSegments.push(`Aperçu analytique:\n${insights.join('\n')}`);
  }

  const synonymPreface = formatSynonymPreface(
    new Map(Object.entries(context.synonymExpansions ?? {})),
  );
  if (synonymPreface) {
    prefaceSegments.push(synonymPreface);
  }

  if (context.policyVersion) {
    const note = context.policyVersion.notes ? ` – ${context.policyVersion.notes}` : '';
    prefaceSegments.push(
      `Politique active (${context.policyVersion.activatedAt}): ${context.policyVersion.name}${note}`,
    );
  }

  if (hybridSnippets.length > 0) {
    prefaceSegments.push(`Extraits du corpus officiel:\n${summariseSnippets(hybridSnippets)}`);
  }

  const basePrompt = prefaceSegments.join('\n\n');
  let prompt = basePrompt;
  let attempts = 0;
  const maxAttempts = 2;
  const startedAt = new Date();
  let lastError: unknown = null;

  while (attempts < maxAttempts) {
    attempts += 1;
    try {
      const result = await runAgent(agent, prompt, { context, maxTurns: 8 });
      recordWebSearchTruncationTelemetry(context, telemetry, result?.newItems ?? null);
      if (!result.finalOutput) {
        throw new Error('Réponse vide du moteur d’agent.');
      }

      const payload = result.finalOutput;
      const violations = payload.citations
        .filter((citation) => !isUrlAllowlisted(citation.url))
        .map((citation) => citation.url);

      const finishedAt = new Date();
      planner.planTrace.push({
        id: 'agent_execution',
        name: 'Exécution de l’agent',
        description: 'Génération de la réponse structurée via l’Agents SDK.',
        startedAt: startedAt.toISOString(),
        finishedAt: finishedAt.toISOString(),
        status: 'success',
        attempts,
        detail: { allowlistViolations: violations.length },
      });

      return { payload, allowlistViolations: violations, attempts };
    } catch (error) {
      lastError = error;
      if (attempts < maxAttempts && isRetryableAgentError(error)) {
        prompt = `${basePrompt}\n\nIMPORTANT : Reformule ta recherche en utilisant uniquement les domaines autorisés (${DOMAIN_ALLOWLIST.join(', ')}).`;
        continue;
      }

      const finishedAt = new Date();
      planner.planTrace.push({
        id: 'agent_execution',
        name: 'Exécution de l’agent',
        description: 'Génération de la réponse structurée via l’Agents SDK.',
        startedAt: startedAt.toISOString(),
        finishedAt: finishedAt.toISOString(),
        status: 'failed',
        attempts,
        detail: {
          error: error instanceof Error ? error.message : String(error),
        },
      });
      throw error;
    }
  }

  throw lastError ?? new Error('agent_execution_failed');
}

function shouldUseStubAgent(): boolean {
  if (stubMode === 'always') {
    return true;
  }
  if (stubMode === 'never') {
    return false;
  }
  return env.OPENAI_API_KEY === 'test' || env.AGENT_MODEL.includes('test');
}

let providerConfigured = false;
function ensureOpenAIProvider(): void {
  if (providerConfigured) {
    return;
  }
  setDefaultOpenAIKey(env.OPENAI_API_KEY);
  setOpenAIAPI('responses');
  setDefaultModelProvider(
    new OpenAIProvider({
      apiKey: env.OPENAI_API_KEY,
      useResponses: true,
    }),
  );
  providerConfigured = true;
}

const citationsAllowlistGuardrail = defineOutputGuardrail<IRACPayload>({
  name: 'citations-allowlist',
  execute: async ({ agentOutput }) => {
    const violations = agentOutput.citations
      .filter((citation) => !isUrlAllowlisted(citation.url))
      .map((citation) => citation.url);

    return {
      tripwireTriggered: violations.length > 0,
      outputInfo: {
        violations,
      },
    };
  },
});

const OHADA_MEMBERS = [
  'Benin',
  'Burkina Faso',
  'Cameroon',
  'Central African Republic',
  'Chad',
  'Comoros',
  'Congo',
  'Côte d\u2019Ivoire',
  'Cote d\'Ivoire',
  'Democratic Republic of the Congo',
  'Equatorial Guinea',
  'Gabon',
  'Guinea',
  'Guinea-Bissau',
  'Mali',
  'Niger',
  'Senegal',
  'Togo',
];

const OHADA_TOPIC_MAP: Record<string, { act: string; articles: string[]; note: string }> = {
  surete: {
    act: 'Acte uniforme portant organisation des sûretés',
    articles: ['1', '2', '3', '4'],
    note: 'Version du 15 décembre 2010 en vigueur depuis 2011-05-16.',
  },
  sûretés: {
    act: 'Acte uniforme portant organisation des sûretés',
    articles: ['1', '2', '3', '4'],
    note: 'Version du 15 décembre 2010 en vigueur depuis 2011-05-16.',
  },
  recouvrement: {
    act: 'Acte uniforme organisant les procédures simplifiées de recouvrement et les voies d\'exécution',
    articles: ['3', '10', '28'],
    note: 'Version du 17 octobre 2022 en vigueur depuis 2023-01-17.',
  },
  société: {
    act: 'Acte uniforme relatif au droit des sociétés commerciales et du GIE (AUSCGIE)',
    articles: ['40', '269'],
    note: 'Version révisée du 30 janvier 2014 en vigueur depuis 2014-05-05.',
  },
  societe: {
    act: 'Acte uniforme relatif au droit des sociétés commerciales et du GIE (AUSCGIE)',
    articles: ['40', '269'],
    note: 'Version révisée du 30 janvier 2014 en vigueur depuis 2014-05-05.',
  },
};

const DEFAULT_LIMITATIONS: Record<string, { years: number; reference: string }> = {
  FR: { years: 5, reference: 'Prescription quinquennale (Code civil art. 2224).' },
  'CA-QC': { years: 3, reference: 'Prescription de trois ans (C.c.Q., art. 2925).' },
  BE: { years: 5, reference: 'Prescription de droit commun (Code civil art. 2262bis).' },
  LU: { years: 3, reference: 'Prescription triennale (Code civil luxembourgeois).' },
};

const FR_JUDGE_ANALYTICS_ARTICLE = {
  citation: "Code de l'organisation judiciaire, art. L10",
  sourceUrl: 'https://www.legifrance.gouv.fr/codes/article_lc/LEGIARTI000038287787/',
  effectiveDate: '2019-03-25',
  note: "Interdit l'analyse prédictive ou statistique sur le comportement des magistrats.",
};

const LEGAL_INTEREST_DEFAULT: Record<string, number> = {
  FR: 0.04,
  'CA-QC': 0.05,
  BE: 0.05,
  LU: 0.05,
  OHADA: 0.05,
};

const DEADLINE_DEFAULT_DAYS = 30;

type BindingLanguageInfo = {
  jurisdiction: string;
  bindingLang: string;
  translationNotice?: string;
  requiresBanner: boolean;
  source: string;
};

const JURISDICTION_BINDING_RULES: Record<string, BindingLanguageInfo> = {
  MA: {
    jurisdiction: 'MA',
    bindingLang: 'ar',
    translationNotice:
      'La version française du Bulletin officiel est une traduction informative; seule la version arabe fait foi.',
    requiresBanner: true,
    source: 'Bulletin officiel du Royaume du Maroc (sgg.gov.ma) – édition de traduction officielle.',
  },
  TN: {
    jurisdiction: 'TN',
    bindingLang: 'ar',
    translationNotice:
      'La version arabe du Journal Officiel de la République Tunisienne fait foi; la version française est informative.',
    requiresBanner: true,
    source: 'Imprimerie Officielle de Tunisie (iort.gov.tn).',
  },
  DZ: {
    jurisdiction: 'DZ',
    bindingLang: 'ar',
    translationNotice:
      'La version arabe du Journal officiel algérien est contraignante; la version française accompagne pour information.',
    requiresBanner: true,
    source: 'Journal officiel de la République algérienne démocratique et populaire (joradp.dz).',
  },
  'CA-QC': {
    jurisdiction: 'CA-QC',
    bindingLang: 'fr/en',
    translationNotice:
      'Au Québec comme au Canada, les versions française et anglaise ont la même valeur juridique. Vérifiez les deux versions lorsque cela est pertinent.',
    requiresBanner: false,
    source: 'Charte de la langue française (Québec) et Loi sur les langues officielles (Canada).',
  },
  CA: {
    jurisdiction: 'CA',
    bindingLang: 'fr/en',
    translationNotice:
      'Les textes fédéraux canadiens sont publiés dans les deux langues officielles et ont une valeur juridique équivalente.',
    requiresBanner: false,
    source: 'Loi sur les langues officielles et Loi sur les textes législatifs.',
  },
  CH: {
    jurisdiction: 'CH',
    bindingLang: 'fr/de/it',
    translationNotice:
      'Les textes suisses doivent être vérifiés dans les versions française et allemande lorsqu’elles existent.',
    requiresBanner: false,
    source: 'Fedlex et Tribunal fédéral publient les textes dans plusieurs langues officielles.',
  },
  RW: {
    jurisdiction: 'RW',
    bindingLang: 'rw/en',
    translationNotice:
      'La Gazette officielle du Rwanda est publiée en kinyarwanda et en anglais; les versions françaises doivent être vérifiées.',
    requiresBanner: false,
    source: 'Ministry of Justice / Rwanda Law Reform Commission gazettes.',
  },
};

const DOMAIN_BINDING_RULES: Record<string, BindingLanguageInfo> = {
  'sgg.gov.ma': JURISDICTION_BINDING_RULES.MA,
  'iort.gov.tn': JURISDICTION_BINDING_RULES.TN,
  'joradp.dz': JURISDICTION_BINDING_RULES.DZ,
  'minijust.gov.rw': JURISDICTION_BINDING_RULES.RW,
  'amategeko.gov.rw': JURISDICTION_BINDING_RULES.RW,
  'rlrc.gov.rw': JURISDICTION_BINDING_RULES.RW,
  'judiciary.gov.rw': JURISDICTION_BINDING_RULES.RW,
  'laws-lois.justice.gc.ca': JURISDICTION_BINDING_RULES['CA-QC'],
  'canlii.org': JURISDICTION_BINDING_RULES['CA-QC'],
  'legisquebec.gouv.qc.ca': JURISDICTION_BINDING_RULES['CA-QC'],
  'fedlex.admin.ch': JURISDICTION_BINDING_RULES.CH,
  'bger.ch': JURISDICTION_BINDING_RULES.CH,
};

function isUrlAllowlisted(url: string): boolean {
  try {
    const hostname = new URL(url).hostname;
    return DOMAIN_ALLOWLIST.some((domain) => hostname === domain || hostname.endsWith(`.${domain}`));
  } catch (error) {
    return false;
  }
}

function detectJurisdiction(question: string, context?: string): RoutingResult {
  const haystack = `${question}\n${context ?? ''}`;
  const candidates: JurisdictionHint[] = [];

  const ROUTING_KEYWORDS: Array<{
    code: string;
    eu: boolean;
    ohada: boolean;
    patterns: RegExp[];
    rationale: string;
  }> = [
    {
      code: 'FR',
      eu: true,
      ohada: false,
      rationale: 'Mots-clés français (Paris, Légifrance, Code civil).',
      patterns: [/france/i, /paris/i, /l\u00e9gifrance/i, /code\s+civil/i, /cassation\s+fran\w*/i],
    },
    {
      code: 'BE',
      eu: true,
      ohada: false,
      rationale: 'Références belges (Moniteur, Justel, Bruxelles).',
      patterns: [/belg/i, /moniteur/i, /justel/i, /bruxelles/i],
    },
    {
      code: 'LU',
      eu: true,
      ohada: false,
      rationale: 'Mentions luxembourgeoises (Legilux, Luxembourg).',
      patterns: [/luxembourg/i, /legilux/i],
    },
    {
      code: 'MC',
      eu: false,
      ohada: false,
      rationale: 'Mentions monégasques.',
      patterns: [/monaco/i, /l\u00e9gimonaco/i],
    },
    {
      code: 'CH',
      eu: false,
      ohada: false,
      rationale: 'Indices suisses (Fedlex, canton francophone).',
      patterns: [/suisse/i, /fedlex/i, /tribunal f\u00e9d\u00e9ral/i, /lausanne/i, /gen\u00e8ve/i],
    },
    {
      code: 'CA-QC',
      eu: false,
      ohada: false,
      rationale: 'Références québécoises (Code civil du Québec, CanLII).',
      patterns: [/qu[ée]bec/i, /canlii/i, /c\.p\.c\./i, /c\.c\.q\./i],
    },
    {
      code: 'MA',
      eu: false,
      ohada: false,
      rationale: 'Références marocaines (BO, Rabat).',
      patterns: [/maroc/i, /rabat/i, /bulletin officiel/i],
    },
    {
      code: 'TN',
      eu: false,
      ohada: false,
      rationale: 'Références tunisiennes (JORT, Tunis).',
      patterns: [/tunisie/i, /jort/i, /tunis/i],
    },
    {
      code: 'DZ',
      eu: false,
      ohada: false,
      rationale: 'Références algériennes (JORADP, Alger).',
      patterns: [/alg[ée]rie/i, /joradp/i, /alger/i],
    },
    {
      code: 'OHADA',
      eu: false,
      ohada: true,
      rationale: "Mention explicite de l'OHADA ou d'un État membre.",
      patterns: [/ohada/i, /ccja/i, ...OHADA_MEMBERS.map((member) => new RegExp(member, 'i'))],
    },
  ];

  for (const entry of ROUTING_KEYWORDS) {
    let score = 0;
    for (const pattern of entry.patterns) {
      if (pattern.test(haystack)) {
        score += 1;
      }
    }
    if (score > 0) {
      const confidence = Math.min(1, 0.4 + score * 0.2);
      candidates.push({
        country: entry.code,
        eu: entry.eu,
        ohada: entry.ohada,
        confidence,
        rationale: entry.rationale,
      });
    }
  }

  candidates.sort((a, b) => b.confidence - a.confidence);
  const primary = candidates.length > 0 ? candidates[0] : null;

  const warnings: string[] = [];
  if (!primary) {
    warnings.push('Aucune juridiction explicite détectée; demander confirmation utilisateur.');
  }
  if (primary?.ohada) {
    warnings.push('Prioriser les Actes uniformes OHADA et la jurisprudence CCJA.');
  }

  return {
    primary,
    candidates,
    warnings,
  };
}

function runDeadlineCalculator(reference: string, explicitStartDate?: string): { deadline: string; reasoning: string } {
  const match = explicitStartDate ? null : reference.match(/(\d{4}-\d{2}-\d{2})/);
  const startDate = explicitStartDate ? new Date(explicitStartDate) : match ? new Date(match[1]) : new Date();
  const deadlineDate = new Date(startDate);
  deadlineDate.setDate(deadlineDate.getDate() + DEADLINE_DEFAULT_DAYS);

  return {
    deadline: deadlineDate.toISOString().slice(0, 10),
    reasoning: `Hypothèse par défaut: délai de ${DEADLINE_DEFAULT_DAYS} jours à compter du ${startDate
      .toISOString()
      .slice(0, 10)} (à affiner selon la procédure).`,
  };
}

function resolveOhadaTopic(question: string): { key: string; data: { act: string; articles: string[]; note: string } } | null {
  const normalized = question.toLowerCase();
  for (const [key, data] of Object.entries(OHADA_TOPIC_MAP)) {
    if (normalized.includes(key)) {
      return { key, data };
    }
  }
  return null;
}

function determineBindingLanguage(
  jurisdictionHint: string | null,
  url?: string,
): BindingLanguageInfo & { rationale: string } {
  if (url) {
    try {
      const host = new URL(url).hostname.toLowerCase();
      if (DOMAIN_BINDING_RULES[host]) {
        const info = DOMAIN_BINDING_RULES[host];
        return { ...info, rationale: `Règle spécifique au domaine ${host}.` };
      }
      const parts = host.split('.');
      while (parts.length > 2) {
        parts.shift();
        const candidate = parts.join('.');
        if (DOMAIN_BINDING_RULES[candidate]) {
          const info = DOMAIN_BINDING_RULES[candidate];
          return { ...info, rationale: `Règle spécifique au domaine ${candidate}.` };
        }
      }
    } catch (error) {
      // ignore malformed URL; fallback to jurisdiction
    }
  }

  if (jurisdictionHint && JURISDICTION_BINDING_RULES[jurisdictionHint]) {
    const info = JURISDICTION_BINDING_RULES[jurisdictionHint];
    return { ...info, rationale: `Règle linguistique propre à la juridiction ${jurisdictionHint}.` };
  }

  const fallback: BindingLanguageInfo = {
    jurisdiction: jurisdictionHint ?? 'FR',
    bindingLang: 'fr',
    translationNotice: 'Le texte officiel en français fait foi; vérifier les consolidations.',
    requiresBanner: false,
    source: 'Portails officiels francophones (Légifrance, Justel, Legilux, etc.).',
  };
  return { ...fallback, rationale: 'Aucune règle spécifique détectée; application du régime francophone par défaut.' };
}

async function fetchSynonymExpansions(
  jurisdiction: string | null,
): Promise<Map<string, string[]>> {
  const codes = new Set<string>(['GLOBAL']);
  if (jurisdiction) {
    codes.add(jurisdiction.toUpperCase());
  }

  const { data, error } = await supabase
    .from('agent_synonyms')
    .select('term, expansions, jurisdiction')
    .in('jurisdiction', Array.from(codes))
    .order('created_at', { ascending: false });

  if (error) {
    console.warn('synonym_lookup_failed', error.message);
    return new Map();
  }

  const map = new Map<string, string[]>();
  for (const row of data ?? []) {
    if (!row || typeof row !== 'object') {
      continue;
    }
    const term = typeof row.term === 'string' ? row.term : null;
    const expansions = Array.isArray(row.expansions)
      ? (row.expansions as unknown[])
          .map((value) => (typeof value === 'string' ? value : null))
          .filter((value): value is string => Boolean(value))
      : [];
    if (!term || expansions.length === 0) {
      continue;
    }
    if (!map.has(term)) {
      map.set(term, expansions);
    }
  }
  return map;
}

async function fetchActivePolicyVersion(): Promise<PolicyVersionContext | null> {
  const { data, error } = await supabase
    .from('agent_policy_versions')
    .select('name, activated_at, notes')
    .not('activated_at', 'is', null)
    .order('activated_at', { ascending: false })
    .limit(1);

  if (error) {
    console.warn('policy_version_lookup_failed', error.message);
    return null;
  }

  const row = Array.isArray(data) && data.length > 0 ? data[0] : null;
  if (!row || typeof row !== 'object' || !row.activated_at || !row.name) {
    return null;
  }

  return {
    name: String(row.name),
    activatedAt: String(row.activated_at),
    notes: typeof row.notes === 'string' ? row.notes : null,
  };
}

function formatSynonymPreface(map: Map<string, string[]>): string | null {
  if (map.size === 0) {
    return null;
  }
  const segments: string[] = [];
  for (const [term, expansions] of map) {
    if (expansions.length === 0) {
      continue;
    }
    segments.push(`${term}: ${expansions.join(', ')}`);
  }
  if (segments.length === 0) {
    return null;
  }
  return `Termes appris / synonymes utiles:\n${segments.join('\n')}`;
}

function augmentQuestionWithSynonyms(question: string, map: Map<string, string[]>): string {
  if (map.size === 0) {
    return question;
  }
  const additions: string[] = [];
  for (const [term, expansions] of map) {
    if (!question.toLowerCase().includes(term.toLowerCase()) && expansions.length > 0) {
      continue;
    }
    additions.push(`${term}: ${expansions.join(', ')}`);
  }
  if (additions.length === 0) {
    return question;
  }
  return `${question}\n\nSynonymes pertinents : ${additions.join(' | ')}`;
}

async function embedQuestionForHybrid(question: string): Promise<number[] | null> {
  const openai = getOpenAI();

  try {
    const response = await openai.embeddings.create({
      model: env.EMBEDDING_MODEL,
      input: question,
      ...(env.EMBEDDING_DIMENSION ? { dimensions: env.EMBEDDING_DIMENSION } : {}),
    });

    const embedding = response.data?.[0]?.embedding;
    if (!Array.isArray(embedding)) {
      return null;
    }

    return embedding as number[];
  } catch (error) {
    await logOpenAIDebug('embed_question_hybrid', error);
    const message = error instanceof Error ? error.message : 'embedding_failed';
    throw new Error(message);
  }
}

async function queryFileSearchResults(
  question: string,
  maxResults: number,
): Promise<Array<{ content: string; score: number; fileId: string | null }>> {
  if (!env.OPENAI_VECTOR_STORE_AUTHORITIES_ID || env.OPENAI_VECTOR_STORE_AUTHORITIES_ID === 'vs_test') {
    return [];
  }

  try {
    const openai = getOpenAI();
    const payload = await openai.responses.create({
      model: env.AGENT_MODEL,
      input: [
        {
          role: 'user',
          content: [
            {
              type: 'text',
              text: question,
            },
          ],
        },
      ],
      tools: [{ type: 'file_search' }],
      tool_choice: { type: 'tool', function: { name: 'file_search' } },
      tool_resources: {
        file_search: {
          vector_store_ids: [env.OPENAI_VECTOR_STORE_AUTHORITIES_ID],
        },
      },
      metadata: { purpose: 'hybrid_retrieval_probe' },
      max_output_tokens: 1,
    });
    const results: Array<{ content: string; score: number; fileId: string | null }> = [];

    const visit = (node: unknown): void => {
      if (!node) {
        return;
      }
      if (Array.isArray(node)) {
        for (const entry of node) {
          visit(entry);
        }
        return;
      }
      if (typeof node !== 'object') {
        return;
      }

      const maybe = node as Record<string, unknown>;
      if (maybe.file_search && typeof maybe.file_search === 'object') {
        const candidate = maybe.file_search as { results?: unknown };
        if (Array.isArray(candidate.results)) {
          for (const raw of candidate.results) {
            if (!raw || typeof raw !== 'object') continue;
            const rawRecord = raw as Record<string, unknown>;
            const fileId = typeof rawRecord.file_id === 'string' ? rawRecord.file_id : null;
            const score = typeof rawRecord.score === 'number' ? rawRecord.score : 0;
            let content = '';
            if (Array.isArray(rawRecord.content)) {
              for (const segment of rawRecord.content) {
                if (!segment || typeof segment !== 'object') continue;
                const typed = segment as Record<string, unknown>;
                if (typeof typed.text === 'string' && typed.text.trim().length > 0) {
                  content = typed.text.trim();
                  break;
                }
              }
            }
            if (!content && typeof rawRecord.text === 'string') {
              content = rawRecord.text.trim();
            }
            if (content.length > 0) {
              results.push({ content: content.slice(0, 600), score, fileId });
            }
          }
        }
      }

      for (const value of Object.values(maybe)) {
        visit(value);
      }
    };

    visit(payload);

    return results.slice(0, maxResults);
  } catch (error) {
    await logOpenAIDebug('file_search_probe', error);
    console.warn('file_search_query_error', error instanceof Error ? error.message : error);
    return [];
  }
}

async function fetchHybridSnippets(
  orgId: string,
  question: string,
  jurisdiction: string | null,
  synonyms: Map<string, string[]>,
): Promise<HybridSnippet[]> {
  try {
    const augmentedQuestion = augmentQuestionWithSynonyms(question, synonyms);
    const embedding = await embedQuestionForHybrid(augmentedQuestion);
    if (!embedding) {
      return [];
    }

    const { data, error } = await supabase.rpc('match_chunks', {
      p_org: orgId,
      p_query_embedding: embedding,
      p_match_count: 8,
      p_jurisdiction: jurisdiction ?? null,
    });

    if (error) {
      console.warn('hybrid_context_rpc_failed', error.message);
    }

    const normalized = Array.isArray(data)
      ? data
          .map((entry) => {
            if (!entry || typeof entry !== 'object') {
              return null;
            }
            const content = typeof entry.content === 'string' ? entry.content : null;
            if (!content) {
              return null;
            }
            return {
              content: content.replace(/\s+/g, ' ').trim().slice(0, 600),
              similarity: typeof entry.similarity === 'number' ? entry.similarity : 0,
              trustTier: typeof entry.trust_tier === 'string' ? (entry.trust_tier as 'T1' | 'T2' | 'T3' | 'T4') : 'T4',
              sourceType: typeof entry.source_type === 'string' ? entry.source_type : null,
              sourceId: typeof entry.source_id === 'string' ? entry.source_id : null,
              documentId: typeof entry.document_id === 'string' ? entry.document_id : null,
            };
          })
          .filter((value): value is {
            content: string;
            similarity: number;
            trustTier: 'T1' | 'T2' | 'T3' | 'T4';
            sourceType: string | null;
            sourceId: string | null;
            documentId: string | null;
          } => Boolean(value))
      : [];

    const caseSourceIds = normalized
      .filter((entry) => entry.sourceType?.toLowerCase().includes('case') || entry.sourceType?.toLowerCase().includes('juris'))
      .map((entry) => entry.sourceId)
      .filter((value): value is string => Boolean(value));

    const caseQuality: Map<string, { score: number; hardBlock: boolean }> = new Map();
    if (caseSourceIds.length > 0) {
      const { data: scoreRows, error: scoreError } = await supabase
        .from('case_scores')
        .select('source_id, score_overall, hard_block')
        .in('source_id', caseSourceIds)
        .eq('org_id', orgId)
        .order('computed_at', { ascending: false });
      if (scoreError) {
        console.warn('case_score_lookup_failed', scoreError.message);
      }
      if (Array.isArray(scoreRows)) {
        for (const row of scoreRows) {
          if (!row?.source_id) continue;
          if (!caseQuality.has(row.source_id)) {
            caseQuality.set(row.source_id, {
              score: typeof row.score_overall === 'number' ? row.score_overall : 0,
              hardBlock: Boolean(row.hard_block),
            });
          }
        }
      }
    }

    const localSourceIds = new Set<string>();
    for (const entry of normalized) {
      if (entry.sourceId) {
        localSourceIds.add(entry.sourceId);
      }
    }

    const sourceMetadata: Map<
      string,
      {
        url: string | null;
        title: string | null;
        publisher: string | null;
        trustTier?: string;
        eli?: string | null;
        ecli?: string | null;
        bindingLanguage?: string | null;
        residencyZone?: string | null;
        akomaArticleCount?: number;
      }
    > = new Map();
    if (localSourceIds.size > 0) {
      const { data: sourceRows, error: sourceError } = await supabase
        .from('sources')
        .select('id, source_url, title, publisher, trust_tier, eli, ecli, binding_lang, residency_zone, akoma_ntoso')
        .eq('org_id', orgId)
        .in('id', Array.from(localSourceIds));
      if (sourceError) {
        console.warn('source_metadata_lookup_failed', sourceError.message);
      }
      if (Array.isArray(sourceRows)) {
        for (const row of sourceRows) {
          if (!row?.id) continue;
          sourceMetadata.set(row.id, {
            url: typeof row.source_url === 'string' ? row.source_url : null,
            title: typeof row.title === 'string' ? row.title : null,
            publisher: typeof row.publisher === 'string' ? row.publisher : null,
            trustTier: typeof row.trust_tier === 'string' ? row.trust_tier : undefined,
            eli: typeof row.eli === 'string' ? row.eli : null,
            ecli: typeof row.ecli === 'string' ? row.ecli : null,
            bindingLanguage: typeof row.binding_lang === 'string' ? row.binding_lang : null,
            residencyZone: typeof row.residency_zone === 'string' ? row.residency_zone : null,
            akomaArticleCount: countAkomaArticles(row.akoma_ntoso),
          });
        }
      }
    }

    const localSnippets: HybridSnippet[] = normalized
      .map((entry) => {
        const baseWeight = CASE_TRUST_WEIGHTS[entry.trustTier] ?? CASE_TRUST_WEIGHTS.T4;
        let weight = baseWeight;
        let blocked = false;

        if (entry.sourceType && entry.sourceType.toLowerCase().includes('case') && entry.sourceId) {
          const quality = caseQuality.get(entry.sourceId);
          if (quality?.hardBlock) {
            blocked = true;
          } else if (quality) {
            const normalizedScore = Math.max(0.1, quality.score / 100);
            weight *= normalizedScore;
            if (quality.score < 60) {
              weight *= 0.4;
            }
          } else {
            weight *= 0.6;
          }
        }

        if (blocked || entry.similarity <= 0.1 || weight <= 0) {
          return null;
        }

        const metadata = entry.sourceId ? sourceMetadata.get(entry.sourceId) : null;

        return {
          content: entry.content,
          similarity: entry.similarity,
          weight,
          origin: 'local' as const,
          sourceId: entry.sourceId,
          documentId: entry.documentId,
          url: metadata?.url ?? null,
          title: metadata?.title ?? null,
          publisher: metadata?.publisher ?? null,
          trustTier: entry.trustTier,
          eli: metadata?.eli ?? null,
          ecli: metadata?.ecli ?? null,
          bindingLanguage: metadata?.bindingLanguage ?? null,
          residencyZone: metadata?.residencyZone ?? null,
          akomaArticleCount: metadata?.akomaArticleCount ?? null,
        } satisfies HybridSnippet | null;
      })
      .filter((value): value is HybridSnippet => Boolean(value));

    const fileSearchRaw = await queryFileSearchResults(question, 6);
    const fileIds = fileSearchRaw.map((item) => item.fileId).filter((value): value is string => Boolean(value));

    const fileMetadata: Map<
      string,
      {
        documentId: string | null;
        sourceId: string | null;
        url: string | null;
        title: string | null;
        publisher: string | null;
        trustTier?: string;
        eli?: string | null;
        ecli?: string | null;
        bindingLanguage?: string | null;
        residencyZone?: string | null;
        akomaArticleCount?: number;
      }
    > = new Map();
    if (fileIds.length > 0) {
      const { data: documentRows, error: docError } = await supabase
        .from('documents')
        .select(
          'id, source_id, openai_file_id, name, storage_path, sources(id, title, source_url, publisher, trust_tier, eli, ecli, binding_lang, residency_zone, akoma_ntoso)',
        )
        .eq('org_id', orgId)
        .in('openai_file_id', fileIds);
      if (docError) {
        console.warn('document_metadata_lookup_failed', docError.message);
      }
      if (Array.isArray(documentRows)) {
        for (const doc of documentRows) {
          if (!doc?.openai_file_id) continue;
          const source = (doc as Record<string, unknown>).sources as
            | (Record<string, unknown> & { id?: string; title?: string; source_url?: string; publisher?: string; trust_tier?: string })
            | null
            | undefined;
          fileMetadata.set(doc.openai_file_id, {
            documentId: typeof doc.id === 'string' ? doc.id : null,
            sourceId: typeof doc.source_id === 'string' ? doc.source_id : (source?.id as string | undefined) ?? null,
            url:
              (typeof source?.source_url === 'string' ? source.source_url : null) ??
              (typeof doc.storage_path === 'string' ? doc.storage_path : null),
            title: typeof source?.title === 'string' ? source.title : typeof doc.name === 'string' ? doc.name : null,
            publisher: typeof source?.publisher === 'string' ? source.publisher : null,
            trustTier: typeof source?.trust_tier === 'string' ? source.trust_tier : undefined,
            eli: typeof source?.eli === 'string' ? source.eli : null,
            ecli: typeof source?.ecli === 'string' ? source.ecli : null,
            bindingLanguage: typeof source?.binding_lang === 'string' ? source.binding_lang : null,
            residencyZone: typeof source?.residency_zone === 'string' ? source.residency_zone : null,
            akomaArticleCount: countAkomaArticles(source?.akoma_ntoso),
          });
        }
      }
    }

    const fileSnippets: HybridSnippet[] = fileSearchRaw.map((result) => {
      const metadata = result.fileId ? fileMetadata.get(result.fileId) : null;
      const trustTier = (metadata?.trustTier as 'T1' | 'T2' | 'T3' | 'T4' | undefined) ?? 'T2';
      const baseWeight = CASE_TRUST_WEIGHTS[trustTier] ?? CASE_TRUST_WEIGHTS.T2;
      const similarity = typeof result.score === 'number' && Number.isFinite(result.score) ? result.score : 0.5;
      const normalizedWeight = baseWeight * Math.max(similarity, 0.2);
      return {
        content: result.content,
        similarity,
        weight: normalizedWeight,
        origin: 'file_search' as const,
        sourceId: metadata?.sourceId ?? null,
        documentId: metadata?.documentId ?? null,
        fileId: result.fileId,
        url: metadata?.url ?? null,
        title: metadata?.title ?? null,
        publisher: metadata?.publisher ?? null,
        trustTier,
        eli: metadata?.eli ?? null,
        ecli: metadata?.ecli ?? null,
        bindingLanguage: metadata?.bindingLanguage ?? null,
        residencyZone: metadata?.residencyZone ?? null,
        akomaArticleCount: metadata?.akomaArticleCount ?? null,
      } satisfies HybridSnippet;
    });

    const combined = [...localSnippets, ...fileSnippets]
      .filter((snippet) => snippet.content.length > 0)
      .sort((a, b) => b.similarity * b.weight - a.similarity * a.weight)
      .slice(0, 8);

    return combined;
  } catch (error) {
    console.warn('hybrid_context_failed', error);
    return [];
  }
}

export async function getHybridRetrievalContext(
  orgId: string,
  question: string,
  jurisdiction: string | null,
): Promise<HybridSnippet[]> {
  return fetchHybridSnippets(orgId, question, jurisdiction, new Map());
}

function summariseSnippets(snippets: HybridSnippet[]): string {
  if (snippets.length === 0) {
    return '';
  }

  return snippets
    .slice(0, 5)
    .map((snippet, index) => {
      const label = snippet.origin === 'file_search' ? 'vector store' : 'local';
      return `#${index + 1} [${label}] ${snippet.content}`;
    })
    .join('\n\n');
}

function verifyAgentPayload(
  payload: IRACPayload,
  options: { allowlistViolations: string[]; initialRouting: RoutingResult },
): VerificationResult {
  if (options.allowlistViolations.length > 0) {
    const domains = options.allowlistViolations.map((url) => {
      try {
        return new URL(url).hostname;
      } catch (error) {
        return url;
      }
    });
    const unique = Array.from(new Set(domains));
    throw new Error(
      `Citations hors périmètre autorisé (${unique.join(', ')}). Relancer avec site:<domaine_officiel> ou escalader HITL.`,
    );
  }

  const notes: VerificationNote[] = [];
  let status: VerificationStatus =
    payload.risk.hitl_required || payload.risk.level === 'HIGH' ? 'hitl_escalated' : 'passed';

  const escalate = (note: VerificationNote) => {
    notes.push(note);
    if (note.severity !== 'info') {
      status = 'hitl_escalated';
      payload.risk.hitl_required = true;
      if (note.severity === 'critical') {
        payload.risk.level = 'HIGH';
      } else if (payload.risk.level === 'LOW') {
        payload.risk.level = 'MEDIUM';
      }
    }
  };

  const trimmedIssue = payload.issue?.trim() ?? '';
  if (trimmedIssue.length === 0) {
    escalate({
      code: 'missing_issue',
      message: "Section « Issue » absente : revue humaine recommandée.",
      severity: 'warning',
    });
  }

  if (!payload.rules || payload.rules.length === 0) {
    escalate({
      code: 'missing_rules',
      message: "Bloc « Règles » vide : escalade HITL obligatoire pour validation juridique.",
      severity: 'critical',
    });
  }

  if (!payload.application || payload.application.trim().length === 0) {
    escalate({
      code: 'missing_application',
      message: "Section « Application » vide : nécessite une revue humaine.",
      severity: 'warning',
    });
  }

  if (!payload.conclusion || payload.conclusion.trim().length === 0) {
    escalate({
      code: 'missing_conclusion',
      message: "Section « Conclusion » vide : confirmer la position juridique via HITL.",
      severity: 'warning',
    });
  }

  if (!payload.citations || payload.citations.length === 0) {
    escalate({
      code: 'missing_citations',
      message: 'Aucune citation officielle fournie : escalade HITL pour vérification et indexation.',
      severity: 'critical',
    });
  } else {
    const officialCitations = payload.citations.filter((citation) => isUrlAllowlisted(citation.url));
    if (officialCitations.length === 0) {
      escalate({
        code: 'no_allowlisted_citation',
        message: 'Les citations renvoient à des domaines secondaires : contrôler et relancer avec sources officielles.',
        severity: 'critical',
      });
    }
  }

  if (payload.rules && payload.rules.length > 0) {
    const bindingCount = payload.rules.filter((rule) => rule.binding).length;
    if (bindingCount === 0) {
      escalate({
        code: 'non_binding_rules',
        message:
          'Les références fournies ne sont pas marquées comme contraignantes : confirmer la source officielle avant diffusion.',
        severity: 'warning',
      });
    }
  }

  if (!options.initialRouting.primary) {
    escalate({
      code: 'ambiguous_jurisdiction',
      message: 'Juridiction non confirmée : la validation humaine doit confirmer le périmètre applicable.',
      severity: 'warning',
    });
  }

  return { status, notes, allowlistViolations: options.allowlistViolations };
}

function buildLearningJobs(
  payload: IRACPayload,
  initialRouting: RoutingResult,
  input: AgentRunInput,
): Array<{ type: string; payload: unknown }> {
  const learningJobs: Array<{ type: string; payload: unknown }> = [];

  if (payload.citations.length === 0) {
    learningJobs.push({
      type: 'indexing_ticket',
      payload: {
        question: input.question,
        orgId: input.orgId,
        routing: initialRouting,
        note: 'Aucune citation fournie par le modèle malgré la réussite de la requête.',
      },
    });
  }

  if (!payload.rules || payload.rules.length === 0) {
    learningJobs.push({
      type: 'guardrail_tune_ticket',
      payload: {
        question: input.question,
        orgId: input.orgId,
        reason: 'Le bloc Règles est vide; vérifier la prompt policy et l’utilisation des outils.',
      },
    });
  }

  if (!initialRouting.primary) {
    learningJobs.push({
      type: 'query_rewrite_ticket',
      payload: {
        question: input.question,
        context: input.context,
        detectedCandidates: initialRouting.candidates,
      },
    });
  }

  return learningJobs;
}

function applyComplianceGates(
  payload: IRACPayload,
  initialRouting: RoutingResult,
  input: AgentRunInput,
  baseJobs: Array<{ type: string; payload: unknown }>,
): {
  learningJobs: Array<{ type: string; payload: unknown }>;
  events: ComplianceEventRecord[];
  assessment: ComplianceAssessment;
} {
  const compliance = evaluateCompliance({
    question: input.question,
    payload,
    primaryJurisdiction: initialRouting.primary ?? null,
  });

  const jobs = [...baseJobs];
  const events: ComplianceEventRecord[] = [];

  if (compliance.fria.required) {
    if (!payload.risk.hitl_required) {
      payload.risk.hitl_required = true;
    }
    if (payload.risk.level === 'LOW') {
      payload.risk.level = 'MEDIUM';
    }

    jobs.push({
      type: 'compliance_fria_ticket',
      payload: {
        question: input.question,
        jurisdiction: payload.jurisdiction.country,
        reasons: compliance.fria.reasons,
      },
    });

    events.push({
      kind: 'compliance.eu_ai_act.fria_required',
      metadata: {
        jurisdiction: payload.jurisdiction.country,
        reasons: compliance.fria.reasons,
      },
    });
  }

  if (compliance.cepej.violations.length > 0) {
    jobs.push({
      type: 'guardrail_cepej_ticket',
      payload: {
        question: input.question,
        jurisdiction: payload.jurisdiction.country,
        violations: compliance.cepej.violations,
      },
    });

    events.push({
      kind: 'compliance.cepej.violation',
      metadata: {
        jurisdiction: payload.jurisdiction.country,
        violations: compliance.cepej.violations,
      },
    });
  }

  return { learningJobs: jobs, events, assessment: compliance };
}

function applyBindingLanguageNotices(
  payload: IRACPayload,
  routing: RoutingResult,
): (BindingLanguageInfo & { rationale: string }) | null {
  const primary = payload.jurisdiction.country ?? routing.primary?.country ?? null;
  const firstCitationUrl = payload.citations.find((citation) => Boolean(citation.url))?.url;
  const fallbackRuleUrl = payload.rules.find((rule) => Boolean(rule.source_url))?.source_url;
  const bindingInfo = determineBindingLanguage(primary, firstCitationUrl ?? fallbackRuleUrl);

  if (!bindingInfo) {
    return null;
  }

  const notice = bindingInfo.translationNotice ?? '';
  if (notice.length > 0) {
    const normalized = notice.toLowerCase();
    let noteInjected = false;
    payload.citations = payload.citations.map((citation, index) => {
      const currentNote = citation.note ?? '';
      if (currentNote.toLowerCase().includes(normalized)) {
        noteInjected = true;
        return citation;
      }
      if (!noteInjected && index === 0) {
        noteInjected = true;
        return {
          ...citation,
          note: currentNote.length > 0 ? `${currentNote} ${notice}` : notice,
        };
      }
      return citation;
    });

    if (!noteInjected && payload.citations.length > 0) {
      payload.citations = [
        {
          ...payload.citations[0],
          note:
            payload.citations[0].note && payload.citations[0].note.length > 0
              ? `${payload.citations[0].note} ${notice}`
              : notice,
        },
        ...payload.citations.slice(1),
      ];
    }

    if (!payload.risk.why.toLowerCase().includes(normalized)) {
      payload.risk.why = payload.risk.why.length > 0 ? `${payload.risk.why} | ${notice}` : notice;
    }
  }

  if (bindingInfo.requiresBanner) {
    if (!payload.risk.hitl_required) {
      payload.risk.hitl_required = true;
    }
    if (payload.risk.level === 'LOW') {
      payload.risk.level = 'MEDIUM';
    }
    if (!payload.risk.why.toLowerCase().includes(bindingInfo.source.toLowerCase())) {
      payload.risk.why = payload.risk.why.length > 0
        ? `${payload.risk.why} | ${bindingInfo.source}`
        : bindingInfo.source;
    }
  }

  return bindingInfo;
}

function buildStubPayload(
  question: string,
  initialRouting: RoutingResult,
  hybridSnippets: HybridSnippet[],
): IRACPayload {
  const normalized = question.toLowerCase();
  const hybridSummary = summariseSnippets(hybridSnippets);
  const contextSection = hybridSummary.length > 0 ? `\n\nSynthèse des extraits RAG:\n${hybridSummary}` : '';

  if (normalized.includes('maroc') || normalized.includes('non-concurrence')) {
    return {
      jurisdiction: { country: 'MA', eu: false, ohada: false },
      issue: 'Validité d’une clause de non-concurrence au Maroc dans un contrat de travail.',
      rules: [
        {
          citation: 'Code du travail marocain, art. 24',
          source_url: 'https://www.sgg.gov.ma/Portals/0/BO/2024/bo_7244_fr.pdf',
          binding: false,
          effective_date: '2024-03-01',
        },
        {
          citation: 'Bulletin officiel du Royaume du Maroc – édition de traduction officielle',
          source_url: 'https://www.sgg.gov.ma/Portals/0/BO/2024/bo_7244_fr.pdf',
          binding: false,
          effective_date: '2024-03-01',
        },
      ],
      application:
        'La clause est licite si elle protège un intérêt légitime, reste limitée dans le temps et l’espace et prévoit une contrepartie financière proportionnée. La version arabe du Bulletin officiel fait foi; la traduction française doit être rapprochée du texte contraignant.' +
        contextSection,
      conclusion:
        'La clause de non-concurrence est valable sous réserve d’un intérêt légitime démontré, d’une limitation raisonnable et d’une indemnisation adéquate, avec revue HITL pour confirmer la version arabe.',
      citations: [
        {
          title: 'Bulletin officiel – traduction officielle',
          court_or_publisher: 'Secrétariat Général du Gouvernement du Maroc',
          date: '2024-03-01',
          url: 'https://www.sgg.gov.ma/Portals/0/BO/2024/bo_7244_fr.pdf',
          note: 'Traduction officielle; vérifier l’édition arabe pour force obligatoire.',
        },
      ],
      risk: {
        level: 'MEDIUM',
        why: 'Traduction non contraignante – validation HITL requise pour confirmer la version arabe.',
        hitl_required: true,
      },
    } satisfies IRACPayload;
  }

  if (normalized.includes('ohada') || normalized.includes('gage') || normalized.includes('sûret')) {
    return {
      jurisdiction: { country: 'OHADA', eu: false, ohada: true },
      issue: 'Constitution d’un gage sans dépossession sur des stocks dans l’espace OHADA.',
      rules: [
        {
          citation: 'Acte uniforme portant organisation des sûretés, art. 233 à 242',
          source_url: 'https://www.ohada.org/index.php/fr/actes-uniformes/128-aus',
          binding: true,
          effective_date: '2011-05-16',
        },
        {
          citation: 'Jurisprudence CCJA confirmant la publicité obligatoire du gage sans dépossession',
          source_url: 'https://www.ohada.org/index.php/fr/jurisprudence/ccja',
          binding: true,
          effective_date: '2019-06-27',
        },
      ],
      application:
        'Le gage doit être constaté par écrit, publié au RCCM et prévoir une description précise des stocks. La CCJA rappelle que la publicité est déterminante pour opposabilité aux tiers.' +
        contextSection,
      conclusion:
        'Le gage sans dépossession est valable dès lors que le créancier procède à la publicité RCCM et maintient une description dynamique des stocks, avec suivi HITL si une particularité locale est identifiée.',
      citations: [
        {
          title: 'Acte uniforme sur les sûretés',
          court_or_publisher: 'OHADA',
          date: '2011-05-16',
          url: 'https://www.ohada.org/index.php/fr/actes-uniformes/128-aus',
          note: 'Acte uniforme – version 2010 en vigueur.',
        },
        {
          title: 'Décision CCJA – gage sans dépossession',
          court_or_publisher: 'Cour Commune de Justice et d’Arbitrage',
          date: '2019-06-27',
          url: 'https://www.ohada.org/index.php/fr/jurisprudence/ccja',
          note: 'Jurisprudence confirmant la publicité au RCCM.',
        },
      ],
      risk: {
        level: 'LOW',
        why: 'Acte uniforme et jurisprudence CCJA directement applicables.',
        hitl_required: false,
      },
    } satisfies IRACPayload;
  }

  const routing = initialRouting.primary ?? {
    country: 'FR',
    eu: true,
    ohada: false,
    confidence: 0.2,
    rationale: 'fallback',
  };

  return {
    jurisdiction: { country: routing.country, eu: routing.eu, ohada: routing.ohada },
    issue: 'Responsabilité délictuelle d’un salarié ayant causé un dommage en France.',
    rules: [
      {
        citation: 'Code civil (FR), art. 1240',
        source_url: 'https://www.legifrance.gouv.fr/codes/article_lc/LEGIARTI000006417902',
        binding: true,
        effective_date: '2016-10-01',
      },
      {
        citation: 'Cour de cassation, chambre sociale, 25 novembre 2015, n° 14-21.125',
        source_url: 'https://www.courdecassation.fr/decision/58fc23dd302bf94d3f8b45c6',
        binding: true,
        effective_date: '2015-11-25',
      },
    ],
    application:
      'La responsabilité délictuelle suppose une faute du salarié, un dommage et un lien de causalité direct. L’employeur peut engager l’action contre le salarié fautif ou rechercher la responsabilité de l’employeur sur le terrain du commettant.' +
      contextSection,
    conclusion:
      'Les critères de l’article 1240 du Code civil sont réunis lorsque la faute personnelle du salarié est caractérisée; une revue HITL est recommandée si une faute pénale est alléguée.',
    citations: [
      {
        title: 'Code civil – article 1240',
        court_or_publisher: 'Légifrance',
        date: '2016-10-01',
        url: 'https://www.legifrance.gouv.fr/codes/article_lc/LEGIARTI000006417902',
        note: 'Texte consolidé',
      },
      {
        title: 'Cass. soc., 25 novembre 2015, n° 14-21.125',
        court_or_publisher: 'Cour de cassation',
        date: '2015-11-25',
        url: 'https://www.courdecassation.fr/decision/58fc23dd302bf94d3f8b45c6',
        note: 'Arrêt intégral',
      },
    ],
    risk: {
      level: 'LOW',
      why: 'Analyse jurisprudentielle classique en droit français.',
      hitl_required: false,
    },
  } satisfies IRACPayload;
}

async function computeCaseQuality(
  orgId: string,
  jurisdiction: string | null,
  citations: IRACPayload['citations'],
): Promise<{ summaries: CaseQualitySummary[]; forceHitl: boolean }> {
  if (!citations || citations.length === 0) {
    return { summaries: [], forceHitl: false };
  }

  const urls = citations.map((citation) => citation.url).filter((url): url is string => typeof url === 'string' && url.length > 0);
  if (urls.length === 0) {
    return { summaries: [], forceHitl: false };
  }

  const { data: sourceRows, error: sourceError } = await supabase
    .from('sources')
    .select(
      'id, source_url, source_type, jurisdiction_code, trust_tier, binding_lang, effective_date, created_at, political_risk_flag, court_rank, court_identifier',
    )
    .eq('org_id', orgId)
    .in('source_url', urls);

  if (sourceError) {
    console.warn('case_quality_source_lookup_failed', sourceError.message);
    return { summaries: [], forceHitl: false };
  }

  const caseSources = (sourceRows ?? []).filter((row) => {
    const type = (row?.source_type ?? '').toLowerCase();
    return type.includes('case') || type.includes('juris');
  });

  if (caseSources.length === 0) {
    return { summaries: [], forceHitl: false };
  }

  const caseIds = caseSources.map((row) => row.id).filter((value): value is string => Boolean(value));

  const [treatmentResult, alignmentResult, overrideResult, existingScoreResult, riskResult] = await Promise.all([
    supabase
      .from('case_treatments')
      .select('source_id, treatment, weight, decided_at')
      .in('source_id', caseIds)
      .eq('org_id', orgId),
    supabase
      .from('case_statute_links')
      .select('case_source_id, alignment_score')
      .in('case_source_id', caseIds)
      .eq('org_id', orgId),
    supabase
      .from('case_score_overrides')
      .select('source_id, new_score, reason')
      .in('source_id', caseIds)
      .eq('org_id', orgId)
      .order('created_at', { ascending: false }),
    supabase
      .from('case_scores')
      .select('source_id, version, hard_block, score_overall')
      .in('source_id', caseIds)
      .eq('org_id', orgId)
      .order('computed_at', { ascending: false }),
    supabase
      .from('risk_register')
      .select('juris_code, court_identifier, risk_flag, note, period_from, period_to')
      .in(
        'juris_code',
        caseSources
          .map((row) => row.jurisdiction_code)
          .filter((value): value is string => typeof value === 'string' && value.length > 0),
      )
      .or(`org_id.eq.${orgId},org_id.is.null`),
  ]);

  if (treatmentResult.error) {
    console.warn('case_treatments_lookup_failed', treatmentResult.error.message);
  }
  if (alignmentResult.error) {
    console.warn('case_statute_links_lookup_failed', alignmentResult.error.message);
  }
  if (overrideResult.error) {
    console.warn('case_score_override_lookup_failed', overrideResult.error.message);
  }
  if (existingScoreResult.error) {
    console.warn('case_score_version_lookup_failed', existingScoreResult.error.message);
  }
  if (riskResult.error) {
    console.warn('risk_register_lookup_failed', riskResult.error.message);
  }

  const treatmentsBySource = new Map<string, { treatment: string; weight?: number | null; decidedAt?: string | null }[]>();
  for (const entry of treatmentResult.data ?? []) {
    if (!entry?.source_id) continue;
    const list = treatmentsBySource.get(entry.source_id) ?? [];
    list.push({ treatment: entry.treatment, weight: entry.weight, decidedAt: entry.decided_at });
    treatmentsBySource.set(entry.source_id, list);
  }

  const alignmentsBySource = new Map<string, { alignmentScore?: number | null }[]>();
  for (const entry of alignmentResult.data ?? []) {
    if (!entry?.case_source_id) continue;
    const list = alignmentsBySource.get(entry.case_source_id) ?? [];
    list.push({ alignmentScore: entry.alignment_score });
    alignmentsBySource.set(entry.case_source_id, list);
  }

  const overridesBySource = new Map<string, { score: number; reason?: string | null }>();
  for (const entry of overrideResult.data ?? []) {
    if (!entry?.source_id || typeof entry.new_score !== 'number') continue;
    if (!overridesBySource.has(entry.source_id)) {
      overridesBySource.set(entry.source_id, { score: entry.new_score, reason: entry.reason });
    }
  }

  const latestVersionBySource = new Map<string, number>();
  const persistedHardBlockBySource = new Map<string, boolean>();
  const persistedScoreBySource = new Map<string, number | null>();
  for (const entry of existingScoreResult.data ?? []) {
    if (!entry?.source_id) continue;
    if (!latestVersionBySource.has(entry.source_id)) {
      latestVersionBySource.set(entry.source_id, typeof entry.version === 'number' ? entry.version : 1);
    }
    if (!persistedHardBlockBySource.has(entry.source_id)) {
      persistedHardBlockBySource.set(entry.source_id, Boolean((entry as { hard_block?: boolean }).hard_block));
    }
    if (!persistedScoreBySource.has(entry.source_id)) {
      const rawScore = (entry as { score_overall?: number }).score_overall;
      persistedScoreBySource.set(entry.source_id, typeof rawScore === 'number' ? rawScore : null);
    }
  }

  const riskOverlaysByJurisdiction = new Map<string, { flag: string; court?: string | null; from?: string | null; to?: string | null; note?: string | null }[]>();
  for (const entry of riskResult.data ?? []) {
    if (!entry?.juris_code) continue;
    const list = riskOverlaysByJurisdiction.get(entry.juris_code) ?? [];
    list.push({
      flag: entry.risk_flag,
      court: entry.court_identifier,
      from: entry.period_from,
      to: entry.period_to,
      note: entry.note,
    });
    riskOverlaysByJurisdiction.set(entry.juris_code, list);
  }

  const summaries: CaseQualitySummary[] = [];
  let forceHitl = false;
  const now = new Date();

  for (const source of caseSources) {
    if (!source?.id || typeof source.source_url !== 'string') {
      continue;
    }

    const riskCandidates = (riskOverlaysByJurisdiction.get(source.jurisdiction_code ?? '') ?? []).filter((risk) => {
      if (risk.court && source.court_identifier && risk.court !== source.court_identifier) {
        return false;
      }
      if (risk.from && new Date(risk.from) > now) {
        return false;
      }
      if (risk.to && new Date(risk.to) < now) {
        return false;
      }
      return true;
    });

    const override = overridesBySource.get(source.id);

    const result = evaluateCaseQuality({
      trustTier: (source.trust_tier as 'T1' | 'T2' | 'T3' | 'T4') ?? 'T4',
      courtRank: source.court_rank ?? null,
      jurisdiction: source.jurisdiction_code ?? 'FR',
      bindingJurisdiction: jurisdiction ?? source.jurisdiction_code ?? 'FR',
      politicalRiskFlag: Boolean(source.political_risk_flag),
      bindingLanguage: source.binding_lang ?? null,
      effectiveDate: source.effective_date ?? null,
      createdAt: source.created_at ?? null,
      treatments: treatmentsBySource.get(source.id) ?? [],
      statuteAlignments: alignmentsBySource.get(source.id) ?? [],
      riskOverlays: riskCandidates.map((risk) => ({ flag: risk.flag, note: risk.note })),
      override: override ?? null,
    });

    const persistedHardBlock = persistedHardBlockBySource.get(source.id) ?? false;
    const combinedHardBlock = result.hardBlock || persistedHardBlock;
    const persistedScore = persistedScoreBySource.get(source.id);
    const summaryScore = Number.isFinite(result.score) ? result.score : persistedScore ?? result.score;

    summaries.push({
      sourceId: source.id,
      url: source.source_url,
      score: summaryScore,
      hardBlock: combinedHardBlock,
      notes: persistedHardBlock && !result.hardBlock ? [...result.notes, 'hard_block_persisted'] : result.notes,
      axes: result.axes,
    });

    if (combinedHardBlock || (typeof summaryScore === 'number' && summaryScore < 55)) {
      forceHitl = true;
    }

    const nextVersion = (latestVersionBySource.get(source.id) ?? 0) + 1;
    const insertPayload = {
      org_id: orgId,
      source_id: source.id,
      juris_code: source.jurisdiction_code ?? 'FR',
      score_overall: result.score,
      axes: result.axes,
      hard_block: result.hardBlock,
      version: nextVersion,
      model_ref: 'case_quality_v1',
      notes: result.notes,
    };

    const { error: insertError } = await supabase.from('case_scores').insert(insertPayload);
    if (insertError) {
      console.warn('case_score_insert_failed', insertError.message);
    }
  }

  return { summaries, forceHitl };
}

function buildTrustPanel(
  payload: IRACPayload,
  retrievalSnippets: HybridSnippet[],
  caseQuality: { summaries: CaseQualitySummary[]; forceHitl: boolean },
  verification: VerificationResult,
): TrustPanelPayload {
  const citations = Array.isArray(payload.citations) ? payload.citations : [];
  let allowlistedCount = 0;
  const nonAllowlisted: Array<{ title: string; url: string }> = [];
  const translationWarnings = new Set<string>();
  const bindingNotes: Record<string, number> = {};

  for (const citation of citations) {
    const allowlisted = isUrlAllowlisted(citation.url);
    if (allowlisted) {
      allowlistedCount += 1;
    } else {
      nonAllowlisted.push({ title: citation.title, url: citation.url });
    }

    const note = (citation.note ?? '').trim();
    if (note.length > 0) {
      if (/traduction|translation|langue|language/i.test(note)) {
        translationWarnings.add(note);
      }
      bindingNotes[note] = (bindingNotes[note] ?? 0) + 1;
    }
  }

  const totalCitations = citations.length;
  const totalRules = Array.isArray(payload.rules) ? payload.rules.length : 0;
  const bindingRuleCount = Array.isArray(payload.rules)
    ? payload.rules.filter((rule) => rule.binding).length
    : 0;

  const snippetCount = retrievalSnippets.length;
  let fileSearchCount = 0;
  let localCount = 0;
  const hostCounts = new Map<string, number>();

  for (const snippet of retrievalSnippets) {
    if (snippet.origin === 'file_search') {
      fileSearchCount += 1;
    } else {
      localCount += 1;
    }

    if (snippet.url) {
      try {
        const host = new URL(snippet.url).hostname.toLowerCase();
        hostCounts.set(host, (hostCounts.get(host) ?? 0) + 1);
      } catch (_error) {
        // ignore malformed URL
      }
    }
  }

  const topHosts = Array.from(hostCounts.entries())
    .sort((a, b) => b[1] - a[1])
    .slice(0, 5)
    .map(([host, count]) => ({ host, count }));

  const caseItems: TrustPanelCaseItem[] = caseQuality.summaries.map((summary) => ({
    url: summary.url,
    score: summary.score,
    hardBlock: summary.hardBlock,
    notes: summary.notes,
    axes: summary.axes,
  }));
  const minScore = caseItems.length > 0 ? Math.min(...caseItems.map((item) => item.score)) : null;
  const maxScore = caseItems.length > 0 ? Math.max(...caseItems.map((item) => item.score)) : null;

  const provenanceBySource = new Map<
    string,
    {
      eli: string | null;
      ecli: string | null;
      bindingLanguage: string | null;
      residencyZone: string | null;
      akomaCount: number;
    }
  >();

  for (const snippet of retrievalSnippets) {
    if (!snippet.sourceId) {
      continue;
    }
    const existing = provenanceBySource.get(snippet.sourceId) ?? {
      eli: null,
      ecli: null,
      bindingLanguage: null,
      residencyZone: null,
      akomaCount: 0,
    };
    if (!existing.eli && snippet.eli) {
      existing.eli = snippet.eli;
    }
    if (!existing.ecli && snippet.ecli) {
      existing.ecli = snippet.ecli;
    }
    const bindingLanguage =
      typeof snippet.bindingLanguage === 'string' ? snippet.bindingLanguage.trim() : '';
    if (!existing.bindingLanguage && bindingLanguage) {
      existing.bindingLanguage = bindingLanguage;
    }
    const residencyZone =
      typeof snippet.residencyZone === 'string' ? snippet.residencyZone.trim() : '';
    if (!existing.residencyZone && residencyZone) {
      existing.residencyZone = residencyZone;
    }
    const articleCount = snippet.akomaArticleCount ?? 0;
    if (articleCount > existing.akomaCount) {
      existing.akomaCount = articleCount;
    }
    provenanceBySource.set(snippet.sourceId, existing);
  }

  const provenanceValues = Array.from(provenanceBySource.values());
  const totalSources = provenanceValues.length;
  const withEli = provenanceValues.filter((entry) => Boolean(entry.eli)).length;
  const withEcli = provenanceValues.filter((entry) => Boolean(entry.ecli)).length;
  const residencyCounter = new Map<string, number>();
  const bindingCounter = new Map<string, number>();
  let akomaArticles = 0;

  for (const entry of provenanceValues) {
    if (entry.residencyZone) {
      const trimmedZone = entry.residencyZone.trim();
      if (trimmedZone.length > 0) {
        const zoneKey = trimmedZone.toLowerCase();
        residencyCounter.set(zoneKey, (residencyCounter.get(zoneKey) ?? 0) + 1);
      }
    }
    if (entry.bindingLanguage) {
      const trimmedLanguage = entry.bindingLanguage.trim();
      if (trimmedLanguage.length > 0) {
        const languageKey = trimmedLanguage.toLowerCase();
        bindingCounter.set(languageKey, (bindingCounter.get(languageKey) ?? 0) + 1);
      }
    }
    if (entry.akomaCount > 0) {
      akomaArticles += entry.akomaCount;
    }
  }

  const residencyBreakdown = Array.from(residencyCounter.entries())
    .sort((a, b) => b[1] - a[1])
    .map(([zone, count]) => ({ zone, count }));

  const bindingLanguages = Array.from(bindingCounter.entries())
    .sort((a, b) => b[1] - a[1])
    .map(([language, count]) => ({ language, count }));

  return {
    citationSummary: {
      total: totalCitations,
      allowlisted: allowlistedCount,
      ratio: totalCitations > 0 ? allowlistedCount / totalCitations : 1,
      nonAllowlisted,
      translationWarnings: Array.from(translationWarnings),
      bindingNotes,
      rules: {
        total: totalRules,
        binding: bindingRuleCount,
        nonBinding: Math.max(totalRules - bindingRuleCount, 0),
      },
    },
    retrievalSummary: {
      snippetCount,
      fileSearch: fileSearchCount,
      local: localCount,
      topHosts,
    },
    caseQuality: {
      items: caseItems,
      minScore,
      maxScore,
      forceHitl: caseQuality.forceHitl,
    },
    risk: {
      level: payload.risk.level,
      hitlRequired: payload.risk.hitl_required || caseQuality.forceHitl,
      reason: payload.risk.why,
      verification: {
        status: verification.status,
        notes: verification.notes,
      },
    },
    provenance: {
      totalSources,
      withEli,
      withEcli,
      residencyBreakdown,
      bindingLanguages,
      akomaArticles,
    },
  };
}

async function loadCaseQualitySummaries(
  orgId: string,
  citations: IRACPayload['citations'],
): Promise<CaseQualitySummary[]> {
  if (!Array.isArray(citations) || citations.length === 0) {
    return [];
  }

  const urls = citations
    .map((citation) => citation.url)
    .filter((url): url is string => typeof url === 'string' && url.length > 0);

  if (urls.length === 0) {
    return [];
  }

  const { data: sourceRows, error: sourceError } = await supabase
    .from('sources')
    .select('id, source_url')
    .eq('org_id', orgId)
    .in('source_url', urls);

  if (sourceError) {
    console.warn('load_case_quality_sources_failed', sourceError.message);
    return [];
  }

  const idByUrl = new Map<string, string>();
  const urlById = new Map<string, string>();
  for (const row of sourceRows ?? []) {
    if (row?.id && typeof row.source_url === 'string') {
      idByUrl.set(row.source_url, row.id);
      urlById.set(row.id, row.source_url);
    }
  }

  if (urlById.size === 0) {
    return [];
  }

  const sourceIds = Array.from(urlById.keys());

  const { data: scoreRows, error: scoreError } = await supabase
    .from('case_scores')
    .select('source_id, score_overall, axes, hard_block, notes')
    .in('source_id', sourceIds)
    .eq('org_id', orgId)
    .order('computed_at', { ascending: false });

  if (scoreError) {
    console.warn('load_case_quality_scores_failed', scoreError.message);
    return [];
  }

  const seen = new Set<string>();
  const summaries: CaseQualitySummary[] = [];
  for (const row of scoreRows ?? []) {
    if (!row?.source_id || seen.has(row.source_id)) {
      continue;
    }
    seen.add(row.source_id);
    const url = urlById.get(row.source_id);
    if (!url) {
      continue;
    }

    const axesRaw = (row.axes ?? {}) as Record<string, unknown>;
    const axes = CASE_AXES.reduce<Record<CaseScoreAxis, number>>((acc, axis) => {
      const value = axesRaw?.[axis];
      const numeric = typeof value === 'number' ? value : Number(value);
      acc[axis] = Number.isFinite(numeric) ? Number(numeric) : 0;
      return acc;
    }, {} as Record<CaseScoreAxis, number>);

    const notesValue = row.notes;
    const notes: string[] = Array.isArray(notesValue)
      ? (notesValue as unknown[]).filter((item): item is string => typeof item === 'string')
      : typeof notesValue === 'string'
        ? [notesValue]
        : [];

    summaries.push({
      sourceId: row.source_id,
      url,
      score: typeof row.score_overall === 'number' ? row.score_overall : Number(row.score_overall ?? 0),
      hardBlock: Boolean(row.hard_block),
      notes,
      axes,
    });
  }

  return summaries;
}

async function fetchTrustPanelForRun(
  runId: string,
  orgId: string,
  payload: IRACPayload,
  verification: VerificationResult,
): Promise<TrustPanelPayload | null> {
  try {
    const retrievalQuery = await supabase
      .from('run_retrieval_sets')
      .select('origin, snippet, similarity, weight, metadata')
      .eq('run_id', runId);

    if (retrievalQuery.error) {
      console.warn('trust_panel_retrieval_query_failed', retrievalQuery.error.message);
    }

    const retrievalSnippets: HybridSnippet[] = (retrievalQuery.data ?? []).map((row) => {
      const metadata = (row?.metadata ?? {}) as Record<string, unknown>;
      const trustTier = metadata.trustTier;
      return {
        content: typeof row?.snippet === 'string' ? row.snippet : '',
        similarity: typeof row?.similarity === 'number' ? row.similarity : 0,
        weight: typeof row?.weight === 'number' ? row.weight : 0,
        origin: row?.origin === 'file_search' ? 'file_search' : 'local',
        sourceId: typeof metadata.sourceId === 'string' ? metadata.sourceId : null,
        documentId: typeof metadata.documentId === 'string' ? metadata.documentId : null,
        fileId: typeof metadata.fileId === 'string' ? metadata.fileId : null,
        url: typeof metadata.url === 'string' ? metadata.url : null,
        title: typeof metadata.title === 'string' ? metadata.title : null,
        publisher: typeof metadata.publisher === 'string' ? metadata.publisher : null,
        trustTier:
          trustTier === 'T1' || trustTier === 'T2' || trustTier === 'T3' || trustTier === 'T4'
            ? trustTier
            : undefined,
        eli: typeof metadata.eli === 'string' ? metadata.eli : null,
        ecli: typeof metadata.ecli === 'string' ? metadata.ecli : null,
        bindingLanguage: typeof metadata.bindingLanguage === 'string' ? metadata.bindingLanguage : null,
        residencyZone: typeof metadata.residencyZone === 'string' ? metadata.residencyZone : null,
        akomaArticleCount:
          typeof metadata.akomaArticleCount === 'number' && Number.isFinite(metadata.akomaArticleCount)
            ? metadata.akomaArticleCount
            : null,
      } satisfies HybridSnippet;
    });

    const caseSummaries = await loadCaseQualitySummaries(orgId, payload.citations);
    const forceHitl = caseSummaries.some((item) => item.hardBlock || item.score < 55);

    return buildTrustPanel(payload, retrievalSnippets, { summaries: caseSummaries, forceHitl }, verification);
  } catch (error) {
    console.warn('trust_panel_fetch_failed', error);
    return null;
  }
}

async function persistRun(
  input: AgentRunInput,
  payload: IRACPayload,
  toolLogs: ToolInvocationLog[],
  retrievalSnippets: HybridSnippet[],
  telemetry: ToolTelemetry[],
  learningJobs: Array<{ type: string; payload: unknown }>,
  complianceEvents: ComplianceEventRecord[] = [],
  complianceAssessment: ComplianceAssessment | null = null,
  planTrace: AgentPlanStep[] = [],
  verification: VerificationResult,
  runKey: string | null = null,
  confidentialMode = false,
): Promise<{ runId: string; trust: TrustPanelPayload }> {
  const startedAt = new Date().toISOString();
  const insertPayload = {
    org_id: input.orgId,
    user_id: input.userId,
    question: input.question,
    jurisdiction_json: payload.jurisdiction,
    model: env.AGENT_MODEL,
    risk_level: payload.risk.level,
    hitl_required: payload.risk.hitl_required,
    confidential_mode: confidentialMode,
    irac: payload,
    started_at: startedAt,
    finished_at: new Date().toISOString(),
    status: 'completed',
    plan_trace: planTrace,
    run_key: runKey,
    verification_status: verification.status,
    verification_notes: verification.notes,
  };

  const { data: runData, error: runError } = await supabase
    .from('agent_runs')
    .insert(insertPayload)
    .select('id')
    .single();

  if (runError || !runData) {
    if ((runError as { code?: string } | null)?.code === '23505' && runKey) {
      const existing = await supabase
        .from('agent_runs')
        .select('id')
        .eq('org_id', input.orgId)
        .eq('run_key', runKey)
        .order('finished_at', { ascending: false })
        .limit(1)
        .maybeSingle();

      if (existing.data?.id) {
        const restoredTrust =
          (await fetchTrustPanelForRun(existing.data.id as string, input.orgId, payload, verification)) ??
          buildTrustPanel(
            payload,
            retrievalSnippets,
            { summaries: [], forceHitl: payload.risk.hitl_required },
            verification,
          );
        return { runId: existing.data.id as string, trust: restoredTrust };
      }
    }
    throw new Error(runError?.message ?? 'Unable to persist agent run');
  }

  if (toolLogs.length > 0) {
    const records = toolLogs.map((log) => ({
      run_id: runData.id,
      tool_name: log.name,
      args: log.args,
      output: typeof log.output === 'string' ? log.output : JSON.stringify(log.output),
    }));
    const { error: toolError } = await supabase.from('tool_invocations').insert(records);
    if (toolError) {
      throw new Error(toolError.message);
    }
  }

  if (!confidentialMode && retrievalSnippets.length > 0) {
    const retrievalRecords = retrievalSnippets.map((snippet) => ({
      run_id: runData.id,
      org_id: input.orgId,
      origin: snippet.origin,
      snippet: snippet.content,
      similarity: Number.isFinite(snippet.similarity) ? snippet.similarity : null,
      weight: Number.isFinite(snippet.weight) ? snippet.weight : null,
      metadata: {
        sourceId: snippet.sourceId ?? null,
        documentId: snippet.documentId ?? null,
        fileId: snippet.fileId ?? null,
        url: snippet.url ?? null,
        title: snippet.title ?? null,
        publisher: snippet.publisher ?? null,
        trustTier: snippet.trustTier ?? null,
        eli: snippet.eli ?? null,
        ecli: snippet.ecli ?? null,
        bindingLanguage: snippet.bindingLanguage ?? null,
        residencyZone: snippet.residencyZone ?? null,
        akomaArticleCount: snippet.akomaArticleCount ?? null,
      },
    }));
    const { error: retrievalError } = await supabase.from('run_retrieval_sets').insert(retrievalRecords);
    if (retrievalError) {
      throw new Error(retrievalError.message);
    }
  }

  if (!confidentialMode && telemetry.length > 0) {
    const telemetryRecords = telemetry.map((entry) => ({
      org_id: input.orgId,
      run_id: runData.id,
      tool_name: entry.name,
      latency_ms: Math.round(entry.latencyMs),
      success: entry.success,
      error_code: entry.errorCode ?? null,
      metadata: entry.metadata ?? null,
    }));
    const { error: telemetryError } = await supabase.from('tool_telemetry').insert(telemetryRecords);
    if (telemetryError) {
      throw new Error(telemetryError.message);
    }
  }

  if (payload.citations.length > 0) {
    const inserts = payload.citations.map((citation) => ({
      run_id: runData.id,
      title: citation.title,
      publisher: citation.court_or_publisher,
      date: citation.date,
      url: citation.url,
      domain_ok: isUrlAllowlisted(citation.url),
    }));

    const { error: citationError } = await supabase.from('run_citations').insert(inserts);
    if (citationError) {
      throw new Error(citationError.message);
    }
  }

  if (complianceEvents.length > 0) {
    const auditRecords = complianceEvents.map((event) => ({
      org_id: input.orgId,
      actor_user_id: input.userId,
      kind: event.kind,
      object: `agent_run:${runData.id}`,
      before_state: null,
      after_state: null,
      metadata: event.metadata ?? null,
    }));

    const { error: auditError } = await supabase.from('audit_events').insert(auditRecords);
    if (auditError) {
      console.warn('audit_event_insert_failed', auditError.message);
    }
  }

  if (complianceAssessment) {
    const { error: complianceError } = await supabase.from('compliance_assessments').insert({
      org_id: input.orgId,
      run_id: runData.id,
      fria_required: complianceAssessment.fria.required,
      fria_reasons: complianceAssessment.fria.reasons,
      cepej_passed: complianceAssessment.cepej.passed,
      cepej_violations: complianceAssessment.cepej.violations,
    });
    if (complianceError) {
      console.warn('compliance_assessment_insert_failed', complianceError.message);
    }
  }

  if (payload.risk.hitl_required || payload.risk.level === 'HIGH') {
    const { error: hitlError } = await supabase.from('hitl_queue').insert({
      run_id: runData.id,
      org_id: input.orgId,
      reason: payload.risk.hitl_required
        ? 'Agent a requis une revue humaine explicite.'
        : 'Niveau de risque élevé détecté.',
      status: 'pending',
    });
    if (hitlError) {
      throw new Error(hitlError.message);
    }
  }

  if (learningJobs.length > 0) {
    const learningRecords = learningJobs.map((job) => ({
      org_id: input.orgId,
      type: job.type,
      payload: job.payload,
    }));
    const { error: learningError } = await supabase.from('agent_learning_jobs').insert(learningRecords);
    if (learningError) {
      throw new Error(learningError.message);
    }
  }

  const caseQuality = await computeCaseQuality(input.orgId, payload.jurisdiction?.country ?? null, payload.citations);
  if (caseQuality.forceHitl) {
    const { error: riskUpdateError } = await supabase
      .from('agent_runs')
      .update({ risk_level: 'HIGH', hitl_required: true })
      .eq('id', runData.id);

    if (riskUpdateError) {
      console.warn('agent_run_risk_update_failed', riskUpdateError.message);
    }

    const { data: existingHitl, error: hitlLookupError } = await supabase
      .from('hitl_queue')
      .select('id')
      .eq('run_id', runData.id)
      .maybeSingle();

    if (hitlLookupError && hitlLookupError.code !== 'PGRST116') {
      console.warn('hitl_queue_lookup_failed', hitlLookupError.message);
    }

    if (!existingHitl) {
      const { error: extraHitlError } = await supabase.from('hitl_queue').insert({
        run_id: runData.id,
        org_id: input.orgId,
        reason: 'Revue obligatoire : jurisprudence à faible fiabilité ou blocage détecté.',
        status: 'pending',
      });
      if (extraHitlError) {
        console.warn('hitl_queue_insert_failed', extraHitlError.message);
      }
    }
  }

  const trustPanel = buildTrustPanel(payload, retrievalSnippets, caseQuality, verification);

  return { runId: runData.id as string, trust: trustPanel };
}

function buildInstructions(
  routing: RoutingResult,
  confidentialMode = false,
  allowedJurisdictions: string[] = [],
): string {
  const segments = [
    'Tu es Avocat-AI, un agent juridique francophone senior (30 ans d\'expérience).',
    'Réponds en français sauf demande contraire.',
    'Produis toujours une analyse IRAC complète avec citations officielles et précise le statut linguistique.',
    'Utilise en premier lieu l’outil route_jurisdiction pour confirmer la juridiction avant d’apporter une réponse.',
    'Appuie-toi sur les outils fournis (lookup_code_article, deadline_calculator, ohada_uniform_act, limitation_check, interest_calculator, generate_pleading_template) pour étayer ta réponse.',
    'Ne cite que des sources appartenant aux domaines officiels autorisés. Si aucune source fiable n’est disponible, recommande une revue humaine.',
    'Priorise OHADA et CCJA pour les États membres avant de recourir au droit interne.',
  ];

  if (confidentialMode) {
    segments.push(
      'Mode confidentiel actif : n’utilise que File Search et les documents internes ; n’ouvre pas la recherche web.',
    );
  }

  if (allowedJurisdictions.length > 0) {
    segments.push(
      `Juridictions autorisées pour ce locataire: ${allowedJurisdictions
        .map((code) => code.toUpperCase())
        .join(', ')}. Refuse ou escalade au HITL si la demande sort de ce périmètre.`,
    );
  }

  if (routing.primary) {
    segments.push(
      `Juridiction pressentie: ${routing.primary.country} (EU=${routing.primary.eu ? 'oui' : 'non'}, OHADA=${routing.primary.ohada ? 'oui' : 'non'}). Confiance ${Math.round(
        routing.primary.confidence * 100,
      )}%. ${routing.primary.rationale}`,
    );
  }

  if (routing.candidates.length > 1) {
    segments.push(
      `Autres juridictions possibles: ${routing.candidates
        .slice(1)
        .map((candidate) => `${candidate.country} (${Math.round(candidate.confidence * 100)}%)`)
        .join(', ')}.`,
    );
  }

  routing.warnings.forEach((warning) => segments.push(`Avertissement: ${warning}`));
  return segments.join('\n');
}

function formatOhadaInsight(question: string, routing: RoutingResult): string | null {
  if (!routing.primary?.ohada) {
    return null;
  }
  const mapping = resolveOhadaTopic(question);
  if (!mapping) {
    return null;
  }

  return `Orientation OHADA: ${mapping.data.act}, articles ${mapping.data.articles.join(', ')}. ${mapping.data.note}`;
}

function formatDeadlineInsight(question: string): string | null {
  if (!/d\u00e9lai|prescription|forclusion/i.test(question)) {
    return null;
  }
  const result = runDeadlineCalculator(question);
  return `Estimation de délai: ${result.deadline} (${result.reasoning})`;
}

const FR_ANALYTICS_JUDGE_TERMS = [
  'juge',
  'juges',
  'magistrat',
  'magistrats',
  'magistrature',
  'cour de cassation',
  'cour d\'appel',
];

const FR_ANALYTICS_ACTION_TERMS = [
  'statistique',
  'statistiques',
  'statistic',
  'profilage',
  'profil',
  'notation',
  'noter',
  'classement',
  'score',
  'scoring',
  'pr\u00e9dictif',
  'predictif',
  'pr\u00e9diction',
  'prediction',
  'analyse',
  'analyser',
  'analytiques',
  'performance',
  'comparer',
];

function normaliseForGuardrail(value: string): string {
  return value
    .normalize('NFD')
    .replace(/[\u0300-\u036f]/g, '')
    .toLowerCase();
}

function enforceFranceJudgeAnalyticsBan(question: string, routing: RoutingResult): FranceAnalyticsGuardResult {
  const normalized = normaliseForGuardrail(question);
  const mentionsJudge = FR_ANALYTICS_JUDGE_TERMS.some((term) => normalized.includes(term));
  const mentionsAnalytics = FR_ANALYTICS_ACTION_TERMS.some((term) => normalized.includes(term));

  if (!mentionsJudge || !mentionsAnalytics) {
    return { triggered: false, rationale: '' };
  }

  const franceContext =
    routing.primary?.country === 'FR' ||
    routing.candidates.some((candidate) => candidate.country === 'FR' && candidate.confidence >= 0.2) ||
    normalized.includes('france') ||
    normalized.includes('hexagone');

  if (!franceContext) {
    return { triggered: false, rationale: '' };
  }

  return {
    triggered: true,
    rationale:
      "L'article L10 du Code de l'organisation judiciaire interdit la mise à disposition de données permettant d'évaluer, d'analyser ou de prédire le comportement d'un magistrat.",
  };
}

async function findCodeReference(
  orgId: string,
  jurisdiction: string | null,
  code: string | undefined,
  article: string | undefined,
): Promise<unknown> {
  if (!jurisdiction) {
    return null;
  }

  let query = supabase
    .from('sources')
    .select('id, title, source_url, publisher, consolidated, effective_date')
    .eq('org_id', orgId)
    .eq('jurisdiction_code', jurisdiction);

  if (code) {
    query = query.ilike('title', `%${code}%`);
  }

  const { data, error } = await query.limit(5);
  if (error) {
    return { error: error.message };
  }

  if (!data || data.length === 0) {
    return null;
  }

  const normalizedArticle = article ? article.replace(/\s+/g, ' ').toLowerCase() : null;
  const match = normalizedArticle
    ? data.find((entry) => entry.title.toLowerCase().includes(normalizedArticle)) ?? data[0]
    : data[0];

  return match;
}

function normaliseMatterType(value: string | undefined): string {
  if (!value) {
    return 'assignation';
  }
  const lower = value.toLowerCase();
  if (lower.includes('assign')) return 'assignation';
  if (lower.includes('demeure')) return 'miseEnDemeure';
  if (lower.includes('contrat')) return 'contrats';
  if (lower.includes('proc')) return 'procesVerbal';
  if (lower.includes('protocole')) return 'protocole';
  return value;
}

function buildJurisdictionCandidates(
  context: AgentExecutionContext,
  explicit: string | null,
): string[] {
  const candidates = new Set<string>();
  if (explicit) {
    candidates.add(explicit);
  }
  if (context.lastJurisdiction?.country) {
    candidates.add(context.lastJurisdiction.country);
  }
  if (context.initialRouting.primary?.country) {
    candidates.add(context.initialRouting.primary.country);
  }
  if (context.initialRouting.primary?.ohada) {
    candidates.add('OHADA');
  }
  candidates.add('FR');
  return Array.from(candidates);
}

async function fetchPleadingTemplate(
  orgId: string,
  jurisdictionCandidates: string[],
  matterType: string,
  locale?: string,
) {
  if (jurisdictionCandidates.length === 0) {
    return null;
  }

  const { data, error } = await supabase
    .from('pleading_templates')
    .select('id, org_id, jurisdiction_code, matter_type, title, summary, sections, fill_ins, locale')
    .in('jurisdiction_code', jurisdictionCandidates)
    .eq('matter_type', matterType)
    .or(`org_id.eq.${orgId},org_id.is.null`)
    .order('org_id', { ascending: false, nullsLast: true })
    .order('created_at', { ascending: false });

  if (error) {
    console.warn('pleading_template_query_failed', error.message);
    return null;
  }

  if (!data || data.length === 0) {
    return null;
  }

  const localeLower = locale?.toLowerCase();
  const ordered = data.sort((a, b) => {
    const indexA = jurisdictionCandidates.indexOf(a.jurisdiction_code);
    const indexB = jurisdictionCandidates.indexOf(b.jurisdiction_code);
    return indexA - indexB;
  });

  const preferred = localeLower
    ? ordered.find((entry) => entry.locale?.toLowerCase() === localeLower) ?? ordered[0]
    : ordered[0];

  return preferred ?? null;
}

function recordTelemetry(
  context: AgentExecutionContext,
  telemetry: ToolTelemetry[],
  entry: ToolTelemetry,
): void {
  if (context.confidentialMode) {
    return;
  }
  telemetry.push(entry);
}

function recordWebSearchTruncationTelemetry(
  context: AgentExecutionContext,
  telemetry: ToolTelemetry[],
  items: unknown,
): void {
  if (context.confidentialMode || context.webSearchMode === 'disabled') {
    return;
  }
  if (!Array.isArray(items) || items.length === 0) {
    return;
  }

  for (const item of items) {
    const call = normaliseHostedToolCall(item);
    if (!call) {
      continue;
    }
    if (!call.name.toLowerCase().includes('web_search')) {
      continue;
    }
    const summary = summariseWebSearchProviderData(call.providerData);
    if (summary && summary.filtered > 0) {
      recordTelemetry(context, telemetry, {
        name: 'web_search_allowlist_truncation',
        latencyMs: 0,
        success: true,
        errorCode: null,
        metadata: {
          total_results: summary.total,
          allowlisted_results: summary.allowed,
          filtered_results: summary.filtered,
          mode: context.webSearchMode,
        },
      });
      break;
    }
  }
}

function normaliseHostedToolCall(
  item: unknown,
): { name: string; providerData: Record<string, unknown> } | null {
  if (!item || typeof item !== 'object') {
    return null;
  }
  const raw = (item as { rawItem?: unknown }).rawItem ?? item;
  if (!raw || typeof raw !== 'object') {
    return null;
  }
  const record = raw as Record<string, unknown>;
  if ((record.type as string | undefined)?.toLowerCase() !== 'hosted_tool_call') {
    return null;
  }
  const providerData = record.providerData;
  if (!providerData || typeof providerData !== 'object') {
    return null;
  }
  const name = typeof record.name === 'string' ? record.name : '';
  return { name, providerData: providerData as Record<string, unknown> };
}

function summariseWebSearchProviderData(
  providerData: Record<string, unknown>,
): { total: number; allowed: number; filtered: number } | null {
  const stats: {
    total: number;
    allowed: number;
    filtered: number;
    allUrls: Set<string>;
    allowlistedUrls: Set<string>;
  } = {
    total: 0,
    allowed: 0,
    filtered: 0,
    allUrls: new Set(),
    allowlistedUrls: new Set(),
  };

  collectWebSearchStats(providerData, '', stats);

  let total = stats.total;
  let allowed = stats.allowed;
  let filtered = stats.filtered;

  if (stats.allUrls.size > 0) {
    if (stats.allUrls.size > total) {
      total = stats.allUrls.size;
    }
    if (stats.allowlistedUrls.size > allowed) {
      allowed = stats.allowlistedUrls.size;
    }
    if (filtered === 0) {
      filtered = Math.max(total - allowed, 0);
    }
  }

  if (filtered <= 0) {
    return null;
  }

  if (allowed + filtered > total) {
    total = allowed + filtered;
  }

  if (total === 0) {
    total = allowed + filtered;
  }
  if (allowed > total) {
    allowed = Math.max(total - filtered, 0);
  }

  return { total, allowed, filtered };
}

const FILTERED_KEY_PATTERN = /(filtered|blocked|disallowed|truncated|removed|non_allowlisted|excluded)/i;
const ALLOWED_KEY_PATTERN = /(allowlisted|allowed|whitelisted|permitted)/i;
const RESULTS_KEY_PATTERN = /(results|documents|items|hits|total)/i;

function collectWebSearchStats(
  value: unknown,
  path: string,
  stats: {
    total: number;
    allowed: number;
    filtered: number;
    allUrls: Set<string>;
    allowlistedUrls: Set<string>;
  },
): void {
  if (value === null || value === undefined) {
    return;
  }

  if (typeof value === 'number') {
    applyNumericStat(value, path, stats);
    return;
  }

  if (typeof value === 'string') {
    const url = extractUrl(value);
    if (url) {
      stats.allUrls.add(url);
      if (isUrlAllowlisted(url)) {
        stats.allowlistedUrls.add(url);
      }
    }
    return;
  }

  if (Array.isArray(value)) {
    applyArrayStat(value, path, stats);
    return;
  }

  if (typeof value === 'object') {
    for (const [key, inner] of Object.entries(value as Record<string, unknown>)) {
      const nextPath = path ? `${path}.${key}` : key;
      if (typeof inner === 'string') {
        const url = extractUrl(inner);
        if (url) {
          stats.allUrls.add(url);
          if (isUrlAllowlisted(url)) {
            stats.allowlistedUrls.add(url);
          }
        }
      } else {
        collectWebSearchStats(inner, nextPath, stats);
      }
    }
  }
}

function applyNumericStat(
  value: number,
  path: string,
  stats: { total: number; allowed: number; filtered: number },
): void {
  if (FILTERED_KEY_PATTERN.test(path)) {
    stats.filtered = Math.max(stats.filtered, value);
  } else if (ALLOWED_KEY_PATTERN.test(path)) {
    stats.allowed = Math.max(stats.allowed, value);
  } else if (RESULTS_KEY_PATTERN.test(path)) {
    stats.total = Math.max(stats.total, value);
  }
}

function applyArrayStat(
  values: unknown[],
  path: string,
  stats: {
    total: number;
    allowed: number;
    filtered: number;
    allUrls: Set<string>;
    allowlistedUrls: Set<string>;
  },
): void {
  if (values.length === 0) {
    return;
  }

  if (FILTERED_KEY_PATTERN.test(path)) {
    stats.filtered = Math.max(stats.filtered, values.length);
  } else if (ALLOWED_KEY_PATTERN.test(path)) {
    stats.allowed = Math.max(stats.allowed, values.length);
  } else if (RESULTS_KEY_PATTERN.test(path)) {
    stats.total = Math.max(stats.total, values.length);
  }

  for (const entry of values) {
    const url = extractUrl(entry);
    if (url) {
      stats.allUrls.add(url);
      if (isUrlAllowlisted(url)) {
        stats.allowlistedUrls.add(url);
      }
    }
    if (entry && typeof entry === 'object') {
      collectWebSearchStats(entry, path, stats);
    }
  }
}

function extractUrl(value: unknown): string | null {
  if (typeof value === 'string') {
    try {
      const url = new URL(value);
      return url.href;
    } catch (error) {
      return null;
    }
  }
  if (value && typeof value === 'object') {
    for (const key of ['url', 'link', 'href']) {
      const candidate = (value as Record<string, unknown>)[key];
      if (typeof candidate === 'string') {
        try {
          const url = new URL(candidate);
          return url.href;
        } catch (error) {
          continue;
        }
      }
    }
  }
  return null;
}

function buildAgent(
  toolLogs: ToolInvocationLog[],
  telemetry: ToolTelemetry[],
  context: AgentExecutionContext,
): Agent<AgentExecutionContext, typeof IRACSchema> {
  const routeJurisdictionTool = tool<AgentExecutionContext>({
    name: TOOL_NAMES.routeJurisdiction,
    description:
      'Analyse la question pour identifier la juridiction pertinente et signaler les overlays (UE, OHADA, Maghreb).',
    parameters: z
      .object({
        question: z.string().optional(),
        context: z.string().optional(),
      })
      .strict(),
    execute: async (input, runContext) => {
      consumeToolBudget(runContext.context, TOOL_NAMES.routeJurisdiction);
      const started = performance.now();
      try {
        const question = input.question ?? runContext.context.prompt;
        const ctx = input.context ?? runContext.context.supplementalContext;
        const result = detectJurisdiction(question, ctx);
        runContext.context.lastJurisdiction = result.primary;
        toolLogs.push({
          name: 'routeJurisdiction',
          args: { question, context: ctx },
          output: result,
        });
        recordTelemetry(runContext.context, telemetry, {
          name: TOOL_NAMES.routeJurisdiction,
          latencyMs: performance.now() - started,
          success: true,
          errorCode: null,
        });
        return JSON.stringify(result);
      } catch (error) {
        recordTelemetry(runContext.context, telemetry, {
          name: TOOL_NAMES.routeJurisdiction,
          latencyMs: performance.now() - started,
          success: false,
          errorCode: error instanceof Error ? error.message : 'unknown',
        });
        throw error;
      }
    },
  });

  const lookupCodeArticleTool = tool<AgentExecutionContext>({
    name: TOOL_NAMES.lookupCodeArticle,
    description: "Retrouve l'URL officielle d'un article de code dans la juridiction courante.",
    parameters: z
      .object({
        jurisdiction: z.string().optional(),
        code: z.string().optional(),
        article: z.string().optional(),
      })
      .strict(),
    execute: async (input, runContext) => {
      consumeToolBudget(runContext.context, TOOL_NAMES.lookupCodeArticle);
      const started = performance.now();
      const jurisdiction =
        input.jurisdiction ?? runContext.context.lastJurisdiction?.country ?? runContext.context.initialRouting.primary?.country ?? null;
      try {
        const data = await findCodeReference(runContext.context.orgId, jurisdiction, input.code, input.article);
        toolLogs.push({
          name: 'lookupCodeArticle',
          args: { jurisdiction, code: input.code, article: input.article },
          output: data,
        });
        recordTelemetry(runContext.context, telemetry, {
          name: TOOL_NAMES.lookupCodeArticle,
          latencyMs: performance.now() - started,
          success: true,
          errorCode: null,
        });
        return JSON.stringify(data);
      } catch (error) {
        recordTelemetry(runContext.context, telemetry, {
          name: TOOL_NAMES.lookupCodeArticle,
          latencyMs: performance.now() - started,
          success: false,
          errorCode: error instanceof Error ? error.message : 'unknown',
        });
        throw error;
      }
    },
  });

  const deadlineCalculatorTool = tool<AgentExecutionContext>({
    name: TOOL_NAMES.deadlineCalculator,
    description: 'Fournit un délai procédural estimatif et des notes méthodologiques.',
    parameters: z
      .object({
        start_date: z.string().optional(),
        procedure_type: z.string().optional(),
      })
      .strict(),
    execute: async (input, runContext) => {
      consumeToolBudget(runContext.context, TOOL_NAMES.deadlineCalculator);
      const started = performance.now();
      try {
        const referenceText = `${runContext.context.prompt}\n${runContext.context.supplementalContext ?? ''}`;
        const result = runDeadlineCalculator(referenceText, input.start_date);
        toolLogs.push({
          name: 'deadlineCalculator',
          args: { start_date: input.start_date, procedure_type: input.procedure_type },
          output: result,
        });
        recordTelemetry(runContext.context, telemetry, {
          name: TOOL_NAMES.deadlineCalculator,
          latencyMs: performance.now() - started,
          success: true,
          errorCode: null,
        });
        return JSON.stringify(result);
      } catch (error) {
        recordTelemetry(runContext.context, telemetry, {
          name: TOOL_NAMES.deadlineCalculator,
          latencyMs: performance.now() - started,
          success: false,
          errorCode: error instanceof Error ? error.message : 'unknown',
        });
        throw error;
      }
    },
  });

  const ohadaUniformActTool = tool<AgentExecutionContext>({
    name: TOOL_NAMES.ohadaUniformAct,
    description: 'Identifie les Actes uniformes OHADA pertinents pour un sujet donné.',
    parameters: z
      .object({
        topic: z.string(),
      })
      .strict(),
    execute: async (input, runContext) => {
      consumeToolBudget(runContext.context, TOOL_NAMES.ohadaUniformAct);
      const started = performance.now();
      try {
        const mapping = resolveOhadaTopic(input.topic);
        const lastJurisdiction = runContext.context.lastJurisdiction;
        const output =
          mapping && (lastJurisdiction?.ohada ?? false)
            ? { act: mapping.data.act, articles: mapping.data.articles, note: mapping.data.note }
            : null;
        toolLogs.push({ name: 'ohadaUniformAct', args: input, output });
        recordTelemetry(runContext.context, telemetry, {
          name: TOOL_NAMES.ohadaUniformAct,
          latencyMs: performance.now() - started,
          success: true,
          errorCode: null,
        });
        return JSON.stringify(output);
      } catch (error) {
        recordTelemetry(runContext.context, telemetry, {
          name: TOOL_NAMES.ohadaUniformAct,
          latencyMs: performance.now() - started,
          success: false,
          errorCode: error instanceof Error ? error.message : 'unknown',
        });
        throw error;
      }
    },
  });

  const limitationTool = tool<AgentExecutionContext>({
    name: TOOL_NAMES.limitationCheck,
    description: 'Estime un délai de prescription à partir des standards juridiques.',
    parameters: z
      .object({
        jurisdiction: z.string().optional(),
        claim_type: z.string().optional(),
        start_date: z.string().optional(),
      })
      .strict(),
    execute: async (input, runContext) => {
      consumeToolBudget(runContext.context, TOOL_NAMES.limitationCheck);
      const started = performance.now();
      try {
        const jurisdiction =
          input.jurisdiction ?? runContext.context.lastJurisdiction?.country ?? runContext.context.initialRouting.primary?.country ?? 'FR';
        const info = DEFAULT_LIMITATIONS[jurisdiction] ?? { years: 5, reference: 'Prescription quinquennale par défaut.' };
        const startDate = input.start_date ? new Date(input.start_date) : new Date();
        const deadline = new Date(startDate);
        deadline.setFullYear(deadline.getFullYear() + info.years);
        const output = {
          jurisdiction,
          limit_years: info.years,
          deadline: deadline.toISOString().slice(0, 10),
          reference: info.reference,
        };
        toolLogs.push({ name: 'limitationCheck', args: input, output });
        recordTelemetry(runContext.context, telemetry, {
          name: TOOL_NAMES.limitationCheck,
          latencyMs: performance.now() - started,
          success: true,
          errorCode: null,
        });
        return JSON.stringify(output);
      } catch (error) {
        recordTelemetry(runContext.context, telemetry, {
          name: TOOL_NAMES.limitationCheck,
          latencyMs: performance.now() - started,
          success: false,
          errorCode: error instanceof Error ? error.message : 'unknown',
        });
        throw error;
      }
    },
  });

  const interestTool = tool<AgentExecutionContext>({
    name: TOOL_NAMES.interestCalculator,
    description: 'Calcule des intérêts légaux simples pour un principal donné.',
    parameters: z
      .object({
        jurisdiction: z.string().optional(),
        principal: z.number(),
        start_date: z.string(),
        end_date: z.string().optional(),
        rate_type: z.string().optional(),
      })
      .strict(),
    execute: async (input, runContext) => {
      consumeToolBudget(runContext.context, TOOL_NAMES.interestCalculator);
      const started = performance.now();
      try {
        const jurisdiction = input.jurisdiction ?? runContext.context.lastJurisdiction?.country ?? 'FR';
        const rate = LEGAL_INTEREST_DEFAULT[jurisdiction] ?? LEGAL_INTEREST_DEFAULT.FR;
        const start = new Date(input.start_date);
        const end = input.end_date ? new Date(input.end_date) : new Date();
        const durationMs = end.getTime() - start.getTime();
        const years = Math.max(durationMs / (1000 * 60 * 60 * 24 * 365), 0);
        const interest = input.principal * rate * years;
        const output = {
          jurisdiction,
          rate,
          interest_amount: Number(interest.toFixed(2)),
          years: Number(years.toFixed(3)),
          note: 'Calcul simple à vérifier selon taux officiels publiés.',
        };
        toolLogs.push({ name: 'interestCalculator', args: input, output });
        recordTelemetry(runContext.context, telemetry, {
          name: TOOL_NAMES.interestCalculator,
          latencyMs: performance.now() - started,
          success: true,
          errorCode: null,
        });
        return JSON.stringify(output);
      } catch (error) {
        recordTelemetry(runContext.context, telemetry, {
          name: TOOL_NAMES.interestCalculator,
          latencyMs: performance.now() - started,
          success: false,
          errorCode: error instanceof Error ? error.message : 'unknown',
        });
        throw error;
      }
    },
  });

  const bindingLanguageTool = tool<AgentExecutionContext>({
    name: TOOL_NAMES.checkBindingLanguage,
    description:
      'Identifie la langue juridiquement contraignante pour une source donnée et précise si une bannière d’avertissement est requise.',
    parameters: z
      .object({
        url: z.string().url().optional(),
        jurisdiction: z.string().optional(),
      })
      .strict(),
    execute: async (input, runContext) => {
      consumeToolBudget(runContext.context, TOOL_NAMES.checkBindingLanguage);
      const started = performance.now();
      try {
        const jurisdiction =
          input.jurisdiction ?? runContext.context.lastJurisdiction?.country ?? runContext.context.initialRouting.primary?.country ?? null;
        const info = determineBindingLanguage(jurisdiction, input.url);
        const output = {
          jurisdiction: info.jurisdiction,
          binding_lang: info.bindingLang,
          translation_notice: info.translationNotice ?? null,
          requires_banner: info.requiresBanner,
          source: info.source,
          rationale: info.rationale,
        };
        toolLogs.push({ name: 'checkBindingLanguage', args: input, output });
        recordTelemetry(runContext.context, telemetry, {
          name: TOOL_NAMES.checkBindingLanguage,
          latencyMs: performance.now() - started,
          success: true,
          errorCode: null,
        });
        return JSON.stringify(output);
      } catch (error) {
        recordTelemetry(runContext.context, telemetry, {
          name: TOOL_NAMES.checkBindingLanguage,
          latencyMs: performance.now() - started,
          success: false,
          errorCode: error instanceof Error ? error.message : 'unknown',
        });
        throw error;
      }
    },
  });

  const validateCitationTool = tool<AgentExecutionContext>({
    name: TOOL_NAMES.validateCitation,
    description: 'Vérifie qu’une URL appartient au périmètre autorisé et précise la marche à suivre sinon.',
    parameters: z
      .object({
        url: z.string().url(),
      })
      .strict(),
    execute: async (input, runContext) => {
      consumeToolBudget(runContext.context, TOOL_NAMES.validateCitation);
      const started = performance.now();
      try {
        const host = new URL(input.url).hostname;
        const allowlisted = isUrlAllowlisted(input.url);
        const output = {
          url: input.url,
          domain: host,
          allowlisted,
          recommendation: allowlisted
            ? 'Citation conforme aux domaines officiels.'
            : 'Domaine hors périmètre: relancer avec site:<domaine_officiel> ou escalader HITL.',
        };
        toolLogs.push({ name: 'validateCitation', args: input, output });
        recordTelemetry(runContext.context, telemetry, {
          name: TOOL_NAMES.validateCitation,
          latencyMs: performance.now() - started,
          success: true,
          errorCode: null,
        });
        return JSON.stringify(output);
      } catch (error) {
        recordTelemetry(runContext.context, telemetry, {
          name: TOOL_NAMES.validateCitation,
          latencyMs: performance.now() - started,
          success: false,
          errorCode: error instanceof Error ? error.message : 'unknown',
        });
        throw error;
      }
    },
  });

  const redlineTool = tool<AgentExecutionContext>({
    name: TOOL_NAMES.redlineContract,
    description:
      'Compare deux versions de clause ou de contrat et retourne un diff structuré avec recommandations.',
    parameters: z
      .object({
        base_text: z.string(),
        proposed_text: z.string(),
        jurisdiction: z.string().optional(),
        title: z.string().optional(),
      })
      .strict(),
    execute: async (input, runContext) => {
      consumeToolBudget(runContext.context, TOOL_NAMES.redlineContract);
      const started = performance.now();
      try {
        const diffParts = diffWordsWithSpace(input.base_text, input.proposed_text);
        let additions = 0;
        let deletions = 0;
        const changes = diffParts.map((part) => {
          if (part.added) additions += part.value.length;
          if (part.removed) deletions += part.value.length;
          return {
            type: part.added ? 'added' : part.removed ? 'removed' : 'context',
            text: part.value,
          };
        });
        const summary = {
          additions,
          deletions,
          net: additions - deletions,
        };
        const jurisdiction = input.jurisdiction ?? runContext.context.lastJurisdiction?.country ?? null;
        const output = {
          title: input.title ?? 'Redline',
          jurisdiction,
          summary,
          changes,
          recommendation:
            additions > deletions
              ? "Vérifier les ajouts: possible extension des obligations; escalade HITL recommandée."
              : 'Peu de modifications additionnelles; confirmer cohérence juridique.',
        };
        toolLogs.push({
          name: 'redlineContract',
          args: {
            jurisdiction,
            title: input.title,
            baseLength: input.base_text.length,
            proposedLength: input.proposed_text.length,
          },
          output,
        });
        recordTelemetry(runContext.context, telemetry, {
          name: TOOL_NAMES.redlineContract,
          latencyMs: performance.now() - started,
          success: true,
          errorCode: null,
        });
        return JSON.stringify(output);
      } catch (error) {
        recordTelemetry(runContext.context, telemetry, {
          name: TOOL_NAMES.redlineContract,
          latencyMs: performance.now() - started,
          success: false,
          errorCode: error instanceof Error ? error.message : 'unknown',
        });
        throw error;
      }
    },
  });

  const snapshotAuthorityTool = tool<AgentExecutionContext>({
    name: TOOL_NAMES.snapshotAuthority,
    description:
      'Planifie la capture d’un document officiel (PDF/HTML) pour ingestion dans le corpus autorisé et le vector store.',
    parameters: z
      .object({
        url: z.string().url(),
        jurisdiction: z.string().optional(),
        title: z.string().optional(),
        notes: z.string().optional(),
        priority: z.number().int().min(-5).max(10).optional(),
      })
      .strict(),
    execute: async (input, runContext) => {
      consumeToolBudget(runContext.context, TOOL_NAMES.snapshotAuthority);
      const started = performance.now();
      try {
        const { data, error } = await supabase
          .from('agent_task_queue')
          .insert({
            type: 'authority_snapshot',
            org_id: runContext.context.orgId,
            priority: input.priority ?? 5,
            payload: {
              url: input.url,
              jurisdiction: input.jurisdiction ?? runContext.context.lastJurisdiction?.country ?? null,
              title: input.title ?? null,
              notes: input.notes ?? null,
            },
          })
          .select('id')
          .single();

        if (error) {
          throw new Error(error.message);
        }

        const output = {
          task_id: data?.id ?? null,
          status: 'queued',
          message: "Requête de capture planifiée pour ingestion officielle.",
        };
        toolLogs.push({ name: 'snapshotAuthority', args: input, output });
        recordTelemetry(runContext.context, telemetry, {
          name: TOOL_NAMES.snapshotAuthority,
          latencyMs: performance.now() - started,
          success: true,
          errorCode: null,
        });
        return JSON.stringify(output);
      } catch (error) {
        recordTelemetry(runContext.context, telemetry, {
          name: TOOL_NAMES.snapshotAuthority,
          latencyMs: performance.now() - started,
          success: false,
          errorCode: error instanceof Error ? error.message : 'unknown',
        });
        throw error;
      }
    },
  });

  const generateTemplateTool = tool<AgentExecutionContext>({
    name: TOOL_NAMES.generatePleadingTemplate,
    description:
      'Retourne un modèle de plaidoirie structuré (sections et champs à renseigner) pour la juridiction détectée.',
    parameters: z
      .object({
        jurisdiction: z.string().optional(),
        matter_type: z.string().optional(),
        locale: z.string().optional(),
      })
      .strict(),
    execute: async (input, runContext) => {
      consumeToolBudget(runContext.context, TOOL_NAMES.generatePleadingTemplate);
      const started = performance.now();
      try {
        const matterType = normaliseMatterType(input.matter_type);
        const candidates = buildJurisdictionCandidates(
          runContext.context,
          input.jurisdiction ?? null,
        );
        const template = await fetchPleadingTemplate(
          runContext.context.orgId,
          candidates,
          matterType,
          input.locale,
        );

        const defaultSections = [
          { heading: 'Faits', body: 'Présenter les faits essentiels et les pièces majeures.' },
          { heading: 'Arguments', body: 'Exposer les fondements juridiques avec références officielles.' },
          { heading: 'Conclusions', body: 'Formuler les demandes et mesures sollicitées.' },
        ];

        const sections = Array.isArray(template?.sections)
          ? (template?.sections as Array<{ heading?: string; body?: string }>).
              filter((section) => typeof section?.heading === 'string' && typeof section?.body === 'string').
              map((section) => ({ heading: section.heading as string, body: section.body as string }))
          : defaultSections;

        const fillIns = Array.isArray(template?.fill_ins)
          ? (template?.fill_ins as unknown[])
              .filter((item): item is string => typeof item === 'string' && item.length > 0)
          : ['Parties', 'Demandes', 'Références'];

        const payload = {
          title: template?.title ?? 'Modèle générique',
          summary:
            template?.summary ??
            "Aucun modèle dédié trouvé : soumettre en revue humaine avant diffusion externe.",
          jurisdiction: template?.jurisdiction_code ?? candidates[0] ?? 'FR',
          matter_type: template?.matter_type ?? matterType,
          locale: template?.locale ?? input.locale ?? 'fr',
          doc_sections: sections,
          fill_ins: fillIns,
        };

        toolLogs.push({
          name: 'generatePleadingTemplate',
          args: {
            jurisdiction: input.jurisdiction ?? runContext.context.lastJurisdiction?.country ?? null,
            matterType,
            locale: input.locale ?? null,
          },
          output: payload,
        });

        recordTelemetry(runContext.context, telemetry, {
          name: TOOL_NAMES.generatePleadingTemplate,
          latencyMs: performance.now() - started,
          success: true,
          errorCode: null,
        });

        return JSON.stringify(payload);
      } catch (error) {
        recordTelemetry(runContext.context, telemetry, {
          name: TOOL_NAMES.generatePleadingTemplate,
          latencyMs: performance.now() - started,
          success: false,
          errorCode: error instanceof Error ? error.message : 'unknown',
        });
        throw error;
      }
    },
  });

  const caseAlignmentTool = tool<AgentExecutionContext>({
    name: TOOL_NAMES.evaluateCaseAlignment,
    description:
      "Expose les liens entre une décision jurisprudentielle et les textes applicables (articles de codes, règlements, actes uniformes).",
    parameters: z
      .object({
        case_url: z.string().url(),
        jurisdiction: z.string().optional(),
      })
      .strict(),
    execute: async (input, runContext) => {
      consumeToolBudget(runContext.context, TOOL_NAMES.evaluateCaseAlignment);
      const started = performance.now();
      try {
        const { data: sourceRow, error: sourceError } = await supabase
          .from('sources')
          .select('id, source_url, title, jurisdiction_code')
          .eq('org_id', runContext.context.orgId)
          .eq('source_url', input.case_url)
          .maybeSingle();

        if (sourceError) {
          throw new Error(sourceError.message);
        }
        if (!sourceRow?.id) {
          return JSON.stringify({
            status: 'not_found',
            message: "Aucune décision ne correspond à cette URL dans le corpus ingéré.",
          });
        }

        const { data: links, error: linksError } = await supabase
          .from('case_statute_links')
          .select('statute_url, article, alignment_score, rationale_json')
          .eq('org_id', runContext.context.orgId)
          .eq('case_source_id', sourceRow.id);

        if (linksError) {
          throw new Error(linksError.message);
        }

        const payload = {
          status: 'ok',
          case: { url: sourceRow.source_url, title: sourceRow.title, jurisdiction: sourceRow.jurisdiction_code },
          alignments: (links ?? []).map((entry) => ({
            statute_url: entry.statute_url,
            article: entry.article,
            alignment_score: entry.alignment_score,
            rationale: entry.rationale_json,
          })),
        };

        toolLogs.push({
          name: TOOL_NAMES.evaluateCaseAlignment,
          args: { case_url: input.case_url, jurisdiction: input.jurisdiction ?? null },
          output: payload,
        });

        recordTelemetry(runContext.context, telemetry, {
          name: TOOL_NAMES.evaluateCaseAlignment,
          latencyMs: performance.now() - started,
          success: true,
          errorCode: null,
        });

        return JSON.stringify(payload);
      } catch (error) {
        recordTelemetry(runContext.context, telemetry, {
          name: TOOL_NAMES.evaluateCaseAlignment,
          latencyMs: performance.now() - started,
          success: false,
          errorCode: error instanceof Error ? error.message : 'unknown',
        });
        throw error;
      }
    },
  });

  const baseFileSearch = fileSearchTool(env.OPENAI_VECTOR_STORE_AUTHORITIES_ID, {
    includeSearchResults: true,
    maxNumResults: 8,
  });
  const budgetedFileSearch = {
    ...baseFileSearch,
    execute: async (input: unknown, runContext: { context: AgentExecutionContext }) => {
      consumeToolBudget(runContext.context, 'file_search');
      return baseFileSearch.execute(input, runContext);
    },
  };

  const hostedTools = [budgetedFileSearch];

  if (!context.confidentialMode && context.webSearchMode !== 'disabled') {
    const baseWebSearch = webSearchTool({
      ...(context.webSearchMode === 'allowlist'
        ? { filters: { allowedDomains: DOMAIN_ALLOWLIST } }
        : {}),
      searchContextSize: context.webSearchMode === 'broad' ? 'large' : 'medium',
    });
    const budgetedWebSearch = {
      ...baseWebSearch,
      execute: async (input: unknown, runContext: { context: AgentExecutionContext }) => {
        consumeToolBudget(runContext.context, 'web_search');
        return baseWebSearch.execute(input, runContext);
      },
    };
    hostedTools.unshift(budgetedWebSearch);
  }

  return new Agent<AgentExecutionContext, typeof IRACSchema>({
    name: 'avocat-francophone',
    instructions: buildInstructions(
      context.initialRouting,
      context.confidentialMode,
      context.allowedJurisdictions,
    ),
    model: env.AGENT_MODEL,
    tools: [
      ...hostedTools,
      routeJurisdictionTool,
      lookupCodeArticleTool,
      deadlineCalculatorTool,
      ohadaUniformActTool,
      limitationTool,
      interestTool,
      bindingLanguageTool,
      validateCitationTool,
      redlineTool,
      snapshotAuthorityTool,
      caseAlignmentTool,
      generateTemplateTool,
    ],
    outputType: IRACSchema,
    outputGuardrails: [citationsAllowlistGuardrail],
  });
}

export async function runLegalAgent(
  input: AgentRunInput,
  accessContext?: OrgAccessContext,
): Promise<AgentRunResult> {
  if (!input.orgId || !input.userId) {
    throw new Error('orgId et userId sont obligatoires pour tracer la requête');
  }

  ensureOpenAIProvider();

  const toolLogs: ToolInvocationLog[] = [];
  const telemetryRecords: ToolTelemetry[] = [];
  const useStub = shouldUseStubAgent();
  const planner = await planRun(input, accessContext ?? null, useStub, toolLogs);

  const runKey = createRunKey(
    input,
    planner.initialRouting,
    planner.context.confidentialMode,
    planner.context.webSearchMode,
  );
  const existing = await findExistingRun(runKey, input.orgId);
  if (existing) {
    const payload: IRACPayload = {
      ...existing.payload,
      risk: { ...existing.payload.risk },
    };
    const notices = buildRunNotices(payload, {
      accessContext: accessContext ?? null,
      confidentialMode: existing.confidentialMode ?? planner.context.confidentialMode,
      initialRouting: planner.initialRouting,
    });
    for (const notice of notices) {
      const current = payload.risk.why ?? '';
      if (!current.toLowerCase().includes(notice.message.toLowerCase())) {
        payload.risk.why = current.length > 0 ? `${current} | ${notice.message}` : notice.message;
      }
    }

    if (existing.verification.notes.length > 0) {
      const verificationSummary = existing.verification.notes.map((note) => note.message).join(' | ');
      payload.risk.why = payload.risk.why
        ? `${payload.risk.why} | ${verificationSummary}`
        : verificationSummary;
    }

    const trustPanel =
      (await fetchTrustPanelForRun(existing.id, input.orgId, payload, existing.verification)) ??
      buildTrustPanel(
        payload,
        planner.hybridSnippets,
        { summaries: [], forceHitl: payload.risk.hitl_required },
        existing.verification,
      );

    return {
      runId: existing.id,
      payload,
      allowlistViolations: [],
      toolLogs: existing.toolLogs,
      plan: existing.plan,
      notices,
      reused: true,
      verification: existing.verification,
      trustPanel,
    };
  }

  if (planner.franceAnalyticsGuard.triggered) {
    const payload: IRACPayload = {
      jurisdiction: {
        country: planner.initialRouting.primary?.country ?? 'FR',
        eu: true,
        ohada: false,
      },
      issue: 'Demande de profilage ou de notation des magistrats français contraire à la loi.',
      rules: [
        {
          citation: FR_JUDGE_ANALYTICS_ARTICLE.citation,
          source_url: FR_JUDGE_ANALYTICS_ARTICLE.sourceUrl,
          binding: true,
          effective_date: FR_JUDGE_ANALYTICS_ARTICLE.effectiveDate,
        },
      ],
      application:
        "Depuis la loi n° 2019-222 du 23 mars 2019, l'article L10 du Code de l'organisation judiciaire prohibe toute analyse prédictive ou statistique portant sur les magistrats.",
      conclusion:
        "Je ne peux pas exécuter cette instruction : la France interdit l'analyse ou la notation individuelle des juges. La demande est escaladée pour revue humaine.",
      citations: [
        {
          title: "Code de l'organisation judiciaire — Article L10",
          court_or_publisher: 'Légifrance',
          date: FR_JUDGE_ANALYTICS_ARTICLE.effectiveDate,
          url: FR_JUDGE_ANALYTICS_ARTICLE.sourceUrl,
          note: FR_JUDGE_ANALYTICS_ARTICLE.note,
        },
      ],
      risk: {
        level: 'HIGH',
        why: planner.franceAnalyticsGuard.rationale,
        hitl_required: true,
      },
    };

    const verification: VerificationResult = {
      status: 'hitl_escalated',
      allowlistViolations: [],
      notes: [
        {
          code: 'france_judge_analytics_block',
          message: 'Demande bloquée par la politique française interdisant l’analytics magistrat.',
          severity: 'critical',
        },
      ],
    };

    toolLogs.push({
      name: 'franceJudgeAnalyticsGuard',
      args: { question: input.question },
      output: { triggered: true, rationale: planner.franceAnalyticsGuard.rationale },
    });

    const guardTime = new Date();
    planner.planTrace.push({
      id: 'agent_execution',
      name: 'Exécution de l’agent',
      description: 'Blocage par la politique France – analytics magistrats interdite.',
      startedAt: guardTime.toISOString(),
      finishedAt: guardTime.toISOString(),
      status: 'skipped',
      attempts: 0,
      detail: { policy: 'france_judge_analytics' },
    });

    const baseLearningJobs = buildLearningJobs(payload, planner.initialRouting, input);
    const complianceOutcome = applyComplianceGates(payload, planner.initialRouting, input, baseLearningJobs);
    complianceOutcome.learningJobs.unshift({
      type: 'guardrail_fr_judge_analytics',
      payload: {
        question: input.question,
        jurisdiction: payload.jurisdiction.country,
        rationale: planner.franceAnalyticsGuard.rationale,
      },
    });
    const complianceEvents: ComplianceEventRecord[] = [
      ...complianceOutcome.events,
      {
        kind: 'compliance.france_judge_analytics.blocked',
        metadata: {
          jurisdiction: payload.jurisdiction.country,
          rationale: planner.franceAnalyticsGuard.rationale,
        },
      },
    ];

    const notices = buildRunNotices(payload, {
      accessContext: accessContext ?? null,
      confidentialMode: planner.context.confidentialMode,
      initialRouting: planner.initialRouting,
    });
    for (const notice of notices) {
      const current = payload.risk.why ?? '';
      if (!current.toLowerCase().includes(notice.message.toLowerCase())) {
        payload.risk.why = current.length > 0 ? `${current} | ${notice.message}` : notice.message;
      }
    }

    const { runId, trust } = await persistRun(
      input,
      payload,
      toolLogs,
      planner.hybridSnippets,
      telemetryRecords,
      complianceOutcome.learningJobs,
      complianceEvents,
      complianceOutcome.assessment,
      planner.planTrace,
      verification,
      runKey,
      planner.context.confidentialMode,
    );

    return {
      runId,
      payload,
      allowlistViolations: [],
      toolLogs,
      plan: planner.planTrace,
      notices,
      verification,
      trustPanel: trust,
    };
  }

  if (useStub) {
    const payload = buildStubPayload(input.question, planner.initialRouting, planner.hybridSnippets);
    toolLogs.push({ name: 'stubGenerator', args: { question: input.question }, output: payload });

    const stubTime = new Date();
    planner.planTrace.push({
      id: 'agent_execution',
      name: 'Exécution de l’agent',
      description: 'Mode stub actif : génération hors ligne.',
      startedAt: stubTime.toISOString(),
      finishedAt: stubTime.toISOString(),
      status: 'success',
      attempts: 1,
      detail: { mode: 'stub' },
    });

    const baseLearningJobs = buildLearningJobs(payload, planner.initialRouting, input);
    const complianceOutcome = applyComplianceGates(payload, planner.initialRouting, input, baseLearningJobs);
    const notices = buildRunNotices(payload, {
      accessContext: accessContext ?? null,
      confidentialMode: planner.context.confidentialMode,
      initialRouting: planner.initialRouting,
    });

    const verification: VerificationResult = {
      status: payload.risk.hitl_required || payload.risk.level === 'HIGH' ? 'hitl_escalated' : 'passed',
      notes: [],
      allowlistViolations: [],
    };
    for (const notice of notices) {
      const current = payload.risk.why ?? '';
      if (!current.toLowerCase().includes(notice.message.toLowerCase())) {
        payload.risk.why = current.length > 0 ? `${current} | ${notice.message}` : notice.message;
      }
    }

    let runId: string;
    let trustPanel: TrustPanelPayload;
    try {
      const result = await persistRun(
        input,
        payload,
        toolLogs,
        planner.hybridSnippets,
        telemetryRecords,
        complianceOutcome.learningJobs,
        complianceOutcome.events,
        complianceOutcome.assessment,
        planner.planTrace,
        verification,
        runKey,
        planner.context.confidentialMode,
      );
      runId = result.runId;
      trustPanel = result.trust;
    } catch (error) {
      console.warn('persistRun_failed_stub_mode', error);
      runId = `stub-${Date.now()}`;
      trustPanel = buildTrustPanel(
        payload,
        planner.hybridSnippets,
        { summaries: [], forceHitl: payload.risk.hitl_required },
        verification,
      );
    }

    return {
      runId,
      payload,
      allowlistViolations: [],
      toolLogs,
      plan: planner.planTrace,
      notices,
      verification,
      trustPanel,
    };
  }

  const agent = buildAgent(toolLogs, telemetryRecords, planner.context);
  const execution = await executeAgentPlan(
    agent,
    planner,
    input,
    planner.hybridSnippets,
    telemetryRecords,
  );
  const payload = execution.payload;

  const verificationTask = async () =>
    verifyAgentPayload(payload, {
      allowlistViolations: execution.allowlistViolations,
      initialRouting: planner.initialRouting,
    });

  const verification =
    (await recordPlanStep<VerificationResult>(
      planner.planTrace,
      'verification',
      'Vérification post-exécution',
      'Contrôle post-exécution des citations et de la structure IRAC.',
      verificationTask,
      {
        detail: (result) => ({
          status: result.status,
          notes: result.notes.map((note) => note.code),
        }),
      },
    )) ?? { status: 'passed', notes: [], allowlistViolations: [] };

  const bindingInfo = applyBindingLanguageNotices(payload, planner.initialRouting);
  const baseLearningJobs = buildLearningJobs(payload, planner.initialRouting, input);
  const complianceOutcome = applyComplianceGates(payload, planner.initialRouting, input, baseLearningJobs);

  if (verification.notes.length > 0) {
    const verificationSummary = verification.notes.map((note) => note.message).join(' | ');
    payload.risk.why = payload.risk.why
      ? `${payload.risk.why} | ${verificationSummary}`
      : verificationSummary;
  }

  if (bindingInfo?.requiresBanner) {
    complianceOutcome.learningJobs.push({
      type: 'binding_language_banner',
      payload: {
        jurisdiction: bindingInfo.jurisdiction,
        notice: bindingInfo.translationNotice,
        source: bindingInfo.source,
        question: input.question,
      },
    });
  }

  const notices = buildRunNotices(payload, {
    accessContext: accessContext ?? null,
    confidentialMode: planner.context.confidentialMode,
    initialRouting: planner.initialRouting,
  });
  for (const notice of notices) {
    const current = payload.risk.why ?? '';
    if (!current.toLowerCase().includes(notice.message.toLowerCase())) {
      payload.risk.why = current.length > 0 ? `${current} | ${notice.message}` : notice.message;
    }
  }

  const { runId, trust: trustPanel } = await persistRun(
    input,
    payload,
    toolLogs,
    planner.hybridSnippets,
    telemetryRecords,
    complianceOutcome.learningJobs,
    complianceOutcome.events,
    complianceOutcome.assessment,
    planner.planTrace,
    verification,
    runKey,
    planner.context.confidentialMode,
  );

  return {
    runId,
    payload,
    allowlistViolations: execution.allowlistViolations,
    toolLogs,
    plan: planner.planTrace,
    notices,
    verification,
    trustPanel,
  };
}

export function getAgentPlatformDefinition(): AgentPlatformDefinition {
  const baseInstructions = buildInstructions({ primary: null, candidates: [], warnings: [] }, false, []);

  const tools: AgentPlatformToolDefinition[] = [
    {
      name: TOOL_NAMES.routeJurisdiction,
      description: 'Analyse la question pour identifier la juridiction pertinente et signaler les avertissements.',
      paramsSummary: '{ question: string, context?: string }',
      category: 'custom',
    },
    {
      name: TOOL_NAMES.lookupCodeArticle,
      description: "Retrouve l'URL officielle d'un article de code dans la juridiction courante.",
      paramsSummary: '{ jurisdiction?: string, code?: string, article?: string }',
      category: 'custom',
    },
    {
      name: TOOL_NAMES.deadlineCalculator,
      description: 'Fournit un délai procédural estimatif et des notes méthodologiques.',
      paramsSummary: '{ start_date?: string, procedure_type?: string }',
      category: 'custom',
    },
    {
      name: TOOL_NAMES.ohadaUniformAct,
      description: 'Identifie les Actes uniformes OHADA pertinents pour un sujet donné.',
      paramsSummary: '{ topic: string }',
      category: 'custom',
    },
    {
      name: TOOL_NAMES.limitationCheck,
      description: 'Analyse la prescription civile/pénale en fonction du corpus et des pays OHADA.',
      paramsSummary: '{ question: string }',
      category: 'custom',
    },
    {
      name: TOOL_NAMES.interestCalculator,
      description: 'Calcule des intérêts légaux simples pour un principal donné.',
      paramsSummary: '{ jurisdiction?: string, principal: number, start_date: string, end_date?: string, rate_type?: string }',
      category: 'custom',
    },
    {
      name: TOOL_NAMES.checkBindingLanguage,
      description: 'Identifie la langue juridiquement contraignante et les besoins de bannière.',
      paramsSummary: '{ url?: string, jurisdiction?: string }',
      category: 'custom',
    },
    {
      name: TOOL_NAMES.validateCitation,
      description: 'Vérifie qu’une URL appartient au périmètre autorisé et propose la marche à suivre sinon.',
      paramsSummary: '{ url: string }',
      category: 'custom',
    },
    {
      name: TOOL_NAMES.redlineContract,
      description: 'Compare deux versions de documents et génère un diff juridique.',
      paramsSummary: '{ original: string, revised: string }',
      category: 'custom',
    },
    {
      name: TOOL_NAMES.snapshotAuthority,
      description: 'Capture un extrait d’autorité pour la constitution de dossiers de preuve.',
      paramsSummary: '{ url: string }',
      category: 'custom',
    },
    {
      name: TOOL_NAMES.generatePleadingTemplate,
      description: 'Génère un modèle d’acte juridique structuré selon la juridiction.',
      paramsSummary: '{ template: string, variables: Record<string,string> }',
      category: 'custom',
    },
    {
      name: TOOL_NAMES.evaluateCaseAlignment,
      description: 'Évalue l’alignement d’une situation factuelle avec une décision de justice.',
      paramsSummary: '{ citation: string, facts: string }',
      category: 'custom',
    },
  ];

  return {
    name: 'avocat-francophone',
    description:
      'Agent juridique francophone senior orienté IRAC, couvrant les juridictions OHADA, UE et Canada avec outils de conformité.',
    instructions: baseInstructions,
    tools,
    hostedTools: ['file_search', 'web_search'],
    resources: {
      vectorStoreEnv: 'OPENAI_VECTOR_STORE_AUTHORITIES_ID',
    },
  };
}

export type { IRACPayload } from '@avocat-ai/shared';
export { determineBindingLanguage };<|MERGE_RESOLUTION|>--- conflicted
+++ resolved
@@ -18,12 +18,7 @@
   IRACSchema,
   buildWebSearchAllowlist,
   OFFICIAL_DOMAIN_ALLOWLIST,
-<<<<<<< HEAD
   type WebSearchAllowlistResult,
-=======
-  buildWebSearchAllowlist,
-  DEFAULT_WEB_SEARCH_ALLOWLIST_MAX,
->>>>>>> b40b65c5
   WebSearchMode,
 } from '@avocat-ai/shared';
 import { diffWordsWithSpace } from 'diff';
@@ -265,7 +260,6 @@
   SUPABASE_SERVICE_ROLE_KEY: env.SUPABASE_SERVICE_ROLE_KEY,
 });
 
-<<<<<<< HEAD
 const WEB_SEARCH_ALLOWLIST = buildWebSearchAllowlist({
   base: OFFICIAL_DOMAIN_ALLOWLIST,
   override: loadAllowlistOverride(),
@@ -310,23 +304,6 @@
 };
 
 const DOMAIN_ALLOWLIST = WEB_SEARCH_ALLOWLIST.allowlist;
-=======
-const webSearchAllowlist = buildWebSearchAllowlist({
-  fallback: OFFICIAL_DOMAIN_ALLOWLIST,
-  override: loadAllowlistOverride(),
-  maxDomains: DEFAULT_WEB_SEARCH_ALLOWLIST_MAX,
-  onTruncate: ({ truncatedCount, totalDomains, maxDomains, source }) => {
-    console.warn('web_search_allowlist_truncated', {
-      truncatedCount,
-      totalDomains,
-      maxDomains,
-      source,
-    });
-  },
-});
-
-const DOMAIN_ALLOWLIST = webSearchAllowlist.allowlist;
->>>>>>> b40b65c5
 
 const stubMode = env.AGENT_STUB_MODE;
 
