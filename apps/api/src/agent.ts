--- conflicted
+++ resolved
@@ -400,7 +400,6 @@
   };
 }
 
-<<<<<<< HEAD
 function normaliseLocation(value: string | null | undefined): string | null {
   if (typeof value !== 'string') {
     return null;
@@ -451,55 +450,13 @@
     warnings: [...routing.warnings].sort(),
   };
   return JSON.stringify(summary);
-=======
-function resolveResidencySignature(accessContext: OrgAccessContext | null | undefined): string | null {
-  if (!accessContext) {
-    return null;
-  }
-
-  const segments = new Set<string>();
-  const override = resolveResidencyZone(accessContext);
-  if (override) {
-    segments.add(override);
-  }
-
-  const primary =
-    typeof accessContext.policies?.residencyZone === 'string'
-      ? accessContext.policies.residencyZone.trim().toLowerCase()
-      : null;
-  if (primary) {
-    segments.add(primary);
-  }
-
-  const mapped = Array.isArray(accessContext.policies?.residencyZones)
-    ? accessContext.policies.residencyZones
-    : [];
-  for (const zone of mapped) {
-    if (typeof zone === 'string') {
-      const normalized = zone.trim().toLowerCase();
-      if (normalized) {
-        segments.add(normalized);
-      }
-    }
-  }
-
-  if (segments.size === 0) {
-    return null;
-  }
-
-  return Array.from(segments).sort().join('|');
->>>>>>> 9093eb47
 }
 
 function createRunKey(
   input: AgentRunInput,
   routing: RoutingResult,
   confidentialMode: boolean,
-<<<<<<< HEAD
   options: { residencyOverride?: string | null; effectiveLocation?: string | null } = {},
-=======
-  residencySignature: string | null,
->>>>>>> 9093eb47
 ): string {
   const hash = createHash('sha256');
   hash.update(input.orgId);
@@ -511,7 +468,6 @@
   hash.update((input.context ?? '').trim());
   hash.update('|');
   hash.update(confidentialMode ? 'confidential' : 'standard');
-<<<<<<< HEAD
   const override = normaliseLocation(options.residencyOverride ?? null) ?? 'none';
   const effective = normaliseLocation(options.effectiveLocation ?? null) ?? 'none';
   hash.update('|residency_override:');
@@ -520,18 +476,6 @@
   hash.update(effective);
   hash.update('|routing_hints:');
   hash.update(serialiseRoutingHints(routing));
-=======
-  hash.update('|');
-  hash.update(webSearchMode);
-  if (routing.primary?.country) {
-    hash.update('|');
-    hash.update(routing.primary.country);
-  }
-  if (residencySignature) {
-    hash.update('|');
-    hash.update(residencySignature);
-  }
->>>>>>> 9093eb47
   return hash.digest('hex');
 }
 
@@ -4423,7 +4367,6 @@
   const useStub = shouldUseStubAgent();
   const planner = await planRun(input, accessContext ?? null, useStub, toolLogs);
 
-<<<<<<< HEAD
   const residencyOverride =
     resolveResidencyZone(accessContext ?? null) ?? accessContext?.policies.residencyZone ?? null;
   const derivedLocation = planner.initialRouting.primary?.country ?? null;
@@ -4433,15 +4376,6 @@
     residencyOverride,
     effectiveLocation,
   });
-=======
-  const residencySignature = resolveResidencySignature(accessContext ?? null);
-  const runKey = createRunKey(
-    input,
-    planner.initialRouting,
-    planner.context.confidentialMode,
-    residencySignature,
-  );
->>>>>>> 9093eb47
   const existing = await findExistingRun(runKey, input.orgId);
   if (existing) {
     const payload: IRACPayload = {
