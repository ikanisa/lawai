// Partial typing cleanup guarded at module boundaries
import {
  Agent,
  OpenAIProvider,
  defineOutputGuardrail,
  fileSearchTool,
  run as runAgent,
  setDefaultModelProvider,
  setDefaultOpenAIKey,
  setOpenAIAPI,
  tool,
  webSearchTool,
} from '@openai/agents';
import {
  AgentPlanNotice,
  AgentPlanStep,
  IRACPayload,
  IRACSchema,
  buildWebSearchAllowlist,
  OFFICIAL_DOMAIN_ALLOWLIST,
  type WebSearchAllowlistResult,
  WebSearchMode,
  getJurisdictionsForDomain,
} from '@avocat-ai/shared';
import { diffWordsWithSpace } from 'diff';
import { createServiceClient } from '@avocat-ai/supabase';
import { createHash } from 'node:crypto';
import { performance } from 'node:perf_hooks';
import { z } from 'zod';
import { env, loadAllowlistOverride } from './config.js';
import { buildWebSearchAllowlist } from './tools/web-search-allowlist.js';
import { CASE_TRUST_WEIGHTS, evaluateCaseQuality, type CaseScoreAxis } from './case-quality.js';
import { OrgAccessContext, isJurisdictionAllowed } from './access-control.js';
import { evaluateCompliance } from './compliance.js';
import type { ComplianceAssessment } from './compliance.js';
import { getOpenAI, logOpenAIDebug } from './openai.js';

type ToolInvocationLog = {
  name: string;
  args: unknown;
  output: unknown;
};

type ToolTelemetry = {
  name: string;
  latencyMs: number;
  success: boolean;
  errorCode?: string | null;
  metadata?: Record<string, unknown> | null;
};

export const TOOL_NAMES = {
  routeJurisdiction: 'route_jurisdiction',
  lookupCodeArticle: 'lookup_code_article',
  deadlineCalculator: 'deadline_calculator',
  ohadaUniformAct: 'ohada_uniform_act',
  limitationCheck: 'limitation_check',
  interestCalculator: 'interest_calculator',
  checkBindingLanguage: 'check_binding_language',
  validateCitation: 'validate_citation',
  redlineContract: 'redline_contract',
  snapshotAuthority: 'snapshot_authority',
  generatePleadingTemplate: 'generate_pleading_template',
  evaluateCaseAlignment: 'evaluate_case_alignment',
} as const;

export type ToolName = (typeof TOOL_NAMES)[keyof typeof TOOL_NAMES];

type ComplianceEventRecord = {
  kind: string;
  metadata?: Record<string, unknown>;
};

type VerificationSeverity = 'info' | 'warning' | 'critical';

export type VerificationStatus = 'passed' | 'hitl_escalated';

export interface VerificationNote {
  code: string;
  message: string;
  severity: VerificationSeverity;
}

export interface VerificationResult {
  status: VerificationStatus;
  notes: VerificationNote[];
  allowlistViolations: string[];
}

export interface AgentRunInput {
  question: string;
  context?: string;
  orgId: string;
  userId: string;
  confidentialMode?: boolean;
  webSearchMode?: WebSearchMode;
}

export interface AgentRunResult {
  runId: string;
  payload: IRACPayload;
  allowlistViolations: string[];
  toolLogs: ToolInvocationLog[];
  plan?: AgentPlanStep[];
  reused?: boolean;
  notices?: AgentPlanNotice[];
  verification?: VerificationResult;
  trustPanel?: TrustPanelPayload;
}

interface JurisdictionHint {
  country: string;
  eu: boolean;
  ohada: boolean;
  confidence: number;
  rationale: string;
}

interface RoutingResult {
  primary: JurisdictionHint | null;
  candidates: JurisdictionHint[];
  warnings: string[];
}

interface AgentExecutionContext {
  orgId: string;
  userId: string;
  allowlist: string[];
  prompt: string;
  supplementalContext?: string;
  initialRouting: RoutingResult;
  lastJurisdiction: JurisdictionHint | null;
  confidentialMode: boolean;
  webSearchMode: WebSearchMode;
  allowedJurisdictions: string[];
  toolUsage: Record<string, number>;
  toolBudgets: Record<string, number>;
  synonymExpansions: Record<string, string[]>;
  policyVersion: PolicyVersionContext | null;
}

interface PolicyVersionContext {
  name: string;
  activatedAt: string;
  notes?: string | null;
}

export interface AgentPlatformToolDefinition {
  name: string;
  description: string;
  paramsSummary: string;
  category: 'hosted' | 'custom';
}

export interface AgentPlatformDefinition {
  name: string;
  description: string;
  instructions: string;
  tools: AgentPlatformToolDefinition[];
  hostedTools: string[];
  resources: {
    vectorStoreEnv?: string;
  };
}

interface FranceAnalyticsGuardResult {
  triggered: boolean;
  rationale: string;
}

interface CaseQualitySummary {
  sourceId: string;
  url: string;
  score: number;
  hardBlock: boolean;
  notes: string[];
  axes: Record<CaseScoreAxis, number>;
}

const CASE_AXES: CaseScoreAxis[] = ['PW', 'ST', 'SA', 'PI', 'JF', 'LB', 'RC', 'CQ'];

interface TrustPanelCitationSummary {
  total: number;
  allowlisted: number;
  ratio: number;
  nonAllowlisted: Array<{ title: string; url: string }>;
  translationWarnings: string[];
  bindingNotes: Record<string, number>;
  rules: { total: number; binding: number; nonBinding: number };
}

interface TrustPanelCaseItem {
  url: string;
  score: number;
  hardBlock: boolean;
  notes: string[];
  axes: Record<CaseScoreAxis, number>;
}

interface TrustPanelCaseQualitySummary {
  items: TrustPanelCaseItem[];
  minScore: number | null;
  maxScore: number | null;
  forceHitl: boolean;
}

interface TrustPanelRetrievalSummary {
  snippetCount: number;
  fileSearch: number;
  local: number;
  topHosts: Array<{ host: string; count: number }>;
}

interface TrustPanelRiskSummary {
  level: IRACPayload['risk']['level'];
  hitlRequired: boolean;
  reason: string;
  verification: {
    status: VerificationStatus;
    notes: VerificationNote[];
  };
}

interface TrustPanelProvenanceSummary {
  totalSources: number;
  withEli: number;
  withEcli: number;
  residencyBreakdown: Array<{ zone: string; count: number }>;
  bindingLanguages: Array<{ language: string; count: number }>;
  akomaArticles: number;
}

export interface TrustPanelPayload {
  citationSummary: TrustPanelCitationSummary;
  retrievalSummary: TrustPanelRetrievalSummary;
  caseQuality: TrustPanelCaseQualitySummary;
  risk: TrustPanelRiskSummary;
  provenance: TrustPanelProvenanceSummary;
}

export interface HybridSnippet {
  content: string;
  similarity: number;
  weight: number;
  origin: 'local' | 'file_search';
  sourceId?: string | null;
  documentId?: string | null;
  fileId?: string | null;
  url?: string | null;
  title?: string | null;
  publisher?: string | null;
  trustTier?: 'T1' | 'T2' | 'T3' | 'T4';
  eli?: string | null;
  ecli?: string | null;
  bindingLanguage?: string | null;
  residencyZone?: string | null;
  akomaArticleCount?: number | null;
}

const supabase = createServiceClient({
  SUPABASE_URL: env.SUPABASE_URL,
  SUPABASE_SERVICE_ROLE_KEY: env.SUPABASE_SERVICE_ROLE_KEY,
});

<<<<<<< HEAD
const { allowlist: DOMAIN_ALLOWLIST } = buildWebSearchAllowlist({
  domains: loadAllowlistOverride() ?? OFFICIAL_DOMAIN_ALLOWLIST,
});
=======
const DOMAIN_PRIORITY_SCORES: Record<string, number> = { OHADA: 0, EU: 1 };
const DEFAULT_DOMAIN_PRIORITY = 2;

type WebSearchAllowlistOptions = {
  /**
   * Maximum number of domains per chunk. Values <= 0 disable chunking and
   * return a single chunk containing the full allowlist.
   */
  chunkSize?: number;
};

type WebSearchAllowlistResult = {
  /**
   * Deterministically ordered allowlist ready to be injected in prompts or
   * tool filters.
   */
  allowlist: string[];
  /**
   * Consecutive slices of `allowlist`. Each chunk respects `chunkSize` (20 by
   * default) so callers can send multiple requests when downstream APIs impose
   * per-call limits.
   */
  chunks: string[][];
  /**
   * Resolved chunk size used to compute `chunks`. Exposed for debugging and to
   * document deterministic behaviour.
   */
  chunkSize: number;
};

/**
 * Orders and normalises the web search allowlist.
 *
 * - Input collections are flattened and non-string/falsy values are ignored.
 * - Strings are lowercased, stripped of protocols/paths and deduplicated.
 * - Domains are ranked with an explicit jurisdiction priority map
 *   (OHADA → 0, EU → 1, other → 2). The first appearance order is preserved as
 *   the primary tiebreaker and the domain name alphabetical order as a
 *   secondary fallback, ensuring deterministic output.
 * - When `chunkSize` is positive, the sorted allowlist is split into
 *   consecutive chunks capped at that size (20 domains by default).
 */
function buildWebSearchAllowlist(
  raw: Iterable<unknown> | null | undefined,
  options: WebSearchAllowlistOptions = {},
): WebSearchAllowlistResult {
  const resolvedChunkSize = Number.isFinite(options.chunkSize)
    ? Math.trunc(options.chunkSize ?? 20)
    : 20;
  const chunkSize = resolvedChunkSize > 0 ? resolvedChunkSize : 0;

  let order = 0;
  const collected = new Map<string, { index: number; score: number }>();

  const normaliseDomain = (value: string): string | null => {
    const trimmed = value.trim();
    if (!trimmed) {
      return null;
    }

    let candidate = trimmed;
    if (candidate.startsWith('//')) {
      candidate = `https:${candidate}`;
    }

    if (candidate.includes('://')) {
      try {
        candidate = new URL(candidate).hostname;
      } catch (error) {
        const [, rest] = candidate.split('://');
        candidate = rest ? rest.split('/')[0] : candidate;
      }
    }

    candidate = candidate.replace(/^\*\./, '');
    candidate = candidate.replace(/^\.+/, '');
    candidate = candidate.replace(/\/.+$/, '');
    candidate = candidate.replace(/:+\d+$/, '');
    candidate = candidate.replace(/\.+$/, '');

    const lower = candidate.toLowerCase();
    return lower ? lower : null;
  };

  const register = (value: unknown): void => {
    if (!value) {
      return;
    }

    if (typeof value === 'string') {
      const domain = normaliseDomain(value);
      if (!domain || collected.has(domain)) {
        return;
      }

      const jurisdictions = getJurisdictionsForDomain(domain);
      const score = jurisdictions.reduce<number>(
        (current, jurisdiction) =>
          Math.min(current, DOMAIN_PRIORITY_SCORES[jurisdiction] ?? DEFAULT_DOMAIN_PRIORITY),
        DEFAULT_DOMAIN_PRIORITY,
      );

      collected.set(domain, { index: order, score });
      order += 1;
      return;
    }

    if (Array.isArray(value)) {
      for (const entry of value) {
        register(entry);
      }
      return;
    }

    if (typeof value === 'object') {
      const iterable = (value as Iterable<unknown>)[Symbol.iterator];
      if (typeof iterable === 'function') {
        for (const entry of value as Iterable<unknown>) {
          register(entry);
        }
      }
    }
  };

  register(raw);

  const ordered = Array.from(collected.entries())
    .map(([domain, meta]) => ({ domain, score: meta.score, index: meta.index }))
    .sort((a, b) => {
      if (a.score !== b.score) {
        return a.score - b.score;
      }
      if (a.index !== b.index) {
        return a.index - b.index;
      }
      return a.domain.localeCompare(b.domain);
    });

  const allowlist = ordered.map((entry) => entry.domain);
  const chunks: string[][] = [];

  if (chunkSize > 0) {
    for (let start = 0; start < allowlist.length; start += chunkSize) {
      chunks.push(allowlist.slice(start, start + chunkSize));
    }
  } else if (allowlist.length > 0) {
    chunks.push([...allowlist]);
  }

  return { allowlist, chunks, chunkSize: chunkSize > 0 ? chunkSize : allowlist.length };
}

const resolvedAllowlist = buildWebSearchAllowlist(
  loadAllowlistOverride() ?? OFFICIAL_DOMAIN_ALLOWLIST,
  { chunkSize: 20 },
);

const DOMAIN_ALLOWLIST = resolvedAllowlist.allowlist;
const DOMAIN_ALLOWLIST_CHUNKS = resolvedAllowlist.chunks;
>>>>>>> 423d64c2

const stubMode = env.AGENT_STUB_MODE;

type ToolBudgetName = ToolName | 'web_search' | 'file_search';

const TOOL_BUDGET_DEFAULTS: Record<ToolBudgetName, number> = {
  web_search: 3,
  file_search: 8,
  [TOOL_NAMES.routeJurisdiction]: 3,
  [TOOL_NAMES.lookupCodeArticle]: 5,
  [TOOL_NAMES.deadlineCalculator]: 3,
  [TOOL_NAMES.ohadaUniformAct]: 3,
  [TOOL_NAMES.limitationCheck]: 3,
  [TOOL_NAMES.interestCalculator]: 3,
  [TOOL_NAMES.checkBindingLanguage]: 5,
  [TOOL_NAMES.validateCitation]: 5,
  [TOOL_NAMES.redlineContract]: 2,
  [TOOL_NAMES.snapshotAuthority]: 2,
  [TOOL_NAMES.generatePleadingTemplate]: 2,
  [TOOL_NAMES.evaluateCaseAlignment]: 3,
};

function countAkomaArticles(value: unknown): number {
  if (!value || typeof value !== 'object') {
    return 0;
  }
  const record = value as Record<string, unknown>;
  const body = record.body as Record<string, unknown> | undefined;
  if (!body || typeof body !== 'object') {
    return 0;
  }
  const articles = body.articles;
  if (Array.isArray(articles)) {
    return articles.length;
  }
  return 0;
}

interface PlannerOutcome {
  planTrace: AgentPlanStep[];
  context: AgentExecutionContext;
  initialRouting: RoutingResult;
  hybridSnippets: HybridSnippet[];
  ohadaInsight: string | null;
  deadlineInsight: string | null;
  franceAnalyticsGuard: FranceAnalyticsGuardResult;
}

type PlanStepOptions<T> = {
  optional?: boolean;
  detail?: (result: T) => Record<string, unknown> | null;
};

function consumeToolBudget(context: AgentExecutionContext, toolName: ToolBudgetName): void {
  const remaining = context.toolBudgets[toolName] ?? Infinity;
  const used = context.toolUsage[toolName] ?? 0;
  if (used >= remaining) {
    throw new Error(`tool_budget_exceeded:${toolName}`);
  }
  context.toolUsage[toolName] = used + 1;
}

async function recordPlanStep<T>(
  trace: AgentPlanStep[],
  id: string,
  name: string,
  description: string,
  executor: () => Promise<T>,
  options?: PlanStepOptions<T>,
): Promise<T | null> {
  const started = new Date();
  let status: AgentPlanStep['status'] = 'success';
  let attempts = 0;
  let detail: Record<string, unknown> | null = null;
  if (typeof executor !== 'function') {
    throw new TypeError(`executor is not a function for plan step ${id} (args=${arguments.length})`);
  }
  try {
    attempts += 1;
    const result = await executor();
    if (options?.detail) {
      detail = options.detail(result);
    }
    const finished = new Date();
    trace.push({
      id,
      name,
      description,
      startedAt: started.toISOString(),
      finishedAt: finished.toISOString(),
      status,
      attempts,
      detail,
    });
    return result;
  } catch (error) {
    status = options?.optional ? 'skipped' : 'failed';
    const finished = new Date();
    detail = {
      error: error instanceof Error ? error.message : String(error),
    };
    trace.push({
      id,
      name,
      description,
      startedAt: started.toISOString(),
      finishedAt: finished.toISOString(),
      status,
      attempts,
      detail,
    });
    if (options?.optional) {
      return null;
    }
    throw error;
  }
}

function summariseHybridSnippets(snippets: HybridSnippet[]): Record<string, unknown> {
  const originCounts: Record<string, number> = {};
  for (const snippet of snippets) {
    originCounts[snippet.origin] = (originCounts[snippet.origin] ?? 0) + 1;
  }
  const sample = snippets.slice(0, 3).map((snippet) => ({
    origin: snippet.origin,
    trustTier: snippet.trustTier ?? null,
    url: snippet.url ?? null,
  }));
  return {
    total: snippets.length,
    origins: originCounts,
    sample,
  };
}

function createRunKey(
  input: AgentRunInput,
  routing: RoutingResult,
  confidentialMode: boolean,
  webSearchMode: WebSearchMode,
): string {
  const hash = createHash('sha256');
  hash.update(input.orgId);
  hash.update('|');
  hash.update(input.userId);
  hash.update('|');
  hash.update(input.question.trim());
  hash.update('|');
  hash.update((input.context ?? '').trim());
  hash.update('|');
  hash.update(confidentialMode ? 'confidential' : 'standard');
  hash.update('|');
  hash.update(webSearchMode);
  if (routing.primary?.country) {
    hash.update('|');
    hash.update(routing.primary.country);
  }
  return hash.digest('hex');
}

function parseMaybeJson(value: unknown): unknown {
  if (typeof value === 'string') {
    try {
      return JSON.parse(value);
    } catch (error) {
      return value;
    }
  }
  return value;
}

const RESIDENCY_ZONE_NOTICES: Record<string, string> = {
  eu: 'Résidence de données : toutes les opérations restent dans l’espace UE/EEE conformément à la politique de résidence.',
  ohada:
    'Résidence de données : traitement limité aux infrastructures approuvées dans l’espace OHADA. Vérifiez les exigences locales additionnelles avant export.',
  ch: 'Résidence de données : conservation en Suisse (cantons francophones) selon les exigences de confidentialité helvétiques.',
  ca: 'Résidence de données : stockage et traitement au Canada / Québec ; respecter les obligations de la Loi sur la protection des renseignements personnels.',
  rw: 'Résidence de données : hébergement au Rwanda conformément aux directives du Ministry of Justice / RLRC.',
  maghreb:
    'Résidence de données : stockage dans l’enveloppe Maghreb ; appliquer les restrictions locales sur les transferts transfrontaliers.',
};

function resolveResidencyZone(accessContext: OrgAccessContext | null | undefined): string | null {
  if (!accessContext) {
    return null;
  }
  const raw = (accessContext.rawPolicies ?? {})['residency_zone'];
  if (!raw) {
    return null;
  }
  if (typeof raw === 'string') {
    return raw.toLowerCase();
  }
  if (typeof raw === 'object') {
    const candidate =
      (raw as { zone?: string }).zone ??
      (raw as { code?: string }).code ??
      (raw as { value?: string }).value ??
      null;
    if (typeof candidate === 'string' && candidate.length > 0) {
      return candidate.toLowerCase();
    }
  }
  return null;
}

function buildRunNotices(
  payload: IRACPayload,
  options: { accessContext?: OrgAccessContext | null; confidentialMode: boolean; initialRouting?: RoutingResult | null },
): AgentPlanNotice[] {
  const notices: AgentPlanNotice[] = [];
  const residencyZone = resolveResidencyZone(options.accessContext);
  if (residencyZone && RESIDENCY_ZONE_NOTICES[residencyZone]) {
    notices.push({ type: 'residency', message: RESIDENCY_ZONE_NOTICES[residencyZone] });
  }

  const ohadaActive = Boolean(payload.jurisdiction?.ohada) || Boolean(options.initialRouting?.primary?.ohada);
  if (ohadaActive) {
    notices.push({
      type: 'ohada',
      message:
        "Zone OHADA : appliquez en priorité les Actes uniformes et la jurisprudence CCJA avant toute règle nationale complémentaire.",
    });
  }

  if (options.confidentialMode) {
    notices.push({
      type: 'confidential',
      message:
        'Mode confidentiel actif : la recherche web est désactivée et le cache hors ligne doit être purgé avant toute exportation.',
    });
  }

  return notices;
}

async function findExistingRun(
  runKey: string,
  orgId: string,
): Promise<
  | {
      id: string;
      payload: IRACPayload;
      plan: AgentPlanStep[];
      toolLogs: ToolInvocationLog[];
      confidentialMode: boolean;
      verification: VerificationResult;
    }
  | null
> {
  if (!runKey) {
    return null;
  }

  const existingQuery = await supabase
    .from('agent_runs')
    .select('id, irac, plan_trace, confidential_mode, verification_status, verification_notes')
    .eq('org_id', orgId)
    .eq('run_key', runKey)
    .order('finished_at', { ascending: false })
    .limit(1)
    .maybeSingle();

  if (existingQuery.error) {
    console.warn('existing_run_lookup_failed', existingQuery.error.message);
    return null;
  }

  const row = existingQuery.data as {
    id?: string;
    irac?: IRACPayload;
    plan_trace?: unknown;
    confidential_mode?: boolean | null;
    verification_status?: VerificationStatus | null;
    verification_notes?: unknown;
  } | null;
  if (!row?.id || !row.irac) {
    return null;
  }

  const planTrace = Array.isArray(row.plan_trace)
    ? (row.plan_trace as AgentPlanStep[])
    : [];

  const toolRows = await supabase
    .from('tool_invocations')
    .select('tool_name, args, output')
    .eq('run_id', row.id)
    .order('created_at', { ascending: true });

  if (toolRows.error) {
    console.warn('existing_run_tool_lookup_failed', toolRows.error.message);
  }

  const toolLogs: ToolInvocationLog[] = (toolRows.data ?? []).map((toolRow) => ({
    name: typeof toolRow.tool_name === 'string' ? toolRow.tool_name : 'unknown',
    args: parseMaybeJson(toolRow.args),
    output: parseMaybeJson(toolRow.output),
  }));

  const verificationNotes = Array.isArray(row.verification_notes)
    ? (row.verification_notes as VerificationNote[])
    : [];

  const verification: VerificationResult = {
    status: row.verification_status ?? 'passed',
    notes: verificationNotes,
    allowlistViolations: [],
  };

  return {
    id: row.id,
    payload: row.irac,
    plan: planTrace,
    toolLogs,
    confidentialMode: Boolean(row.confidential_mode),
    verification,
  };
}

function isRetryableAgentError(error: unknown): boolean {
  if (!(error instanceof Error)) {
    return false;
  }
  const message = error.message.toLowerCase();
  return message.includes('hors périmètre') || message.includes('guardrail');
}

async function planRun(
  input: AgentRunInput,
  accessContext: OrgAccessContext | null,
  useStub: boolean,
  toolLogs: ToolInvocationLog[],
): Promise<PlannerOutcome> {
  const planTrace: AgentPlanStep[] = [];

  const initialRouting =
    (await recordPlanStep<RoutingResult>(
      planTrace,
      TOOL_NAMES.routeJurisdiction,
      'Analyse de juridiction',
      'Détection des juridictions pertinentes et des avertissements.',
      async () => detectJurisdiction(input.question, input.context),
    )) ?? { primary: null, candidates: [], warnings: [] };

  toolLogs.push({
    name: 'preflightRouting',
    args: { question: input.question, context: input.context },
    output: initialRouting,
  });

  const ohadaInsight = await recordPlanStep<string | null>(
    planTrace,
    'ohada_preemption',
    'Vérification OHADA',
    'Identifie les sujets OHADA et préemption potentielle.',
    async () => formatOhadaInsight(input.question, initialRouting),
    {
      optional: true,
      detail: (value) => (value ? { summary: value } : null),
    },
  );
  if (ohadaInsight) {
    toolLogs.push({ name: 'preflightOhada', args: { question: input.question }, output: ohadaInsight });
  }

  const deadlineInsight = await recordPlanStep<string | null>(
    planTrace,
    'deadline_estimate',
    'Estimation des délais',
    'Produit une estimation initiale des délais procéduraux.',
    async () => formatDeadlineInsight(input.question),
    {
      optional: true,
      detail: (value) => (value ? { summary: value } : null),
    },
  );
  if (deadlineInsight) {
    toolLogs.push({ name: 'preflightDeadline', args: { question: input.question }, output: deadlineInsight });
  }

  const allowedJurisdictions = accessContext
    ? Array.from(accessContext.entitlements.entries())
        .filter(([, value]) => value.canRead)
        .map(([code]) => code.toUpperCase())
    : [];

  const enforcedConfidentialMode = Boolean(accessContext?.policies.confidentialMode) || Boolean(input.confidentialMode);

  const synonymMap =
    (await recordPlanStep<Map<string, string[]>>(
      planTrace,
      'synonym_feedback',
      'Synonymes appris',
      'Injecte les synonymes validés par la boucle de learning dans la planification.',
      async () => fetchSynonymExpansions(initialRouting.primary?.country ?? null),
      {
        optional: true,
        detail: (value) =>
          value.size > 0
            ? {
                terms: Array.from(value.entries())
                  .slice(0, 5)
                  .map(([term, expansions]) => ({ term, expansions })),
                total: value.size,
              }
            : null,
      },
    )) ?? new Map<string, string[]>();

  const policyVersion =
    (await recordPlanStep<PolicyVersionContext | null>(
      planTrace,
      'policy_version',
      'Politique active',
      'Identifie la dernière version de politique/guardrail activée pour contextualiser la réponse.',
      async () => fetchActivePolicyVersion(),
      {
        optional: true,
        detail: (value) =>
          value
            ? {
                name: value.name,
                activatedAt: value.activatedAt,
                notes: value.notes ?? null,
              }
            : null,
      },
    )) ?? null;

  const synonymRecord: Record<string, string[]> = {};
  for (const [term, expansions] of synonymMap) {
    synonymRecord[term] = expansions;
  }

  const requestedWebSearchMode = input.webSearchMode ?? 'allowlist';
  const effectiveWebSearchMode: WebSearchMode = enforcedConfidentialMode
    ? 'disabled'
    : requestedWebSearchMode;

  const context: AgentExecutionContext = {
    orgId: input.orgId,
    userId: input.userId,
    allowlist: DOMAIN_ALLOWLIST,
    prompt: input.question,
    supplementalContext: input.context,
    initialRouting,
    lastJurisdiction: initialRouting.primary,
    confidentialMode: enforcedConfidentialMode,
    webSearchMode: effectiveWebSearchMode,
    allowedJurisdictions,
    toolUsage: {},
    toolBudgets: { ...TOOL_BUDGET_DEFAULTS },
    synonymExpansions: synonymRecord,
    policyVersion,
  };

  if (enforcedConfidentialMode || effectiveWebSearchMode === 'disabled') {
    context.toolBudgets.web_search = 0;
  }

  if (
    accessContext &&
    initialRouting.primary?.country &&
    !isJurisdictionAllowed(accessContext.entitlements, initialRouting.primary.country)
  ) {
    const error = new Error('jurisdiction_not_entitled');
    (error as Error & { statusCode?: number }).statusCode = 403;
    throw error;
  }

  let hybridSnippets: HybridSnippet[] = [];
  if (useStub) {
    const now = new Date();
    planTrace.push({
      id: 'hybrid_retrieval',
      name: 'Contexte hybride',
      description: 'Mode stub actif – récupération hybride ignorée.',
      startedAt: now.toISOString(),
      finishedAt: now.toISOString(),
      status: 'skipped',
      attempts: 0,
      detail: { reason: 'stub_mode' },
    });
  } else {
    hybridSnippets =
      (await recordPlanStep<HybridSnippet[]>(
        planTrace,
        'hybrid_retrieval',
        'Récupération hybride',
        'Combine le vector store local et File Search pour pré-contextualiser la réponse.',
        async () =>
          fetchHybridSnippets(
            input.orgId,
            input.question,
            initialRouting.primary?.country ?? null,
            synonymMap,
          ),
        { detail: (snippets) => summariseHybridSnippets(snippets) },
      )) ?? [];

    if (hybridSnippets.length > 0) {
      toolLogs.push({
        name: 'hybridContext',
        args: { orgId: input.orgId, jurisdiction: initialRouting.primary?.country ?? null },
        output: hybridSnippets,
      });
    }
  }

  const franceAnalyticsGuard =
    (await recordPlanStep<FranceAnalyticsGuardResult>(
      planTrace,
      'france_judge_analytics_guard',
      'Contrôle analytics magistrats',
      'Vérifie si la requête enfreint l’interdiction française de profilage des juges.',
      async () =>
        accessContext?.policies.franceJudgeAnalyticsBlocked === false
          ? { triggered: false, rationale: '' }
          : enforceFranceJudgeAnalyticsBan(input.question, initialRouting),
      {
        detail: (value) => ({ triggered: value.triggered, rationale: value.rationale }),
      },
    )) ?? { triggered: false, rationale: '' };

  if (franceAnalyticsGuard.triggered) {
    const lastStep = planTrace[planTrace.length - 1];
    if (lastStep && lastStep.id === 'france_judge_analytics_guard') {
      lastStep.status = 'failed';
    }
  }

  return {
    planTrace,
    context,
    initialRouting,
    hybridSnippets,
    ohadaInsight: ohadaInsight ?? null,
    deadlineInsight: deadlineInsight ?? null,
    franceAnalyticsGuard,
  };
}

async function executeAgentPlan(
  agent: Agent<AgentExecutionContext, typeof IRACSchema>,
  planner: PlannerOutcome,
  input: AgentRunInput,
  hybridSnippets: HybridSnippet[],
  telemetry: ToolTelemetry[],
): Promise<{ payload: IRACPayload; allowlistViolations: string[]; attempts: number }>
{
  const context = planner.context;
  const prefaceSegments = [input.question];

  if (input.context) {
    prefaceSegments.push(`Contexte utilisateur:\n${input.context}`);
  }

  if (context.confidentialMode) {
    prefaceSegments.push(
      'Mode confidentiel activé : utilisez uniquement les documents déposés et les corpus internes ; ne lancez pas de recherche web.',
    );
  }

  const insights: string[] = [];
  if (planner.ohadaInsight) {
    insights.push(planner.ohadaInsight);
  }
  if (planner.deadlineInsight) {
    insights.push(planner.deadlineInsight);
  }
  if (insights.length > 0) {
    prefaceSegments.push(`Aperçu analytique:\n${insights.join('\n')}`);
  }

  const synonymPreface = formatSynonymPreface(
    new Map(Object.entries(context.synonymExpansions ?? {})),
  );
  if (synonymPreface) {
    prefaceSegments.push(synonymPreface);
  }

  if (context.policyVersion) {
    const note = context.policyVersion.notes ? ` – ${context.policyVersion.notes}` : '';
    prefaceSegments.push(
      `Politique active (${context.policyVersion.activatedAt}): ${context.policyVersion.name}${note}`,
    );
  }

  if (hybridSnippets.length > 0) {
    prefaceSegments.push(`Extraits du corpus officiel:\n${summariseSnippets(hybridSnippets)}`);
  }

  const basePrompt = prefaceSegments.join('\n\n');
  let prompt = basePrompt;
  let attempts = 0;
  const maxAttempts = 2;
  const startedAt = new Date();
  let lastError: unknown = null;

  while (attempts < maxAttempts) {
    attempts += 1;
    try {
      const result = await runAgent(agent, prompt, { context, maxTurns: 8 });
      recordWebSearchTruncationTelemetry(context, telemetry, result?.newItems ?? null);
      if (!result.finalOutput) {
        throw new Error('Réponse vide du moteur d’agent.');
      }

      const payload = result.finalOutput;
      const violations = payload.citations
        .filter((citation) => !isUrlAllowlisted(citation.url))
        .map((citation) => citation.url);

      const finishedAt = new Date();
      planner.planTrace.push({
        id: 'agent_execution',
        name: 'Exécution de l’agent',
        description: 'Génération de la réponse structurée via l’Agents SDK.',
        startedAt: startedAt.toISOString(),
        finishedAt: finishedAt.toISOString(),
        status: 'success',
        attempts,
        detail: { allowlistViolations: violations.length },
      });

      return { payload, allowlistViolations: violations, attempts };
    } catch (error) {
      lastError = error;
      if (attempts < maxAttempts && isRetryableAgentError(error)) {
        prompt = `${basePrompt}\n\nIMPORTANT : Reformule ta recherche en utilisant uniquement les domaines autorisés (${DOMAIN_ALLOWLIST.join(', ')}).`;
        continue;
      }

      const finishedAt = new Date();
      planner.planTrace.push({
        id: 'agent_execution',
        name: 'Exécution de l’agent',
        description: 'Génération de la réponse structurée via l’Agents SDK.',
        startedAt: startedAt.toISOString(),
        finishedAt: finishedAt.toISOString(),
        status: 'failed',
        attempts,
        detail: {
          error: error instanceof Error ? error.message : String(error),
        },
      });
      throw error;
    }
  }

  throw lastError ?? new Error('agent_execution_failed');
}

function shouldUseStubAgent(): boolean {
  if (stubMode === 'always') {
    return true;
  }
  if (stubMode === 'never') {
    return false;
  }
  return env.OPENAI_API_KEY === 'test' || env.AGENT_MODEL.includes('test');
}

let providerConfigured = false;
function ensureOpenAIProvider(): void {
  if (providerConfigured) {
    return;
  }
  setDefaultOpenAIKey(env.OPENAI_API_KEY);
  setOpenAIAPI('responses');
  setDefaultModelProvider(
    new OpenAIProvider({
      apiKey: env.OPENAI_API_KEY,
      useResponses: true,
    }),
  );
  providerConfigured = true;
}

const citationsAllowlistGuardrail = defineOutputGuardrail<IRACPayload>({
  name: 'citations-allowlist',
  execute: async ({ agentOutput }) => {
    const violations = agentOutput.citations
      .filter((citation) => !isUrlAllowlisted(citation.url))
      .map((citation) => citation.url);

    return {
      tripwireTriggered: violations.length > 0,
      outputInfo: {
        violations,
      },
    };
  },
});

const OHADA_MEMBERS = [
  'Benin',
  'Burkina Faso',
  'Cameroon',
  'Central African Republic',
  'Chad',
  'Comoros',
  'Congo',
  'Côte d\u2019Ivoire',
  'Cote d\'Ivoire',
  'Democratic Republic of the Congo',
  'Equatorial Guinea',
  'Gabon',
  'Guinea',
  'Guinea-Bissau',
  'Mali',
  'Niger',
  'Senegal',
  'Togo',
];

const OHADA_TOPIC_MAP: Record<string, { act: string; articles: string[]; note: string }> = {
  surete: {
    act: 'Acte uniforme portant organisation des sûretés',
    articles: ['1', '2', '3', '4'],
    note: 'Version du 15 décembre 2010 en vigueur depuis 2011-05-16.',
  },
  sûretés: {
    act: 'Acte uniforme portant organisation des sûretés',
    articles: ['1', '2', '3', '4'],
    note: 'Version du 15 décembre 2010 en vigueur depuis 2011-05-16.',
  },
  recouvrement: {
    act: 'Acte uniforme organisant les procédures simplifiées de recouvrement et les voies d\'exécution',
    articles: ['3', '10', '28'],
    note: 'Version du 17 octobre 2022 en vigueur depuis 2023-01-17.',
  },
  société: {
    act: 'Acte uniforme relatif au droit des sociétés commerciales et du GIE (AUSCGIE)',
    articles: ['40', '269'],
    note: 'Version révisée du 30 janvier 2014 en vigueur depuis 2014-05-05.',
  },
  societe: {
    act: 'Acte uniforme relatif au droit des sociétés commerciales et du GIE (AUSCGIE)',
    articles: ['40', '269'],
    note: 'Version révisée du 30 janvier 2014 en vigueur depuis 2014-05-05.',
  },
};

const DEFAULT_LIMITATIONS: Record<string, { years: number; reference: string }> = {
  FR: { years: 5, reference: 'Prescription quinquennale (Code civil art. 2224).' },
  'CA-QC': { years: 3, reference: 'Prescription de trois ans (C.c.Q., art. 2925).' },
  BE: { years: 5, reference: 'Prescription de droit commun (Code civil art. 2262bis).' },
  LU: { years: 3, reference: 'Prescription triennale (Code civil luxembourgeois).' },
};

const FR_JUDGE_ANALYTICS_ARTICLE = {
  citation: "Code de l'organisation judiciaire, art. L10",
  sourceUrl: 'https://www.legifrance.gouv.fr/codes/article_lc/LEGIARTI000038287787/',
  effectiveDate: '2019-03-25',
  note: "Interdit l'analyse prédictive ou statistique sur le comportement des magistrats.",
};

const LEGAL_INTEREST_DEFAULT: Record<string, number> = {
  FR: 0.04,
  'CA-QC': 0.05,
  BE: 0.05,
  LU: 0.05,
  OHADA: 0.05,
};

const DEADLINE_DEFAULT_DAYS = 30;

type BindingLanguageInfo = {
  jurisdiction: string;
  bindingLang: string;
  translationNotice?: string;
  requiresBanner: boolean;
  source: string;
};

const JURISDICTION_BINDING_RULES: Record<string, BindingLanguageInfo> = {
  MA: {
    jurisdiction: 'MA',
    bindingLang: 'ar',
    translationNotice:
      'La version française du Bulletin officiel est une traduction informative; seule la version arabe fait foi.',
    requiresBanner: true,
    source: 'Bulletin officiel du Royaume du Maroc (sgg.gov.ma) – édition de traduction officielle.',
  },
  TN: {
    jurisdiction: 'TN',
    bindingLang: 'ar',
    translationNotice:
      'La version arabe du Journal Officiel de la République Tunisienne fait foi; la version française est informative.',
    requiresBanner: true,
    source: 'Imprimerie Officielle de Tunisie (iort.gov.tn).',
  },
  DZ: {
    jurisdiction: 'DZ',
    bindingLang: 'ar',
    translationNotice:
      'La version arabe du Journal officiel algérien est contraignante; la version française accompagne pour information.',
    requiresBanner: true,
    source: 'Journal officiel de la République algérienne démocratique et populaire (joradp.dz).',
  },
  'CA-QC': {
    jurisdiction: 'CA-QC',
    bindingLang: 'fr/en',
    translationNotice:
      'Au Québec comme au Canada, les versions française et anglaise ont la même valeur juridique. Vérifiez les deux versions lorsque cela est pertinent.',
    requiresBanner: false,
    source: 'Charte de la langue française (Québec) et Loi sur les langues officielles (Canada).',
  },
  CA: {
    jurisdiction: 'CA',
    bindingLang: 'fr/en',
    translationNotice:
      'Les textes fédéraux canadiens sont publiés dans les deux langues officielles et ont une valeur juridique équivalente.',
    requiresBanner: false,
    source: 'Loi sur les langues officielles et Loi sur les textes législatifs.',
  },
  CH: {
    jurisdiction: 'CH',
    bindingLang: 'fr/de/it',
    translationNotice:
      'Les textes suisses doivent être vérifiés dans les versions française et allemande lorsqu’elles existent.',
    requiresBanner: false,
    source: 'Fedlex et Tribunal fédéral publient les textes dans plusieurs langues officielles.',
  },
  RW: {
    jurisdiction: 'RW',
    bindingLang: 'rw/en',
    translationNotice:
      'La Gazette officielle du Rwanda est publiée en kinyarwanda et en anglais; les versions françaises doivent être vérifiées.',
    requiresBanner: false,
    source: 'Ministry of Justice / Rwanda Law Reform Commission gazettes.',
  },
};

const DOMAIN_BINDING_RULES: Record<string, BindingLanguageInfo> = {
  'sgg.gov.ma': JURISDICTION_BINDING_RULES.MA,
  'iort.gov.tn': JURISDICTION_BINDING_RULES.TN,
  'joradp.dz': JURISDICTION_BINDING_RULES.DZ,
  'minijust.gov.rw': JURISDICTION_BINDING_RULES.RW,
  'amategeko.gov.rw': JURISDICTION_BINDING_RULES.RW,
  'rlrc.gov.rw': JURISDICTION_BINDING_RULES.RW,
  'judiciary.gov.rw': JURISDICTION_BINDING_RULES.RW,
  'laws-lois.justice.gc.ca': JURISDICTION_BINDING_RULES['CA-QC'],
  'canlii.org': JURISDICTION_BINDING_RULES['CA-QC'],
  'legisquebec.gouv.qc.ca': JURISDICTION_BINDING_RULES['CA-QC'],
  'fedlex.admin.ch': JURISDICTION_BINDING_RULES.CH,
  'bger.ch': JURISDICTION_BINDING_RULES.CH,
};

function isUrlAllowlisted(url: string): boolean {
  try {
    const hostname = new URL(url).hostname;
    return DOMAIN_ALLOWLIST.some((domain) => hostname === domain || hostname.endsWith(`.${domain}`));
  } catch (error) {
    return false;
  }
}

function detectJurisdiction(question: string, context?: string): RoutingResult {
  const haystack = `${question}\n${context ?? ''}`;
  const candidates: JurisdictionHint[] = [];

  const ROUTING_KEYWORDS: Array<{
    code: string;
    eu: boolean;
    ohada: boolean;
    patterns: RegExp[];
    rationale: string;
  }> = [
    {
      code: 'FR',
      eu: true,
      ohada: false,
      rationale: 'Mots-clés français (Paris, Légifrance, Code civil).',
      patterns: [/france/i, /paris/i, /l\u00e9gifrance/i, /code\s+civil/i, /cassation\s+fran\w*/i],
    },
    {
      code: 'BE',
      eu: true,
      ohada: false,
      rationale: 'Références belges (Moniteur, Justel, Bruxelles).',
      patterns: [/belg/i, /moniteur/i, /justel/i, /bruxelles/i],
    },
    {
      code: 'LU',
      eu: true,
      ohada: false,
      rationale: 'Mentions luxembourgeoises (Legilux, Luxembourg).',
      patterns: [/luxembourg/i, /legilux/i],
    },
    {
      code: 'MC',
      eu: false,
      ohada: false,
      rationale: 'Mentions monégasques.',
      patterns: [/monaco/i, /l\u00e9gimonaco/i],
    },
    {
      code: 'CH',
      eu: false,
      ohada: false,
      rationale: 'Indices suisses (Fedlex, canton francophone).',
      patterns: [/suisse/i, /fedlex/i, /tribunal f\u00e9d\u00e9ral/i, /lausanne/i, /gen\u00e8ve/i],
    },
    {
      code: 'CA-QC',
      eu: false,
      ohada: false,
      rationale: 'Références québécoises (Code civil du Québec, CanLII).',
      patterns: [/qu[ée]bec/i, /canlii/i, /c\.p\.c\./i, /c\.c\.q\./i],
    },
    {
      code: 'MA',
      eu: false,
      ohada: false,
      rationale: 'Références marocaines (BO, Rabat).',
      patterns: [/maroc/i, /rabat/i, /bulletin officiel/i],
    },
    {
      code: 'TN',
      eu: false,
      ohada: false,
      rationale: 'Références tunisiennes (JORT, Tunis).',
      patterns: [/tunisie/i, /jort/i, /tunis/i],
    },
    {
      code: 'DZ',
      eu: false,
      ohada: false,
      rationale: 'Références algériennes (JORADP, Alger).',
      patterns: [/alg[ée]rie/i, /joradp/i, /alger/i],
    },
    {
      code: 'OHADA',
      eu: false,
      ohada: true,
      rationale: "Mention explicite de l'OHADA ou d'un État membre.",
      patterns: [/ohada/i, /ccja/i, ...OHADA_MEMBERS.map((member) => new RegExp(member, 'i'))],
    },
  ];

  for (const entry of ROUTING_KEYWORDS) {
    let score = 0;
    for (const pattern of entry.patterns) {
      if (pattern.test(haystack)) {
        score += 1;
      }
    }
    if (score > 0) {
      const confidence = Math.min(1, 0.4 + score * 0.2);
      candidates.push({
        country: entry.code,
        eu: entry.eu,
        ohada: entry.ohada,
        confidence,
        rationale: entry.rationale,
      });
    }
  }

  candidates.sort((a, b) => b.confidence - a.confidence);
  const primary = candidates.length > 0 ? candidates[0] : null;

  const warnings: string[] = [];
  if (!primary) {
    warnings.push('Aucune juridiction explicite détectée; demander confirmation utilisateur.');
  }
  if (primary?.ohada) {
    warnings.push('Prioriser les Actes uniformes OHADA et la jurisprudence CCJA.');
  }

  return {
    primary,
    candidates,
    warnings,
  };
}

function runDeadlineCalculator(reference: string, explicitStartDate?: string): { deadline: string; reasoning: string } {
  const match = explicitStartDate ? null : reference.match(/(\d{4}-\d{2}-\d{2})/);
  const startDate = explicitStartDate ? new Date(explicitStartDate) : match ? new Date(match[1]) : new Date();
  const deadlineDate = new Date(startDate);
  deadlineDate.setDate(deadlineDate.getDate() + DEADLINE_DEFAULT_DAYS);

  return {
    deadline: deadlineDate.toISOString().slice(0, 10),
    reasoning: `Hypothèse par défaut: délai de ${DEADLINE_DEFAULT_DAYS} jours à compter du ${startDate
      .toISOString()
      .slice(0, 10)} (à affiner selon la procédure).`,
  };
}

function resolveOhadaTopic(question: string): { key: string; data: { act: string; articles: string[]; note: string } } | null {
  const normalized = question.toLowerCase();
  for (const [key, data] of Object.entries(OHADA_TOPIC_MAP)) {
    if (normalized.includes(key)) {
      return { key, data };
    }
  }
  return null;
}

function determineBindingLanguage(
  jurisdictionHint: string | null,
  url?: string,
): BindingLanguageInfo & { rationale: string } {
  if (url) {
    try {
      const host = new URL(url).hostname.toLowerCase();
      if (DOMAIN_BINDING_RULES[host]) {
        const info = DOMAIN_BINDING_RULES[host];
        return { ...info, rationale: `Règle spécifique au domaine ${host}.` };
      }
      const parts = host.split('.');
      while (parts.length > 2) {
        parts.shift();
        const candidate = parts.join('.');
        if (DOMAIN_BINDING_RULES[candidate]) {
          const info = DOMAIN_BINDING_RULES[candidate];
          return { ...info, rationale: `Règle spécifique au domaine ${candidate}.` };
        }
      }
    } catch (error) {
      // ignore malformed URL; fallback to jurisdiction
    }
  }

  if (jurisdictionHint && JURISDICTION_BINDING_RULES[jurisdictionHint]) {
    const info = JURISDICTION_BINDING_RULES[jurisdictionHint];
    return { ...info, rationale: `Règle linguistique propre à la juridiction ${jurisdictionHint}.` };
  }

  const fallback: BindingLanguageInfo = {
    jurisdiction: jurisdictionHint ?? 'FR',
    bindingLang: 'fr',
    translationNotice: 'Le texte officiel en français fait foi; vérifier les consolidations.',
    requiresBanner: false,
    source: 'Portails officiels francophones (Légifrance, Justel, Legilux, etc.).',
  };
  return { ...fallback, rationale: 'Aucune règle spécifique détectée; application du régime francophone par défaut.' };
}

async function fetchSynonymExpansions(
  jurisdiction: string | null,
): Promise<Map<string, string[]>> {
  const codes = new Set<string>(['GLOBAL']);
  if (jurisdiction) {
    codes.add(jurisdiction.toUpperCase());
  }

  const { data, error } = await supabase
    .from('agent_synonyms')
    .select('term, expansions, jurisdiction')
    .in('jurisdiction', Array.from(codes))
    .order('created_at', { ascending: false });

  if (error) {
    console.warn('synonym_lookup_failed', error.message);
    return new Map();
  }

  const map = new Map<string, string[]>();
  for (const row of data ?? []) {
    if (!row || typeof row !== 'object') {
      continue;
    }
    const term = typeof row.term === 'string' ? row.term : null;
    const expansions = Array.isArray(row.expansions)
      ? (row.expansions as unknown[])
          .map((value) => (typeof value === 'string' ? value : null))
          .filter((value): value is string => Boolean(value))
      : [];
    if (!term || expansions.length === 0) {
      continue;
    }
    if (!map.has(term)) {
      map.set(term, expansions);
    }
  }
  return map;
}

async function fetchActivePolicyVersion(): Promise<PolicyVersionContext | null> {
  const { data, error } = await supabase
    .from('agent_policy_versions')
    .select('name, activated_at, notes')
    .not('activated_at', 'is', null)
    .order('activated_at', { ascending: false })
    .limit(1);

  if (error) {
    console.warn('policy_version_lookup_failed', error.message);
    return null;
  }

  const row = Array.isArray(data) && data.length > 0 ? data[0] : null;
  if (!row || typeof row !== 'object' || !row.activated_at || !row.name) {
    return null;
  }

  return {
    name: String(row.name),
    activatedAt: String(row.activated_at),
    notes: typeof row.notes === 'string' ? row.notes : null,
  };
}

function formatSynonymPreface(map: Map<string, string[]>): string | null {
  if (map.size === 0) {
    return null;
  }
  const segments: string[] = [];
  for (const [term, expansions] of map) {
    if (expansions.length === 0) {
      continue;
    }
    segments.push(`${term}: ${expansions.join(', ')}`);
  }
  if (segments.length === 0) {
    return null;
  }
  return `Termes appris / synonymes utiles:\n${segments.join('\n')}`;
}

function augmentQuestionWithSynonyms(question: string, map: Map<string, string[]>): string {
  if (map.size === 0) {
    return question;
  }
  const additions: string[] = [];
  for (const [term, expansions] of map) {
    if (!question.toLowerCase().includes(term.toLowerCase()) && expansions.length > 0) {
      continue;
    }
    additions.push(`${term}: ${expansions.join(', ')}`);
  }
  if (additions.length === 0) {
    return question;
  }
  return `${question}\n\nSynonymes pertinents : ${additions.join(' | ')}`;
}

async function embedQuestionForHybrid(question: string): Promise<number[] | null> {
  const openai = getOpenAI();

  try {
    const response = await openai.embeddings.create({
      model: env.EMBEDDING_MODEL,
      input: question,
      ...(env.EMBEDDING_DIMENSION ? { dimensions: env.EMBEDDING_DIMENSION } : {}),
    });

    const embedding = response.data?.[0]?.embedding;
    if (!Array.isArray(embedding)) {
      return null;
    }

    return embedding as number[];
  } catch (error) {
    await logOpenAIDebug('embed_question_hybrid', error);
    const message = error instanceof Error ? error.message : 'embedding_failed';
    throw new Error(message);
  }
}

async function queryFileSearchResults(
  question: string,
  maxResults: number,
): Promise<Array<{ content: string; score: number; fileId: string | null }>> {
  if (!env.OPENAI_VECTOR_STORE_AUTHORITIES_ID || env.OPENAI_VECTOR_STORE_AUTHORITIES_ID === 'vs_test') {
    return [];
  }

  try {
    const openai = getOpenAI();
    const payload = await openai.responses.create({
      model: env.AGENT_MODEL,
      input: [
        {
          role: 'user',
          content: [
            {
              type: 'text',
              text: question,
            },
          ],
        },
      ],
      tools: [{ type: 'file_search' }],
      tool_choice: { type: 'tool', function: { name: 'file_search' } },
      tool_resources: {
        file_search: {
          vector_store_ids: [env.OPENAI_VECTOR_STORE_AUTHORITIES_ID],
        },
      },
      metadata: { purpose: 'hybrid_retrieval_probe' },
      max_output_tokens: 1,
    });
    const results: Array<{ content: string; score: number; fileId: string | null }> = [];

    const visit = (node: unknown): void => {
      if (!node) {
        return;
      }
      if (Array.isArray(node)) {
        for (const entry of node) {
          visit(entry);
        }
        return;
      }
      if (typeof node !== 'object') {
        return;
      }

      const maybe = node as Record<string, unknown>;
      if (maybe.file_search && typeof maybe.file_search === 'object') {
        const candidate = maybe.file_search as { results?: unknown };
        if (Array.isArray(candidate.results)) {
          for (const raw of candidate.results) {
            if (!raw || typeof raw !== 'object') continue;
            const rawRecord = raw as Record<string, unknown>;
            const fileId = typeof rawRecord.file_id === 'string' ? rawRecord.file_id : null;
            const score = typeof rawRecord.score === 'number' ? rawRecord.score : 0;
            let content = '';
            if (Array.isArray(rawRecord.content)) {
              for (const segment of rawRecord.content) {
                if (!segment || typeof segment !== 'object') continue;
                const typed = segment as Record<string, unknown>;
                if (typeof typed.text === 'string' && typed.text.trim().length > 0) {
                  content = typed.text.trim();
                  break;
                }
              }
            }
            if (!content && typeof rawRecord.text === 'string') {
              content = rawRecord.text.trim();
            }
            if (content.length > 0) {
              results.push({ content: content.slice(0, 600), score, fileId });
            }
          }
        }
      }

      for (const value of Object.values(maybe)) {
        visit(value);
      }
    };

    visit(payload);

    return results.slice(0, maxResults);
  } catch (error) {
    await logOpenAIDebug('file_search_probe', error);
    console.warn('file_search_query_error', error instanceof Error ? error.message : error);
    return [];
  }
}

async function fetchHybridSnippets(
  orgId: string,
  question: string,
  jurisdiction: string | null,
  synonyms: Map<string, string[]>,
): Promise<HybridSnippet[]> {
  try {
    const augmentedQuestion = augmentQuestionWithSynonyms(question, synonyms);
    const embedding = await embedQuestionForHybrid(augmentedQuestion);
    if (!embedding) {
      return [];
    }

    const { data, error } = await supabase.rpc('match_chunks', {
      p_org: orgId,
      p_query_embedding: embedding,
      p_match_count: 8,
      p_jurisdiction: jurisdiction ?? null,
    });

    if (error) {
      console.warn('hybrid_context_rpc_failed', error.message);
    }

    const normalized = Array.isArray(data)
      ? data
          .map((entry) => {
            if (!entry || typeof entry !== 'object') {
              return null;
            }
            const content = typeof entry.content === 'string' ? entry.content : null;
            if (!content) {
              return null;
            }
            return {
              content: content.replace(/\s+/g, ' ').trim().slice(0, 600),
              similarity: typeof entry.similarity === 'number' ? entry.similarity : 0,
              trustTier: typeof entry.trust_tier === 'string' ? (entry.trust_tier as 'T1' | 'T2' | 'T3' | 'T4') : 'T4',
              sourceType: typeof entry.source_type === 'string' ? entry.source_type : null,
              sourceId: typeof entry.source_id === 'string' ? entry.source_id : null,
              documentId: typeof entry.document_id === 'string' ? entry.document_id : null,
            };
          })
          .filter((value): value is {
            content: string;
            similarity: number;
            trustTier: 'T1' | 'T2' | 'T3' | 'T4';
            sourceType: string | null;
            sourceId: string | null;
            documentId: string | null;
          } => Boolean(value))
      : [];

    const caseSourceIds = normalized
      .filter((entry) => entry.sourceType?.toLowerCase().includes('case') || entry.sourceType?.toLowerCase().includes('juris'))
      .map((entry) => entry.sourceId)
      .filter((value): value is string => Boolean(value));

    const caseQuality: Map<string, { score: number; hardBlock: boolean }> = new Map();
    if (caseSourceIds.length > 0) {
      const { data: scoreRows, error: scoreError } = await supabase
        .from('case_scores')
        .select('source_id, score_overall, hard_block')
        .in('source_id', caseSourceIds)
        .eq('org_id', orgId)
        .order('computed_at', { ascending: false });
      if (scoreError) {
        console.warn('case_score_lookup_failed', scoreError.message);
      }
      if (Array.isArray(scoreRows)) {
        for (const row of scoreRows) {
          if (!row?.source_id) continue;
          if (!caseQuality.has(row.source_id)) {
            caseQuality.set(row.source_id, {
              score: typeof row.score_overall === 'number' ? row.score_overall : 0,
              hardBlock: Boolean(row.hard_block),
            });
          }
        }
      }
    }

    const localSourceIds = new Set<string>();
    for (const entry of normalized) {
      if (entry.sourceId) {
        localSourceIds.add(entry.sourceId);
      }
    }

    const sourceMetadata: Map<
      string,
      {
        url: string | null;
        title: string | null;
        publisher: string | null;
        trustTier?: string;
        eli?: string | null;
        ecli?: string | null;
        bindingLanguage?: string | null;
        residencyZone?: string | null;
        akomaArticleCount?: number;
      }
    > = new Map();
    if (localSourceIds.size > 0) {
      const { data: sourceRows, error: sourceError } = await supabase
        .from('sources')
        .select('id, source_url, title, publisher, trust_tier, eli, ecli, binding_lang, residency_zone, akoma_ntoso')
        .eq('org_id', orgId)
        .in('id', Array.from(localSourceIds));
      if (sourceError) {
        console.warn('source_metadata_lookup_failed', sourceError.message);
      }
      if (Array.isArray(sourceRows)) {
        for (const row of sourceRows) {
          if (!row?.id) continue;
          sourceMetadata.set(row.id, {
            url: typeof row.source_url === 'string' ? row.source_url : null,
            title: typeof row.title === 'string' ? row.title : null,
            publisher: typeof row.publisher === 'string' ? row.publisher : null,
            trustTier: typeof row.trust_tier === 'string' ? row.trust_tier : undefined,
            eli: typeof row.eli === 'string' ? row.eli : null,
            ecli: typeof row.ecli === 'string' ? row.ecli : null,
            bindingLanguage: typeof row.binding_lang === 'string' ? row.binding_lang : null,
            residencyZone: typeof row.residency_zone === 'string' ? row.residency_zone : null,
            akomaArticleCount: countAkomaArticles(row.akoma_ntoso),
          });
        }
      }
    }

    const localSnippets: HybridSnippet[] = normalized
      .map((entry) => {
        const baseWeight = CASE_TRUST_WEIGHTS[entry.trustTier] ?? CASE_TRUST_WEIGHTS.T4;
        let weight = baseWeight;
        let blocked = false;

        if (entry.sourceType && entry.sourceType.toLowerCase().includes('case') && entry.sourceId) {
          const quality = caseQuality.get(entry.sourceId);
          if (quality?.hardBlock) {
            blocked = true;
          } else if (quality) {
            const normalizedScore = Math.max(0.1, quality.score / 100);
            weight *= normalizedScore;
            if (quality.score < 60) {
              weight *= 0.4;
            }
          } else {
            weight *= 0.6;
          }
        }

        if (blocked || entry.similarity <= 0.1 || weight <= 0) {
          return null;
        }

        const metadata = entry.sourceId ? sourceMetadata.get(entry.sourceId) : null;

        return {
          content: entry.content,
          similarity: entry.similarity,
          weight,
          origin: 'local' as const,
          sourceId: entry.sourceId,
          documentId: entry.documentId,
          url: metadata?.url ?? null,
          title: metadata?.title ?? null,
          publisher: metadata?.publisher ?? null,
          trustTier: entry.trustTier,
          eli: metadata?.eli ?? null,
          ecli: metadata?.ecli ?? null,
          bindingLanguage: metadata?.bindingLanguage ?? null,
          residencyZone: metadata?.residencyZone ?? null,
          akomaArticleCount: metadata?.akomaArticleCount ?? null,
        } satisfies HybridSnippet | null;
      })
      .filter((value): value is HybridSnippet => Boolean(value));

    const fileSearchRaw = await queryFileSearchResults(question, 6);
    const fileIds = fileSearchRaw.map((item) => item.fileId).filter((value): value is string => Boolean(value));

    const fileMetadata: Map<
      string,
      {
        documentId: string | null;
        sourceId: string | null;
        url: string | null;
        title: string | null;
        publisher: string | null;
        trustTier?: string;
        eli?: string | null;
        ecli?: string | null;
        bindingLanguage?: string | null;
        residencyZone?: string | null;
        akomaArticleCount?: number;
      }
    > = new Map();
    if (fileIds.length > 0) {
      const { data: documentRows, error: docError } = await supabase
        .from('documents')
        .select(
          'id, source_id, openai_file_id, name, storage_path, sources(id, title, source_url, publisher, trust_tier, eli, ecli, binding_lang, residency_zone, akoma_ntoso)',
        )
        .eq('org_id', orgId)
        .in('openai_file_id', fileIds);
      if (docError) {
        console.warn('document_metadata_lookup_failed', docError.message);
      }
      if (Array.isArray(documentRows)) {
        for (const doc of documentRows) {
          if (!doc?.openai_file_id) continue;
          const source = (doc as Record<string, unknown>).sources as
            | (Record<string, unknown> & { id?: string; title?: string; source_url?: string; publisher?: string; trust_tier?: string })
            | null
            | undefined;
          fileMetadata.set(doc.openai_file_id, {
            documentId: typeof doc.id === 'string' ? doc.id : null,
            sourceId: typeof doc.source_id === 'string' ? doc.source_id : (source?.id as string | undefined) ?? null,
            url:
              (typeof source?.source_url === 'string' ? source.source_url : null) ??
              (typeof doc.storage_path === 'string' ? doc.storage_path : null),
            title: typeof source?.title === 'string' ? source.title : typeof doc.name === 'string' ? doc.name : null,
            publisher: typeof source?.publisher === 'string' ? source.publisher : null,
            trustTier: typeof source?.trust_tier === 'string' ? source.trust_tier : undefined,
            eli: typeof source?.eli === 'string' ? source.eli : null,
            ecli: typeof source?.ecli === 'string' ? source.ecli : null,
            bindingLanguage: typeof source?.binding_lang === 'string' ? source.binding_lang : null,
            residencyZone: typeof source?.residency_zone === 'string' ? source.residency_zone : null,
            akomaArticleCount: countAkomaArticles(source?.akoma_ntoso),
          });
        }
      }
    }

    const fileSnippets: HybridSnippet[] = fileSearchRaw.map((result) => {
      const metadata = result.fileId ? fileMetadata.get(result.fileId) : null;
      const trustTier = (metadata?.trustTier as 'T1' | 'T2' | 'T3' | 'T4' | undefined) ?? 'T2';
      const baseWeight = CASE_TRUST_WEIGHTS[trustTier] ?? CASE_TRUST_WEIGHTS.T2;
      const similarity = typeof result.score === 'number' && Number.isFinite(result.score) ? result.score : 0.5;
      const normalizedWeight = baseWeight * Math.max(similarity, 0.2);
      return {
        content: result.content,
        similarity,
        weight: normalizedWeight,
        origin: 'file_search' as const,
        sourceId: metadata?.sourceId ?? null,
        documentId: metadata?.documentId ?? null,
        fileId: result.fileId,
        url: metadata?.url ?? null,
        title: metadata?.title ?? null,
        publisher: metadata?.publisher ?? null,
        trustTier,
        eli: metadata?.eli ?? null,
        ecli: metadata?.ecli ?? null,
        bindingLanguage: metadata?.bindingLanguage ?? null,
        residencyZone: metadata?.residencyZone ?? null,
        akomaArticleCount: metadata?.akomaArticleCount ?? null,
      } satisfies HybridSnippet;
    });

    const combined = [...localSnippets, ...fileSnippets]
      .filter((snippet) => snippet.content.length > 0)
      .sort((a, b) => b.similarity * b.weight - a.similarity * a.weight)
      .slice(0, 8);

    return combined;
  } catch (error) {
    console.warn('hybrid_context_failed', error);
    return [];
  }
}

export async function getHybridRetrievalContext(
  orgId: string,
  question: string,
  jurisdiction: string | null,
): Promise<HybridSnippet[]> {
  return fetchHybridSnippets(orgId, question, jurisdiction, new Map());
}

function summariseSnippets(snippets: HybridSnippet[]): string {
  if (snippets.length === 0) {
    return '';
  }

  return snippets
    .slice(0, 5)
    .map((snippet, index) => {
      const label = snippet.origin === 'file_search' ? 'vector store' : 'local';
      return `#${index + 1} [${label}] ${snippet.content}`;
    })
    .join('\n\n');
}

function verifyAgentPayload(
  payload: IRACPayload,
  options: { allowlistViolations: string[]; initialRouting: RoutingResult },
): VerificationResult {
  if (options.allowlistViolations.length > 0) {
    const domains = options.allowlistViolations.map((url) => {
      try {
        return new URL(url).hostname;
      } catch (error) {
        return url;
      }
    });
    const unique = Array.from(new Set(domains));
    throw new Error(
      `Citations hors périmètre autorisé (${unique.join(', ')}). Relancer avec site:<domaine_officiel> ou escalader HITL.`,
    );
  }

  const notes: VerificationNote[] = [];
  let status: VerificationStatus =
    payload.risk.hitl_required || payload.risk.level === 'HIGH' ? 'hitl_escalated' : 'passed';

  const escalate = (note: VerificationNote) => {
    notes.push(note);
    if (note.severity !== 'info') {
      status = 'hitl_escalated';
      payload.risk.hitl_required = true;
      if (note.severity === 'critical') {
        payload.risk.level = 'HIGH';
      } else if (payload.risk.level === 'LOW') {
        payload.risk.level = 'MEDIUM';
      }
    }
  };

  const trimmedIssue = payload.issue?.trim() ?? '';
  if (trimmedIssue.length === 0) {
    escalate({
      code: 'missing_issue',
      message: "Section « Issue » absente : revue humaine recommandée.",
      severity: 'warning',
    });
  }

  if (!payload.rules || payload.rules.length === 0) {
    escalate({
      code: 'missing_rules',
      message: "Bloc « Règles » vide : escalade HITL obligatoire pour validation juridique.",
      severity: 'critical',
    });
  }

  if (!payload.application || payload.application.trim().length === 0) {
    escalate({
      code: 'missing_application',
      message: "Section « Application » vide : nécessite une revue humaine.",
      severity: 'warning',
    });
  }

  if (!payload.conclusion || payload.conclusion.trim().length === 0) {
    escalate({
      code: 'missing_conclusion',
      message: "Section « Conclusion » vide : confirmer la position juridique via HITL.",
      severity: 'warning',
    });
  }

  if (!payload.citations || payload.citations.length === 0) {
    escalate({
      code: 'missing_citations',
      message: 'Aucune citation officielle fournie : escalade HITL pour vérification et indexation.',
      severity: 'critical',
    });
  } else {
    const officialCitations = payload.citations.filter((citation) => isUrlAllowlisted(citation.url));
    if (officialCitations.length === 0) {
      escalate({
        code: 'no_allowlisted_citation',
        message: 'Les citations renvoient à des domaines secondaires : contrôler et relancer avec sources officielles.',
        severity: 'critical',
      });
    }
  }

  if (payload.rules && payload.rules.length > 0) {
    const bindingCount = payload.rules.filter((rule) => rule.binding).length;
    if (bindingCount === 0) {
      escalate({
        code: 'non_binding_rules',
        message:
          'Les références fournies ne sont pas marquées comme contraignantes : confirmer la source officielle avant diffusion.',
        severity: 'warning',
      });
    }
  }

  if (!options.initialRouting.primary) {
    escalate({
      code: 'ambiguous_jurisdiction',
      message: 'Juridiction non confirmée : la validation humaine doit confirmer le périmètre applicable.',
      severity: 'warning',
    });
  }

  return { status, notes, allowlistViolations: options.allowlistViolations };
}

function buildLearningJobs(
  payload: IRACPayload,
  initialRouting: RoutingResult,
  input: AgentRunInput,
): Array<{ type: string; payload: unknown }> {
  const learningJobs: Array<{ type: string; payload: unknown }> = [];

  if (payload.citations.length === 0) {
    learningJobs.push({
      type: 'indexing_ticket',
      payload: {
        question: input.question,
        orgId: input.orgId,
        routing: initialRouting,
        note: 'Aucune citation fournie par le modèle malgré la réussite de la requête.',
      },
    });
  }

  if (!payload.rules || payload.rules.length === 0) {
    learningJobs.push({
      type: 'guardrail_tune_ticket',
      payload: {
        question: input.question,
        orgId: input.orgId,
        reason: 'Le bloc Règles est vide; vérifier la prompt policy et l’utilisation des outils.',
      },
    });
  }

  if (!initialRouting.primary) {
    learningJobs.push({
      type: 'query_rewrite_ticket',
      payload: {
        question: input.question,
        context: input.context,
        detectedCandidates: initialRouting.candidates,
      },
    });
  }

  return learningJobs;
}

function applyComplianceGates(
  payload: IRACPayload,
  initialRouting: RoutingResult,
  input: AgentRunInput,
  baseJobs: Array<{ type: string; payload: unknown }>,
): {
  learningJobs: Array<{ type: string; payload: unknown }>;
  events: ComplianceEventRecord[];
  assessment: ComplianceAssessment;
} {
  const compliance = evaluateCompliance({
    question: input.question,
    payload,
    primaryJurisdiction: initialRouting.primary ?? null,
  });

  const jobs = [...baseJobs];
  const events: ComplianceEventRecord[] = [];

  if (compliance.fria.required) {
    if (!payload.risk.hitl_required) {
      payload.risk.hitl_required = true;
    }
    if (payload.risk.level === 'LOW') {
      payload.risk.level = 'MEDIUM';
    }

    jobs.push({
      type: 'compliance_fria_ticket',
      payload: {
        question: input.question,
        jurisdiction: payload.jurisdiction.country,
        reasons: compliance.fria.reasons,
      },
    });

    events.push({
      kind: 'compliance.eu_ai_act.fria_required',
      metadata: {
        jurisdiction: payload.jurisdiction.country,
        reasons: compliance.fria.reasons,
      },
    });
  }

  if (compliance.cepej.violations.length > 0) {
    jobs.push({
      type: 'guardrail_cepej_ticket',
      payload: {
        question: input.question,
        jurisdiction: payload.jurisdiction.country,
        violations: compliance.cepej.violations,
      },
    });

    events.push({
      kind: 'compliance.cepej.violation',
      metadata: {
        jurisdiction: payload.jurisdiction.country,
        violations: compliance.cepej.violations,
      },
    });
  }

  return { learningJobs: jobs, events, assessment: compliance };
}

function applyBindingLanguageNotices(
  payload: IRACPayload,
  routing: RoutingResult,
): (BindingLanguageInfo & { rationale: string }) | null {
  const primary = payload.jurisdiction.country ?? routing.primary?.country ?? null;
  const firstCitationUrl = payload.citations.find((citation) => Boolean(citation.url))?.url;
  const fallbackRuleUrl = payload.rules.find((rule) => Boolean(rule.source_url))?.source_url;
  const bindingInfo = determineBindingLanguage(primary, firstCitationUrl ?? fallbackRuleUrl);

  if (!bindingInfo) {
    return null;
  }

  const notice = bindingInfo.translationNotice ?? '';
  if (notice.length > 0) {
    const normalized = notice.toLowerCase();
    let noteInjected = false;
    payload.citations = payload.citations.map((citation, index) => {
      const currentNote = citation.note ?? '';
      if (currentNote.toLowerCase().includes(normalized)) {
        noteInjected = true;
        return citation;
      }
      if (!noteInjected && index === 0) {
        noteInjected = true;
        return {
          ...citation,
          note: currentNote.length > 0 ? `${currentNote} ${notice}` : notice,
        };
      }
      return citation;
    });

    if (!noteInjected && payload.citations.length > 0) {
      payload.citations = [
        {
          ...payload.citations[0],
          note:
            payload.citations[0].note && payload.citations[0].note.length > 0
              ? `${payload.citations[0].note} ${notice}`
              : notice,
        },
        ...payload.citations.slice(1),
      ];
    }

    if (!payload.risk.why.toLowerCase().includes(normalized)) {
      payload.risk.why = payload.risk.why.length > 0 ? `${payload.risk.why} | ${notice}` : notice;
    }
  }

  if (bindingInfo.requiresBanner) {
    if (!payload.risk.hitl_required) {
      payload.risk.hitl_required = true;
    }
    if (payload.risk.level === 'LOW') {
      payload.risk.level = 'MEDIUM';
    }
    if (!payload.risk.why.toLowerCase().includes(bindingInfo.source.toLowerCase())) {
      payload.risk.why = payload.risk.why.length > 0
        ? `${payload.risk.why} | ${bindingInfo.source}`
        : bindingInfo.source;
    }
  }

  return bindingInfo;
}

function buildStubPayload(
  question: string,
  initialRouting: RoutingResult,
  hybridSnippets: HybridSnippet[],
): IRACPayload {
  const normalized = question.toLowerCase();
  const hybridSummary = summariseSnippets(hybridSnippets);
  const contextSection = hybridSummary.length > 0 ? `\n\nSynthèse des extraits RAG:\n${hybridSummary}` : '';

  if (normalized.includes('maroc') || normalized.includes('non-concurrence')) {
    return {
      jurisdiction: { country: 'MA', eu: false, ohada: false },
      issue: 'Validité d’une clause de non-concurrence au Maroc dans un contrat de travail.',
      rules: [
        {
          citation: 'Code du travail marocain, art. 24',
          source_url: 'https://www.sgg.gov.ma/Portals/0/BO/2024/bo_7244_fr.pdf',
          binding: false,
          effective_date: '2024-03-01',
        },
        {
          citation: 'Bulletin officiel du Royaume du Maroc – édition de traduction officielle',
          source_url: 'https://www.sgg.gov.ma/Portals/0/BO/2024/bo_7244_fr.pdf',
          binding: false,
          effective_date: '2024-03-01',
        },
      ],
      application:
        'La clause est licite si elle protège un intérêt légitime, reste limitée dans le temps et l’espace et prévoit une contrepartie financière proportionnée. La version arabe du Bulletin officiel fait foi; la traduction française doit être rapprochée du texte contraignant.' +
        contextSection,
      conclusion:
        'La clause de non-concurrence est valable sous réserve d’un intérêt légitime démontré, d’une limitation raisonnable et d’une indemnisation adéquate, avec revue HITL pour confirmer la version arabe.',
      citations: [
        {
          title: 'Bulletin officiel – traduction officielle',
          court_or_publisher: 'Secrétariat Général du Gouvernement du Maroc',
          date: '2024-03-01',
          url: 'https://www.sgg.gov.ma/Portals/0/BO/2024/bo_7244_fr.pdf',
          note: 'Traduction officielle; vérifier l’édition arabe pour force obligatoire.',
        },
      ],
      risk: {
        level: 'MEDIUM',
        why: 'Traduction non contraignante – validation HITL requise pour confirmer la version arabe.',
        hitl_required: true,
      },
    } satisfies IRACPayload;
  }

  if (normalized.includes('ohada') || normalized.includes('gage') || normalized.includes('sûret')) {
    return {
      jurisdiction: { country: 'OHADA', eu: false, ohada: true },
      issue: 'Constitution d’un gage sans dépossession sur des stocks dans l’espace OHADA.',
      rules: [
        {
          citation: 'Acte uniforme portant organisation des sûretés, art. 233 à 242',
          source_url: 'https://www.ohada.org/index.php/fr/actes-uniformes/128-aus',
          binding: true,
          effective_date: '2011-05-16',
        },
        {
          citation: 'Jurisprudence CCJA confirmant la publicité obligatoire du gage sans dépossession',
          source_url: 'https://www.ohada.org/index.php/fr/jurisprudence/ccja',
          binding: true,
          effective_date: '2019-06-27',
        },
      ],
      application:
        'Le gage doit être constaté par écrit, publié au RCCM et prévoir une description précise des stocks. La CCJA rappelle que la publicité est déterminante pour opposabilité aux tiers.' +
        contextSection,
      conclusion:
        'Le gage sans dépossession est valable dès lors que le créancier procède à la publicité RCCM et maintient une description dynamique des stocks, avec suivi HITL si une particularité locale est identifiée.',
      citations: [
        {
          title: 'Acte uniforme sur les sûretés',
          court_or_publisher: 'OHADA',
          date: '2011-05-16',
          url: 'https://www.ohada.org/index.php/fr/actes-uniformes/128-aus',
          note: 'Acte uniforme – version 2010 en vigueur.',
        },
        {
          title: 'Décision CCJA – gage sans dépossession',
          court_or_publisher: 'Cour Commune de Justice et d’Arbitrage',
          date: '2019-06-27',
          url: 'https://www.ohada.org/index.php/fr/jurisprudence/ccja',
          note: 'Jurisprudence confirmant la publicité au RCCM.',
        },
      ],
      risk: {
        level: 'LOW',
        why: 'Acte uniforme et jurisprudence CCJA directement applicables.',
        hitl_required: false,
      },
    } satisfies IRACPayload;
  }

  const routing = initialRouting.primary ?? {
    country: 'FR',
    eu: true,
    ohada: false,
    confidence: 0.2,
    rationale: 'fallback',
  };

  return {
    jurisdiction: { country: routing.country, eu: routing.eu, ohada: routing.ohada },
    issue: 'Responsabilité délictuelle d’un salarié ayant causé un dommage en France.',
    rules: [
      {
        citation: 'Code civil (FR), art. 1240',
        source_url: 'https://www.legifrance.gouv.fr/codes/article_lc/LEGIARTI000006417902',
        binding: true,
        effective_date: '2016-10-01',
      },
      {
        citation: 'Cour de cassation, chambre sociale, 25 novembre 2015, n° 14-21.125',
        source_url: 'https://www.courdecassation.fr/decision/58fc23dd302bf94d3f8b45c6',
        binding: true,
        effective_date: '2015-11-25',
      },
    ],
    application:
      'La responsabilité délictuelle suppose une faute du salarié, un dommage et un lien de causalité direct. L’employeur peut engager l’action contre le salarié fautif ou rechercher la responsabilité de l’employeur sur le terrain du commettant.' +
      contextSection,
    conclusion:
      'Les critères de l’article 1240 du Code civil sont réunis lorsque la faute personnelle du salarié est caractérisée; une revue HITL est recommandée si une faute pénale est alléguée.',
    citations: [
      {
        title: 'Code civil – article 1240',
        court_or_publisher: 'Légifrance',
        date: '2016-10-01',
        url: 'https://www.legifrance.gouv.fr/codes/article_lc/LEGIARTI000006417902',
        note: 'Texte consolidé',
      },
      {
        title: 'Cass. soc., 25 novembre 2015, n° 14-21.125',
        court_or_publisher: 'Cour de cassation',
        date: '2015-11-25',
        url: 'https://www.courdecassation.fr/decision/58fc23dd302bf94d3f8b45c6',
        note: 'Arrêt intégral',
      },
    ],
    risk: {
      level: 'LOW',
      why: 'Analyse jurisprudentielle classique en droit français.',
      hitl_required: false,
    },
  } satisfies IRACPayload;
}

async function computeCaseQuality(
  orgId: string,
  jurisdiction: string | null,
  citations: IRACPayload['citations'],
): Promise<{ summaries: CaseQualitySummary[]; forceHitl: boolean }> {
  if (!citations || citations.length === 0) {
    return { summaries: [], forceHitl: false };
  }

  const urls = citations.map((citation) => citation.url).filter((url): url is string => typeof url === 'string' && url.length > 0);
  if (urls.length === 0) {
    return { summaries: [], forceHitl: false };
  }

  const { data: sourceRows, error: sourceError } = await supabase
    .from('sources')
    .select(
      'id, source_url, source_type, jurisdiction_code, trust_tier, binding_lang, effective_date, created_at, political_risk_flag, court_rank, court_identifier',
    )
    .eq('org_id', orgId)
    .in('source_url', urls);

  if (sourceError) {
    console.warn('case_quality_source_lookup_failed', sourceError.message);
    return { summaries: [], forceHitl: false };
  }

  const caseSources = (sourceRows ?? []).filter((row) => {
    const type = (row?.source_type ?? '').toLowerCase();
    return type.includes('case') || type.includes('juris');
  });

  if (caseSources.length === 0) {
    return { summaries: [], forceHitl: false };
  }

  const caseIds = caseSources.map((row) => row.id).filter((value): value is string => Boolean(value));

  const [treatmentResult, alignmentResult, overrideResult, existingScoreResult, riskResult] = await Promise.all([
    supabase
      .from('case_treatments')
      .select('source_id, treatment, weight, decided_at')
      .in('source_id', caseIds)
      .eq('org_id', orgId),
    supabase
      .from('case_statute_links')
      .select('case_source_id, alignment_score')
      .in('case_source_id', caseIds)
      .eq('org_id', orgId),
    supabase
      .from('case_score_overrides')
      .select('source_id, new_score, reason')
      .in('source_id', caseIds)
      .eq('org_id', orgId)
      .order('created_at', { ascending: false }),
    supabase
      .from('case_scores')
      .select('source_id, version, hard_block, score_overall')
      .in('source_id', caseIds)
      .eq('org_id', orgId)
      .order('computed_at', { ascending: false }),
    supabase
      .from('risk_register')
      .select('juris_code, court_identifier, risk_flag, note, period_from, period_to')
      .in(
        'juris_code',
        caseSources
          .map((row) => row.jurisdiction_code)
          .filter((value): value is string => typeof value === 'string' && value.length > 0),
      )
      .or(`org_id.eq.${orgId},org_id.is.null`),
  ]);

  if (treatmentResult.error) {
    console.warn('case_treatments_lookup_failed', treatmentResult.error.message);
  }
  if (alignmentResult.error) {
    console.warn('case_statute_links_lookup_failed', alignmentResult.error.message);
  }
  if (overrideResult.error) {
    console.warn('case_score_override_lookup_failed', overrideResult.error.message);
  }
  if (existingScoreResult.error) {
    console.warn('case_score_version_lookup_failed', existingScoreResult.error.message);
  }
  if (riskResult.error) {
    console.warn('risk_register_lookup_failed', riskResult.error.message);
  }

  const treatmentsBySource = new Map<string, { treatment: string; weight?: number | null; decidedAt?: string | null }[]>();
  for (const entry of treatmentResult.data ?? []) {
    if (!entry?.source_id) continue;
    const list = treatmentsBySource.get(entry.source_id) ?? [];
    list.push({ treatment: entry.treatment, weight: entry.weight, decidedAt: entry.decided_at });
    treatmentsBySource.set(entry.source_id, list);
  }

  const alignmentsBySource = new Map<string, { alignmentScore?: number | null }[]>();
  for (const entry of alignmentResult.data ?? []) {
    if (!entry?.case_source_id) continue;
    const list = alignmentsBySource.get(entry.case_source_id) ?? [];
    list.push({ alignmentScore: entry.alignment_score });
    alignmentsBySource.set(entry.case_source_id, list);
  }

  const overridesBySource = new Map<string, { score: number; reason?: string | null }>();
  for (const entry of overrideResult.data ?? []) {
    if (!entry?.source_id || typeof entry.new_score !== 'number') continue;
    if (!overridesBySource.has(entry.source_id)) {
      overridesBySource.set(entry.source_id, { score: entry.new_score, reason: entry.reason });
    }
  }

  const latestVersionBySource = new Map<string, number>();
  const persistedHardBlockBySource = new Map<string, boolean>();
  const persistedScoreBySource = new Map<string, number | null>();
  for (const entry of existingScoreResult.data ?? []) {
    if (!entry?.source_id) continue;
    if (!latestVersionBySource.has(entry.source_id)) {
      latestVersionBySource.set(entry.source_id, typeof entry.version === 'number' ? entry.version : 1);
    }
    if (!persistedHardBlockBySource.has(entry.source_id)) {
      persistedHardBlockBySource.set(entry.source_id, Boolean((entry as { hard_block?: boolean }).hard_block));
    }
    if (!persistedScoreBySource.has(entry.source_id)) {
      const rawScore = (entry as { score_overall?: number }).score_overall;
      persistedScoreBySource.set(entry.source_id, typeof rawScore === 'number' ? rawScore : null);
    }
  }

  const riskOverlaysByJurisdiction = new Map<string, { flag: string; court?: string | null; from?: string | null; to?: string | null; note?: string | null }[]>();
  for (const entry of riskResult.data ?? []) {
    if (!entry?.juris_code) continue;
    const list = riskOverlaysByJurisdiction.get(entry.juris_code) ?? [];
    list.push({
      flag: entry.risk_flag,
      court: entry.court_identifier,
      from: entry.period_from,
      to: entry.period_to,
      note: entry.note,
    });
    riskOverlaysByJurisdiction.set(entry.juris_code, list);
  }

  const summaries: CaseQualitySummary[] = [];
  let forceHitl = false;
  const now = new Date();

  for (const source of caseSources) {
    if (!source?.id || typeof source.source_url !== 'string') {
      continue;
    }

    const riskCandidates = (riskOverlaysByJurisdiction.get(source.jurisdiction_code ?? '') ?? []).filter((risk) => {
      if (risk.court && source.court_identifier && risk.court !== source.court_identifier) {
        return false;
      }
      if (risk.from && new Date(risk.from) > now) {
        return false;
      }
      if (risk.to && new Date(risk.to) < now) {
        return false;
      }
      return true;
    });

    const override = overridesBySource.get(source.id);

    const result = evaluateCaseQuality({
      trustTier: (source.trust_tier as 'T1' | 'T2' | 'T3' | 'T4') ?? 'T4',
      courtRank: source.court_rank ?? null,
      jurisdiction: source.jurisdiction_code ?? 'FR',
      bindingJurisdiction: jurisdiction ?? source.jurisdiction_code ?? 'FR',
      politicalRiskFlag: Boolean(source.political_risk_flag),
      bindingLanguage: source.binding_lang ?? null,
      effectiveDate: source.effective_date ?? null,
      createdAt: source.created_at ?? null,
      treatments: treatmentsBySource.get(source.id) ?? [],
      statuteAlignments: alignmentsBySource.get(source.id) ?? [],
      riskOverlays: riskCandidates.map((risk) => ({ flag: risk.flag, note: risk.note })),
      override: override ?? null,
    });

    const persistedHardBlock = persistedHardBlockBySource.get(source.id) ?? false;
    const combinedHardBlock = result.hardBlock || persistedHardBlock;
    const persistedScore = persistedScoreBySource.get(source.id);
    const summaryScore = Number.isFinite(result.score) ? result.score : persistedScore ?? result.score;

    summaries.push({
      sourceId: source.id,
      url: source.source_url,
      score: summaryScore,
      hardBlock: combinedHardBlock,
      notes: persistedHardBlock && !result.hardBlock ? [...result.notes, 'hard_block_persisted'] : result.notes,
      axes: result.axes,
    });

    if (combinedHardBlock || (typeof summaryScore === 'number' && summaryScore < 55)) {
      forceHitl = true;
    }

    const nextVersion = (latestVersionBySource.get(source.id) ?? 0) + 1;
    const insertPayload = {
      org_id: orgId,
      source_id: source.id,
      juris_code: source.jurisdiction_code ?? 'FR',
      score_overall: result.score,
      axes: result.axes,
      hard_block: result.hardBlock,
      version: nextVersion,
      model_ref: 'case_quality_v1',
      notes: result.notes,
    };

    const { error: insertError } = await supabase.from('case_scores').insert(insertPayload);
    if (insertError) {
      console.warn('case_score_insert_failed', insertError.message);
    }
  }

  return { summaries, forceHitl };
}

function buildTrustPanel(
  payload: IRACPayload,
  retrievalSnippets: HybridSnippet[],
  caseQuality: { summaries: CaseQualitySummary[]; forceHitl: boolean },
  verification: VerificationResult,
): TrustPanelPayload {
  const citations = Array.isArray(payload.citations) ? payload.citations : [];
  let allowlistedCount = 0;
  const nonAllowlisted: Array<{ title: string; url: string }> = [];
  const translationWarnings = new Set<string>();
  const bindingNotes: Record<string, number> = {};

  for (const citation of citations) {
    const allowlisted = isUrlAllowlisted(citation.url);
    if (allowlisted) {
      allowlistedCount += 1;
    } else {
      nonAllowlisted.push({ title: citation.title, url: citation.url });
    }

    const note = (citation.note ?? '').trim();
    if (note.length > 0) {
      if (/traduction|translation|langue|language/i.test(note)) {
        translationWarnings.add(note);
      }
      bindingNotes[note] = (bindingNotes[note] ?? 0) + 1;
    }
  }

  const totalCitations = citations.length;
  const totalRules = Array.isArray(payload.rules) ? payload.rules.length : 0;
  const bindingRuleCount = Array.isArray(payload.rules)
    ? payload.rules.filter((rule) => rule.binding).length
    : 0;

  const snippetCount = retrievalSnippets.length;
  let fileSearchCount = 0;
  let localCount = 0;
  const hostCounts = new Map<string, number>();

  for (const snippet of retrievalSnippets) {
    if (snippet.origin === 'file_search') {
      fileSearchCount += 1;
    } else {
      localCount += 1;
    }

    if (snippet.url) {
      try {
        const host = new URL(snippet.url).hostname.toLowerCase();
        hostCounts.set(host, (hostCounts.get(host) ?? 0) + 1);
      } catch (_error) {
        // ignore malformed URL
      }
    }
  }

  const topHosts = Array.from(hostCounts.entries())
    .sort((a, b) => b[1] - a[1])
    .slice(0, 5)
    .map(([host, count]) => ({ host, count }));

  const caseItems: TrustPanelCaseItem[] = caseQuality.summaries.map((summary) => ({
    url: summary.url,
    score: summary.score,
    hardBlock: summary.hardBlock,
    notes: summary.notes,
    axes: summary.axes,
  }));
  const minScore = caseItems.length > 0 ? Math.min(...caseItems.map((item) => item.score)) : null;
  const maxScore = caseItems.length > 0 ? Math.max(...caseItems.map((item) => item.score)) : null;

  const provenanceBySource = new Map<
    string,
    {
      eli: string | null;
      ecli: string | null;
      bindingLanguage: string | null;
      residencyZone: string | null;
      akomaCount: number;
    }
  >();

  for (const snippet of retrievalSnippets) {
    if (!snippet.sourceId) {
      continue;
    }
    const existing = provenanceBySource.get(snippet.sourceId) ?? {
      eli: null,
      ecli: null,
      bindingLanguage: null,
      residencyZone: null,
      akomaCount: 0,
    };
    if (!existing.eli && snippet.eli) {
      existing.eli = snippet.eli;
    }
    if (!existing.ecli && snippet.ecli) {
      existing.ecli = snippet.ecli;
    }
    const bindingLanguage =
      typeof snippet.bindingLanguage === 'string' ? snippet.bindingLanguage.trim() : '';
    if (!existing.bindingLanguage && bindingLanguage) {
      existing.bindingLanguage = bindingLanguage;
    }
    const residencyZone =
      typeof snippet.residencyZone === 'string' ? snippet.residencyZone.trim() : '';
    if (!existing.residencyZone && residencyZone) {
      existing.residencyZone = residencyZone;
    }
    const articleCount = snippet.akomaArticleCount ?? 0;
    if (articleCount > existing.akomaCount) {
      existing.akomaCount = articleCount;
    }
    provenanceBySource.set(snippet.sourceId, existing);
  }

  const provenanceValues = Array.from(provenanceBySource.values());
  const totalSources = provenanceValues.length;
  const withEli = provenanceValues.filter((entry) => Boolean(entry.eli)).length;
  const withEcli = provenanceValues.filter((entry) => Boolean(entry.ecli)).length;
  const residencyCounter = new Map<string, number>();
  const bindingCounter = new Map<string, number>();
  let akomaArticles = 0;

  for (const entry of provenanceValues) {
    if (entry.residencyZone) {
      const trimmedZone = entry.residencyZone.trim();
      if (trimmedZone.length > 0) {
        const zoneKey = trimmedZone.toLowerCase();
        residencyCounter.set(zoneKey, (residencyCounter.get(zoneKey) ?? 0) + 1);
      }
    }
    if (entry.bindingLanguage) {
      const trimmedLanguage = entry.bindingLanguage.trim();
      if (trimmedLanguage.length > 0) {
        const languageKey = trimmedLanguage.toLowerCase();
        bindingCounter.set(languageKey, (bindingCounter.get(languageKey) ?? 0) + 1);
      }
    }
    if (entry.akomaCount > 0) {
      akomaArticles += entry.akomaCount;
    }
  }

  const residencyBreakdown = Array.from(residencyCounter.entries())
    .sort((a, b) => b[1] - a[1])
    .map(([zone, count]) => ({ zone, count }));

  const bindingLanguages = Array.from(bindingCounter.entries())
    .sort((a, b) => b[1] - a[1])
    .map(([language, count]) => ({ language, count }));

  return {
    citationSummary: {
      total: totalCitations,
      allowlisted: allowlistedCount,
      ratio: totalCitations > 0 ? allowlistedCount / totalCitations : 1,
      nonAllowlisted,
      translationWarnings: Array.from(translationWarnings),
      bindingNotes,
      rules: {
        total: totalRules,
        binding: bindingRuleCount,
        nonBinding: Math.max(totalRules - bindingRuleCount, 0),
      },
    },
    retrievalSummary: {
      snippetCount,
      fileSearch: fileSearchCount,
      local: localCount,
      topHosts,
    },
    caseQuality: {
      items: caseItems,
      minScore,
      maxScore,
      forceHitl: caseQuality.forceHitl,
    },
    risk: {
      level: payload.risk.level,
      hitlRequired: payload.risk.hitl_required || caseQuality.forceHitl,
      reason: payload.risk.why,
      verification: {
        status: verification.status,
        notes: verification.notes,
      },
    },
    provenance: {
      totalSources,
      withEli,
      withEcli,
      residencyBreakdown,
      bindingLanguages,
      akomaArticles,
    },
  };
}

async function loadCaseQualitySummaries(
  orgId: string,
  citations: IRACPayload['citations'],
): Promise<CaseQualitySummary[]> {
  if (!Array.isArray(citations) || citations.length === 0) {
    return [];
  }

  const urls = citations
    .map((citation) => citation.url)
    .filter((url): url is string => typeof url === 'string' && url.length > 0);

  if (urls.length === 0) {
    return [];
  }

  const { data: sourceRows, error: sourceError } = await supabase
    .from('sources')
    .select('id, source_url')
    .eq('org_id', orgId)
    .in('source_url', urls);

  if (sourceError) {
    console.warn('load_case_quality_sources_failed', sourceError.message);
    return [];
  }

  const idByUrl = new Map<string, string>();
  const urlById = new Map<string, string>();
  for (const row of sourceRows ?? []) {
    if (row?.id && typeof row.source_url === 'string') {
      idByUrl.set(row.source_url, row.id);
      urlById.set(row.id, row.source_url);
    }
  }

  if (urlById.size === 0) {
    return [];
  }

  const sourceIds = Array.from(urlById.keys());

  const { data: scoreRows, error: scoreError } = await supabase
    .from('case_scores')
    .select('source_id, score_overall, axes, hard_block, notes')
    .in('source_id', sourceIds)
    .eq('org_id', orgId)
    .order('computed_at', { ascending: false });

  if (scoreError) {
    console.warn('load_case_quality_scores_failed', scoreError.message);
    return [];
  }

  const seen = new Set<string>();
  const summaries: CaseQualitySummary[] = [];
  for (const row of scoreRows ?? []) {
    if (!row?.source_id || seen.has(row.source_id)) {
      continue;
    }
    seen.add(row.source_id);
    const url = urlById.get(row.source_id);
    if (!url) {
      continue;
    }

    const axesRaw = (row.axes ?? {}) as Record<string, unknown>;
    const axes = CASE_AXES.reduce<Record<CaseScoreAxis, number>>((acc, axis) => {
      const value = axesRaw?.[axis];
      const numeric = typeof value === 'number' ? value : Number(value);
      acc[axis] = Number.isFinite(numeric) ? Number(numeric) : 0;
      return acc;
    }, {} as Record<CaseScoreAxis, number>);

    const notesValue = row.notes;
    const notes: string[] = Array.isArray(notesValue)
      ? (notesValue as unknown[]).filter((item): item is string => typeof item === 'string')
      : typeof notesValue === 'string'
        ? [notesValue]
        : [];

    summaries.push({
      sourceId: row.source_id,
      url,
      score: typeof row.score_overall === 'number' ? row.score_overall : Number(row.score_overall ?? 0),
      hardBlock: Boolean(row.hard_block),
      notes,
      axes,
    });
  }

  return summaries;
}

async function fetchTrustPanelForRun(
  runId: string,
  orgId: string,
  payload: IRACPayload,
  verification: VerificationResult,
): Promise<TrustPanelPayload | null> {
  try {
    const retrievalQuery = await supabase
      .from('run_retrieval_sets')
      .select('origin, snippet, similarity, weight, metadata')
      .eq('run_id', runId);

    if (retrievalQuery.error) {
      console.warn('trust_panel_retrieval_query_failed', retrievalQuery.error.message);
    }

    const retrievalSnippets: HybridSnippet[] = (retrievalQuery.data ?? []).map((row) => {
      const metadata = (row?.metadata ?? {}) as Record<string, unknown>;
      const trustTier = metadata.trustTier;
      return {
        content: typeof row?.snippet === 'string' ? row.snippet : '',
        similarity: typeof row?.similarity === 'number' ? row.similarity : 0,
        weight: typeof row?.weight === 'number' ? row.weight : 0,
        origin: row?.origin === 'file_search' ? 'file_search' : 'local',
        sourceId: typeof metadata.sourceId === 'string' ? metadata.sourceId : null,
        documentId: typeof metadata.documentId === 'string' ? metadata.documentId : null,
        fileId: typeof metadata.fileId === 'string' ? metadata.fileId : null,
        url: typeof metadata.url === 'string' ? metadata.url : null,
        title: typeof metadata.title === 'string' ? metadata.title : null,
        publisher: typeof metadata.publisher === 'string' ? metadata.publisher : null,
        trustTier:
          trustTier === 'T1' || trustTier === 'T2' || trustTier === 'T3' || trustTier === 'T4'
            ? trustTier
            : undefined,
        eli: typeof metadata.eli === 'string' ? metadata.eli : null,
        ecli: typeof metadata.ecli === 'string' ? metadata.ecli : null,
        bindingLanguage: typeof metadata.bindingLanguage === 'string' ? metadata.bindingLanguage : null,
        residencyZone: typeof metadata.residencyZone === 'string' ? metadata.residencyZone : null,
        akomaArticleCount:
          typeof metadata.akomaArticleCount === 'number' && Number.isFinite(metadata.akomaArticleCount)
            ? metadata.akomaArticleCount
            : null,
      } satisfies HybridSnippet;
    });

    const caseSummaries = await loadCaseQualitySummaries(orgId, payload.citations);
    const forceHitl = caseSummaries.some((item) => item.hardBlock || item.score < 55);

    return buildTrustPanel(payload, retrievalSnippets, { summaries: caseSummaries, forceHitl }, verification);
  } catch (error) {
    console.warn('trust_panel_fetch_failed', error);
    return null;
  }
}

async function persistRun(
  input: AgentRunInput,
  payload: IRACPayload,
  toolLogs: ToolInvocationLog[],
  retrievalSnippets: HybridSnippet[],
  telemetry: ToolTelemetry[],
  learningJobs: Array<{ type: string; payload: unknown }>,
  complianceEvents: ComplianceEventRecord[] = [],
  complianceAssessment: ComplianceAssessment | null = null,
  planTrace: AgentPlanStep[] = [],
  verification: VerificationResult,
  runKey: string | null = null,
  confidentialMode = false,
): Promise<{ runId: string; trust: TrustPanelPayload }> {
  const startedAt = new Date().toISOString();
  const insertPayload = {
    org_id: input.orgId,
    user_id: input.userId,
    question: input.question,
    jurisdiction_json: payload.jurisdiction,
    model: env.AGENT_MODEL,
    risk_level: payload.risk.level,
    hitl_required: payload.risk.hitl_required,
    confidential_mode: confidentialMode,
    irac: payload,
    started_at: startedAt,
    finished_at: new Date().toISOString(),
    status: 'completed',
    plan_trace: planTrace,
    run_key: runKey,
    verification_status: verification.status,
    verification_notes: verification.notes,
  };

  const { data: runData, error: runError } = await supabase
    .from('agent_runs')
    .insert(insertPayload)
    .select('id')
    .single();

  if (runError || !runData) {
    if ((runError as { code?: string } | null)?.code === '23505' && runKey) {
      const existing = await supabase
        .from('agent_runs')
        .select('id')
        .eq('org_id', input.orgId)
        .eq('run_key', runKey)
        .order('finished_at', { ascending: false })
        .limit(1)
        .maybeSingle();

      if (existing.data?.id) {
        const restoredTrust =
          (await fetchTrustPanelForRun(existing.data.id as string, input.orgId, payload, verification)) ??
          buildTrustPanel(
            payload,
            retrievalSnippets,
            { summaries: [], forceHitl: payload.risk.hitl_required },
            verification,
          );
        return { runId: existing.data.id as string, trust: restoredTrust };
      }
    }
    throw new Error(runError?.message ?? 'Unable to persist agent run');
  }

  if (toolLogs.length > 0) {
    const records = toolLogs.map((log) => ({
      run_id: runData.id,
      tool_name: log.name,
      args: log.args,
      output: typeof log.output === 'string' ? log.output : JSON.stringify(log.output),
    }));
    const { error: toolError } = await supabase.from('tool_invocations').insert(records);
    if (toolError) {
      throw new Error(toolError.message);
    }
  }

  if (!confidentialMode && retrievalSnippets.length > 0) {
    const retrievalRecords = retrievalSnippets.map((snippet) => ({
      run_id: runData.id,
      org_id: input.orgId,
      origin: snippet.origin,
      snippet: snippet.content,
      similarity: Number.isFinite(snippet.similarity) ? snippet.similarity : null,
      weight: Number.isFinite(snippet.weight) ? snippet.weight : null,
      metadata: {
        sourceId: snippet.sourceId ?? null,
        documentId: snippet.documentId ?? null,
        fileId: snippet.fileId ?? null,
        url: snippet.url ?? null,
        title: snippet.title ?? null,
        publisher: snippet.publisher ?? null,
        trustTier: snippet.trustTier ?? null,
        eli: snippet.eli ?? null,
        ecli: snippet.ecli ?? null,
        bindingLanguage: snippet.bindingLanguage ?? null,
        residencyZone: snippet.residencyZone ?? null,
        akomaArticleCount: snippet.akomaArticleCount ?? null,
      },
    }));
    const { error: retrievalError } = await supabase.from('run_retrieval_sets').insert(retrievalRecords);
    if (retrievalError) {
      throw new Error(retrievalError.message);
    }
  }

  if (!confidentialMode && telemetry.length > 0) {
    const telemetryRecords = telemetry.map((entry) => ({
      org_id: input.orgId,
      run_id: runData.id,
      tool_name: entry.name,
      latency_ms: Math.round(entry.latencyMs),
      success: entry.success,
      error_code: entry.errorCode ?? null,
      metadata: entry.metadata ?? null,
    }));
    const { error: telemetryError } = await supabase.from('tool_telemetry').insert(telemetryRecords);
    if (telemetryError) {
      throw new Error(telemetryError.message);
    }
  }

  if (payload.citations.length > 0) {
    const inserts = payload.citations.map((citation) => ({
      run_id: runData.id,
      title: citation.title,
      publisher: citation.court_or_publisher,
      date: citation.date,
      url: citation.url,
      domain_ok: isUrlAllowlisted(citation.url),
    }));

    const { error: citationError } = await supabase.from('run_citations').insert(inserts);
    if (citationError) {
      throw new Error(citationError.message);
    }
  }

  if (complianceEvents.length > 0) {
    const auditRecords = complianceEvents.map((event) => ({
      org_id: input.orgId,
      actor_user_id: input.userId,
      kind: event.kind,
      object: `agent_run:${runData.id}`,
      before_state: null,
      after_state: null,
      metadata: event.metadata ?? null,
    }));

    const { error: auditError } = await supabase.from('audit_events').insert(auditRecords);
    if (auditError) {
      console.warn('audit_event_insert_failed', auditError.message);
    }
  }

  if (complianceAssessment) {
    const { error: complianceError } = await supabase.from('compliance_assessments').insert({
      org_id: input.orgId,
      run_id: runData.id,
      fria_required: complianceAssessment.fria.required,
      fria_reasons: complianceAssessment.fria.reasons,
      cepej_passed: complianceAssessment.cepej.passed,
      cepej_violations: complianceAssessment.cepej.violations,
    });
    if (complianceError) {
      console.warn('compliance_assessment_insert_failed', complianceError.message);
    }
  }

  if (payload.risk.hitl_required || payload.risk.level === 'HIGH') {
    const { error: hitlError } = await supabase.from('hitl_queue').insert({
      run_id: runData.id,
      org_id: input.orgId,
      reason: payload.risk.hitl_required
        ? 'Agent a requis une revue humaine explicite.'
        : 'Niveau de risque élevé détecté.',
      status: 'pending',
    });
    if (hitlError) {
      throw new Error(hitlError.message);
    }
  }

  if (learningJobs.length > 0) {
    const learningRecords = learningJobs.map((job) => ({
      org_id: input.orgId,
      type: job.type,
      payload: job.payload,
    }));
    const { error: learningError } = await supabase.from('agent_learning_jobs').insert(learningRecords);
    if (learningError) {
      throw new Error(learningError.message);
    }
  }

  const caseQuality = await computeCaseQuality(input.orgId, payload.jurisdiction?.country ?? null, payload.citations);
  if (caseQuality.forceHitl) {
    const { error: riskUpdateError } = await supabase
      .from('agent_runs')
      .update({ risk_level: 'HIGH', hitl_required: true })
      .eq('id', runData.id);

    if (riskUpdateError) {
      console.warn('agent_run_risk_update_failed', riskUpdateError.message);
    }

    const { data: existingHitl, error: hitlLookupError } = await supabase
      .from('hitl_queue')
      .select('id')
      .eq('run_id', runData.id)
      .maybeSingle();

    if (hitlLookupError && hitlLookupError.code !== 'PGRST116') {
      console.warn('hitl_queue_lookup_failed', hitlLookupError.message);
    }

    if (!existingHitl) {
      const { error: extraHitlError } = await supabase.from('hitl_queue').insert({
        run_id: runData.id,
        org_id: input.orgId,
        reason: 'Revue obligatoire : jurisprudence à faible fiabilité ou blocage détecté.',
        status: 'pending',
      });
      if (extraHitlError) {
        console.warn('hitl_queue_insert_failed', extraHitlError.message);
      }
    }
  }

  const trustPanel = buildTrustPanel(payload, retrievalSnippets, caseQuality, verification);

  return { runId: runData.id as string, trust: trustPanel };
}

function buildInstructions(
  routing: RoutingResult,
  confidentialMode = false,
  allowedJurisdictions: string[] = [],
): string {
  const segments = [
    'Tu es Avocat-AI, un agent juridique francophone senior (30 ans d\'expérience).',
    'Réponds en français sauf demande contraire.',
    'Produis toujours une analyse IRAC complète avec citations officielles et précise le statut linguistique.',
    'Utilise en premier lieu l’outil route_jurisdiction pour confirmer la juridiction avant d’apporter une réponse.',
    'Appuie-toi sur les outils fournis (lookup_code_article, deadline_calculator, ohada_uniform_act, limitation_check, interest_calculator, generate_pleading_template) pour étayer ta réponse.',
    'Ne cite que des sources appartenant aux domaines officiels autorisés. Si aucune source fiable n’est disponible, recommande une revue humaine.',
    'Priorise OHADA et CCJA pour les États membres avant de recourir au droit interne.',
  ];

  if (confidentialMode) {
    segments.push(
      'Mode confidentiel actif : n’utilise que File Search et les documents internes ; n’ouvre pas la recherche web.',
    );
  }

  if (allowedJurisdictions.length > 0) {
    segments.push(
      `Juridictions autorisées pour ce locataire: ${allowedJurisdictions
        .map((code) => code.toUpperCase())
        .join(', ')}. Refuse ou escalade au HITL si la demande sort de ce périmètre.`,
    );
  }

  if (routing.primary) {
    segments.push(
      `Juridiction pressentie: ${routing.primary.country} (EU=${routing.primary.eu ? 'oui' : 'non'}, OHADA=${routing.primary.ohada ? 'oui' : 'non'}). Confiance ${Math.round(
        routing.primary.confidence * 100,
      )}%. ${routing.primary.rationale}`,
    );
  }

  if (routing.candidates.length > 1) {
    segments.push(
      `Autres juridictions possibles: ${routing.candidates
        .slice(1)
        .map((candidate) => `${candidate.country} (${Math.round(candidate.confidence * 100)}%)`)
        .join(', ')}.`,
    );
  }

  routing.warnings.forEach((warning) => segments.push(`Avertissement: ${warning}`));
  return segments.join('\n');
}

function formatOhadaInsight(question: string, routing: RoutingResult): string | null {
  if (!routing.primary?.ohada) {
    return null;
  }
  const mapping = resolveOhadaTopic(question);
  if (!mapping) {
    return null;
  }

  return `Orientation OHADA: ${mapping.data.act}, articles ${mapping.data.articles.join(', ')}. ${mapping.data.note}`;
}

function formatDeadlineInsight(question: string): string | null {
  if (!/d\u00e9lai|prescription|forclusion/i.test(question)) {
    return null;
  }
  const result = runDeadlineCalculator(question);
  return `Estimation de délai: ${result.deadline} (${result.reasoning})`;
}

const FR_ANALYTICS_JUDGE_TERMS = [
  'juge',
  'juges',
  'magistrat',
  'magistrats',
  'magistrature',
  'cour de cassation',
  'cour d\'appel',
];

const FR_ANALYTICS_ACTION_TERMS = [
  'statistique',
  'statistiques',
  'statistic',
  'profilage',
  'profil',
  'notation',
  'noter',
  'classement',
  'score',
  'scoring',
  'pr\u00e9dictif',
  'predictif',
  'pr\u00e9diction',
  'prediction',
  'analyse',
  'analyser',
  'analytiques',
  'performance',
  'comparer',
];

function normaliseForGuardrail(value: string): string {
  return value
    .normalize('NFD')
    .replace(/[\u0300-\u036f]/g, '')
    .toLowerCase();
}

function enforceFranceJudgeAnalyticsBan(question: string, routing: RoutingResult): FranceAnalyticsGuardResult {
  const normalized = normaliseForGuardrail(question);
  const mentionsJudge = FR_ANALYTICS_JUDGE_TERMS.some((term) => normalized.includes(term));
  const mentionsAnalytics = FR_ANALYTICS_ACTION_TERMS.some((term) => normalized.includes(term));

  if (!mentionsJudge || !mentionsAnalytics) {
    return { triggered: false, rationale: '' };
  }

  const franceContext =
    routing.primary?.country === 'FR' ||
    routing.candidates.some((candidate) => candidate.country === 'FR' && candidate.confidence >= 0.2) ||
    normalized.includes('france') ||
    normalized.includes('hexagone');

  if (!franceContext) {
    return { triggered: false, rationale: '' };
  }

  return {
    triggered: true,
    rationale:
      "L'article L10 du Code de l'organisation judiciaire interdit la mise à disposition de données permettant d'évaluer, d'analyser ou de prédire le comportement d'un magistrat.",
  };
}

async function findCodeReference(
  orgId: string,
  jurisdiction: string | null,
  code: string | undefined,
  article: string | undefined,
): Promise<unknown> {
  if (!jurisdiction) {
    return null;
  }

  let query = supabase
    .from('sources')
    .select('id, title, source_url, publisher, consolidated, effective_date')
    .eq('org_id', orgId)
    .eq('jurisdiction_code', jurisdiction);

  if (code) {
    query = query.ilike('title', `%${code}%`);
  }

  const { data, error } = await query.limit(5);
  if (error) {
    return { error: error.message };
  }

  if (!data || data.length === 0) {
    return null;
  }

  const normalizedArticle = article ? article.replace(/\s+/g, ' ').toLowerCase() : null;
  const match = normalizedArticle
    ? data.find((entry) => entry.title.toLowerCase().includes(normalizedArticle)) ?? data[0]
    : data[0];

  return match;
}

function normaliseMatterType(value: string | undefined): string {
  if (!value) {
    return 'assignation';
  }
  const lower = value.toLowerCase();
  if (lower.includes('assign')) return 'assignation';
  if (lower.includes('demeure')) return 'miseEnDemeure';
  if (lower.includes('contrat')) return 'contrats';
  if (lower.includes('proc')) return 'procesVerbal';
  if (lower.includes('protocole')) return 'protocole';
  return value;
}

function buildJurisdictionCandidates(
  context: AgentExecutionContext,
  explicit: string | null,
): string[] {
  const candidates = new Set<string>();
  if (explicit) {
    candidates.add(explicit);
  }
  if (context.lastJurisdiction?.country) {
    candidates.add(context.lastJurisdiction.country);
  }
  if (context.initialRouting.primary?.country) {
    candidates.add(context.initialRouting.primary.country);
  }
  if (context.initialRouting.primary?.ohada) {
    candidates.add('OHADA');
  }
  candidates.add('FR');
  return Array.from(candidates);
}

async function fetchPleadingTemplate(
  orgId: string,
  jurisdictionCandidates: string[],
  matterType: string,
  locale?: string,
) {
  if (jurisdictionCandidates.length === 0) {
    return null;
  }

  const { data, error } = await supabase
    .from('pleading_templates')
    .select('id, org_id, jurisdiction_code, matter_type, title, summary, sections, fill_ins, locale')
    .in('jurisdiction_code', jurisdictionCandidates)
    .eq('matter_type', matterType)
    .or(`org_id.eq.${orgId},org_id.is.null`)
    .order('org_id', { ascending: false, nullsLast: true })
    .order('created_at', { ascending: false });

  if (error) {
    console.warn('pleading_template_query_failed', error.message);
    return null;
  }

  if (!data || data.length === 0) {
    return null;
  }

  const localeLower = locale?.toLowerCase();
  const ordered = data.sort((a, b) => {
    const indexA = jurisdictionCandidates.indexOf(a.jurisdiction_code);
    const indexB = jurisdictionCandidates.indexOf(b.jurisdiction_code);
    return indexA - indexB;
  });

  const preferred = localeLower
    ? ordered.find((entry) => entry.locale?.toLowerCase() === localeLower) ?? ordered[0]
    : ordered[0];

  return preferred ?? null;
}

function recordTelemetry(
  context: AgentExecutionContext,
  telemetry: ToolTelemetry[],
  entry: ToolTelemetry,
): void {
  if (context.confidentialMode) {
    return;
  }
  telemetry.push(entry);
}

function recordWebSearchTruncationTelemetry(
  context: AgentExecutionContext,
  telemetry: ToolTelemetry[],
  items: unknown,
): void {
  if (context.confidentialMode || context.webSearchMode === 'disabled') {
    return;
  }
  if (!Array.isArray(items) || items.length === 0) {
    return;
  }

  for (const item of items) {
    const call = normaliseHostedToolCall(item);
    if (!call) {
      continue;
    }
    if (!call.name.toLowerCase().includes('web_search')) {
      continue;
    }
    const summary = summariseWebSearchProviderData(call.providerData);
    if (summary && summary.filtered > 0) {
      recordTelemetry(context, telemetry, {
        name: 'web_search_allowlist_truncation',
        latencyMs: 0,
        success: true,
        errorCode: null,
        metadata: {
          total_results: summary.total,
          allowlisted_results: summary.allowed,
          filtered_results: summary.filtered,
          mode: context.webSearchMode,
        },
      });
      break;
    }
  }
}

function normaliseHostedToolCall(
  item: unknown,
): { name: string; providerData: Record<string, unknown> } | null {
  if (!item || typeof item !== 'object') {
    return null;
  }
  const raw = (item as { rawItem?: unknown }).rawItem ?? item;
  if (!raw || typeof raw !== 'object') {
    return null;
  }
  const record = raw as Record<string, unknown>;
  if ((record.type as string | undefined)?.toLowerCase() !== 'hosted_tool_call') {
    return null;
  }
  const providerData = record.providerData;
  if (!providerData || typeof providerData !== 'object') {
    return null;
  }
  const name = typeof record.name === 'string' ? record.name : '';
  return { name, providerData: providerData as Record<string, unknown> };
}

function summariseWebSearchProviderData(
  providerData: Record<string, unknown>,
): { total: number; allowed: number; filtered: number } | null {
  const stats: {
    total: number;
    allowed: number;
    filtered: number;
    allUrls: Set<string>;
    allowlistedUrls: Set<string>;
  } = {
    total: 0,
    allowed: 0,
    filtered: 0,
    allUrls: new Set(),
    allowlistedUrls: new Set(),
  };

  collectWebSearchStats(providerData, '', stats);

  let total = stats.total;
  let allowed = stats.allowed;
  let filtered = stats.filtered;

  if (stats.allUrls.size > 0) {
    if (stats.allUrls.size > total) {
      total = stats.allUrls.size;
    }
    if (stats.allowlistedUrls.size > allowed) {
      allowed = stats.allowlistedUrls.size;
    }
    if (filtered === 0) {
      filtered = Math.max(total - allowed, 0);
    }
  }

  if (filtered <= 0) {
    return null;
  }

  if (allowed + filtered > total) {
    total = allowed + filtered;
  }

  if (total === 0) {
    total = allowed + filtered;
  }
  if (allowed > total) {
    allowed = Math.max(total - filtered, 0);
  }

  return { total, allowed, filtered };
}

const FILTERED_KEY_PATTERN = /(filtered|blocked|disallowed|truncated|removed|non_allowlisted|excluded)/i;
const ALLOWED_KEY_PATTERN = /(allowlisted|allowed|whitelisted|permitted)/i;
const RESULTS_KEY_PATTERN = /(results|documents|items|hits|total)/i;

function collectWebSearchStats(
  value: unknown,
  path: string,
  stats: {
    total: number;
    allowed: number;
    filtered: number;
    allUrls: Set<string>;
    allowlistedUrls: Set<string>;
  },
): void {
  if (value === null || value === undefined) {
    return;
  }

  if (typeof value === 'number') {
    applyNumericStat(value, path, stats);
    return;
  }

  if (typeof value === 'string') {
    const url = extractUrl(value);
    if (url) {
      stats.allUrls.add(url);
      if (isUrlAllowlisted(url)) {
        stats.allowlistedUrls.add(url);
      }
    }
    return;
  }

  if (Array.isArray(value)) {
    applyArrayStat(value, path, stats);
    return;
  }

  if (typeof value === 'object') {
    for (const [key, inner] of Object.entries(value as Record<string, unknown>)) {
      const nextPath = path ? `${path}.${key}` : key;
      if (typeof inner === 'string') {
        const url = extractUrl(inner);
        if (url) {
          stats.allUrls.add(url);
          if (isUrlAllowlisted(url)) {
            stats.allowlistedUrls.add(url);
          }
        }
      } else {
        collectWebSearchStats(inner, nextPath, stats);
      }
    }
  }
}

function applyNumericStat(
  value: number,
  path: string,
  stats: { total: number; allowed: number; filtered: number },
): void {
  if (FILTERED_KEY_PATTERN.test(path)) {
    stats.filtered = Math.max(stats.filtered, value);
  } else if (ALLOWED_KEY_PATTERN.test(path)) {
    stats.allowed = Math.max(stats.allowed, value);
  } else if (RESULTS_KEY_PATTERN.test(path)) {
    stats.total = Math.max(stats.total, value);
  }
}

function applyArrayStat(
  values: unknown[],
  path: string,
  stats: {
    total: number;
    allowed: number;
    filtered: number;
    allUrls: Set<string>;
    allowlistedUrls: Set<string>;
  },
): void {
  if (values.length === 0) {
    return;
  }

  if (FILTERED_KEY_PATTERN.test(path)) {
    stats.filtered = Math.max(stats.filtered, values.length);
  } else if (ALLOWED_KEY_PATTERN.test(path)) {
    stats.allowed = Math.max(stats.allowed, values.length);
  } else if (RESULTS_KEY_PATTERN.test(path)) {
    stats.total = Math.max(stats.total, values.length);
  }

  for (const entry of values) {
    const url = extractUrl(entry);
    if (url) {
      stats.allUrls.add(url);
      if (isUrlAllowlisted(url)) {
        stats.allowlistedUrls.add(url);
      }
    }
    if (entry && typeof entry === 'object') {
      collectWebSearchStats(entry, path, stats);
    }
  }
}

function extractUrl(value: unknown): string | null {
  if (typeof value === 'string') {
    try {
      const url = new URL(value);
      return url.href;
    } catch (error) {
      return null;
    }
  }
  if (value && typeof value === 'object') {
    for (const key of ['url', 'link', 'href']) {
      const candidate = (value as Record<string, unknown>)[key];
      if (typeof candidate === 'string') {
        try {
          const url = new URL(candidate);
          return url.href;
        } catch (error) {
          continue;
        }
      }
    }
  }
  return null;
}

function buildAgent(
  toolLogs: ToolInvocationLog[],
  telemetry: ToolTelemetry[],
  context: AgentExecutionContext,
): Agent<AgentExecutionContext, typeof IRACSchema> {
  const routeJurisdictionTool = tool<AgentExecutionContext>({
    name: TOOL_NAMES.routeJurisdiction,
    description:
      'Analyse la question pour identifier la juridiction pertinente et signaler les overlays (UE, OHADA, Maghreb).',
    parameters: z
      .object({
        question: z.string().optional(),
        context: z.string().optional(),
      })
      .strict(),
    execute: async (input, runContext) => {
      consumeToolBudget(runContext.context, TOOL_NAMES.routeJurisdiction);
      const started = performance.now();
      try {
        const question = input.question ?? runContext.context.prompt;
        const ctx = input.context ?? runContext.context.supplementalContext;
        const result = detectJurisdiction(question, ctx);
        runContext.context.lastJurisdiction = result.primary;
        toolLogs.push({
          name: 'routeJurisdiction',
          args: { question, context: ctx },
          output: result,
        });
        recordTelemetry(runContext.context, telemetry, {
          name: TOOL_NAMES.routeJurisdiction,
          latencyMs: performance.now() - started,
          success: true,
          errorCode: null,
        });
        return JSON.stringify(result);
      } catch (error) {
        recordTelemetry(runContext.context, telemetry, {
          name: TOOL_NAMES.routeJurisdiction,
          latencyMs: performance.now() - started,
          success: false,
          errorCode: error instanceof Error ? error.message : 'unknown',
        });
        throw error;
      }
    },
  });

  const lookupCodeArticleTool = tool<AgentExecutionContext>({
    name: TOOL_NAMES.lookupCodeArticle,
    description: "Retrouve l'URL officielle d'un article de code dans la juridiction courante.",
    parameters: z
      .object({
        jurisdiction: z.string().optional(),
        code: z.string().optional(),
        article: z.string().optional(),
      })
      .strict(),
    execute: async (input, runContext) => {
      consumeToolBudget(runContext.context, TOOL_NAMES.lookupCodeArticle);
      const started = performance.now();
      const jurisdiction =
        input.jurisdiction ?? runContext.context.lastJurisdiction?.country ?? runContext.context.initialRouting.primary?.country ?? null;
      try {
        const data = await findCodeReference(runContext.context.orgId, jurisdiction, input.code, input.article);
        toolLogs.push({
          name: 'lookupCodeArticle',
          args: { jurisdiction, code: input.code, article: input.article },
          output: data,
        });
        recordTelemetry(runContext.context, telemetry, {
          name: TOOL_NAMES.lookupCodeArticle,
          latencyMs: performance.now() - started,
          success: true,
          errorCode: null,
        });
        return JSON.stringify(data);
      } catch (error) {
        recordTelemetry(runContext.context, telemetry, {
          name: TOOL_NAMES.lookupCodeArticle,
          latencyMs: performance.now() - started,
          success: false,
          errorCode: error instanceof Error ? error.message : 'unknown',
        });
        throw error;
      }
    },
  });

  const deadlineCalculatorTool = tool<AgentExecutionContext>({
    name: TOOL_NAMES.deadlineCalculator,
    description: 'Fournit un délai procédural estimatif et des notes méthodologiques.',
    parameters: z
      .object({
        start_date: z.string().optional(),
        procedure_type: z.string().optional(),
      })
      .strict(),
    execute: async (input, runContext) => {
      consumeToolBudget(runContext.context, TOOL_NAMES.deadlineCalculator);
      const started = performance.now();
      try {
        const referenceText = `${runContext.context.prompt}\n${runContext.context.supplementalContext ?? ''}`;
        const result = runDeadlineCalculator(referenceText, input.start_date);
        toolLogs.push({
          name: 'deadlineCalculator',
          args: { start_date: input.start_date, procedure_type: input.procedure_type },
          output: result,
        });
        recordTelemetry(runContext.context, telemetry, {
          name: TOOL_NAMES.deadlineCalculator,
          latencyMs: performance.now() - started,
          success: true,
          errorCode: null,
        });
        return JSON.stringify(result);
      } catch (error) {
        recordTelemetry(runContext.context, telemetry, {
          name: TOOL_NAMES.deadlineCalculator,
          latencyMs: performance.now() - started,
          success: false,
          errorCode: error instanceof Error ? error.message : 'unknown',
        });
        throw error;
      }
    },
  });

  const ohadaUniformActTool = tool<AgentExecutionContext>({
    name: TOOL_NAMES.ohadaUniformAct,
    description: 'Identifie les Actes uniformes OHADA pertinents pour un sujet donné.',
    parameters: z
      .object({
        topic: z.string(),
      })
      .strict(),
    execute: async (input, runContext) => {
      consumeToolBudget(runContext.context, TOOL_NAMES.ohadaUniformAct);
      const started = performance.now();
      try {
        const mapping = resolveOhadaTopic(input.topic);
        const lastJurisdiction = runContext.context.lastJurisdiction;
        const output =
          mapping && (lastJurisdiction?.ohada ?? false)
            ? { act: mapping.data.act, articles: mapping.data.articles, note: mapping.data.note }
            : null;
        toolLogs.push({ name: 'ohadaUniformAct', args: input, output });
        recordTelemetry(runContext.context, telemetry, {
          name: TOOL_NAMES.ohadaUniformAct,
          latencyMs: performance.now() - started,
          success: true,
          errorCode: null,
        });
        return JSON.stringify(output);
      } catch (error) {
        recordTelemetry(runContext.context, telemetry, {
          name: TOOL_NAMES.ohadaUniformAct,
          latencyMs: performance.now() - started,
          success: false,
          errorCode: error instanceof Error ? error.message : 'unknown',
        });
        throw error;
      }
    },
  });

  const limitationTool = tool<AgentExecutionContext>({
    name: TOOL_NAMES.limitationCheck,
    description: 'Estime un délai de prescription à partir des standards juridiques.',
    parameters: z
      .object({
        jurisdiction: z.string().optional(),
        claim_type: z.string().optional(),
        start_date: z.string().optional(),
      })
      .strict(),
    execute: async (input, runContext) => {
      consumeToolBudget(runContext.context, TOOL_NAMES.limitationCheck);
      const started = performance.now();
      try {
        const jurisdiction =
          input.jurisdiction ?? runContext.context.lastJurisdiction?.country ?? runContext.context.initialRouting.primary?.country ?? 'FR';
        const info = DEFAULT_LIMITATIONS[jurisdiction] ?? { years: 5, reference: 'Prescription quinquennale par défaut.' };
        const startDate = input.start_date ? new Date(input.start_date) : new Date();
        const deadline = new Date(startDate);
        deadline.setFullYear(deadline.getFullYear() + info.years);
        const output = {
          jurisdiction,
          limit_years: info.years,
          deadline: deadline.toISOString().slice(0, 10),
          reference: info.reference,
        };
        toolLogs.push({ name: 'limitationCheck', args: input, output });
        recordTelemetry(runContext.context, telemetry, {
          name: TOOL_NAMES.limitationCheck,
          latencyMs: performance.now() - started,
          success: true,
          errorCode: null,
        });
        return JSON.stringify(output);
      } catch (error) {
        recordTelemetry(runContext.context, telemetry, {
          name: TOOL_NAMES.limitationCheck,
          latencyMs: performance.now() - started,
          success: false,
          errorCode: error instanceof Error ? error.message : 'unknown',
        });
        throw error;
      }
    },
  });

  const interestTool = tool<AgentExecutionContext>({
    name: TOOL_NAMES.interestCalculator,
    description: 'Calcule des intérêts légaux simples pour un principal donné.',
    parameters: z
      .object({
        jurisdiction: z.string().optional(),
        principal: z.number(),
        start_date: z.string(),
        end_date: z.string().optional(),
        rate_type: z.string().optional(),
      })
      .strict(),
    execute: async (input, runContext) => {
      consumeToolBudget(runContext.context, TOOL_NAMES.interestCalculator);
      const started = performance.now();
      try {
        const jurisdiction = input.jurisdiction ?? runContext.context.lastJurisdiction?.country ?? 'FR';
        const rate = LEGAL_INTEREST_DEFAULT[jurisdiction] ?? LEGAL_INTEREST_DEFAULT.FR;
        const start = new Date(input.start_date);
        const end = input.end_date ? new Date(input.end_date) : new Date();
        const durationMs = end.getTime() - start.getTime();
        const years = Math.max(durationMs / (1000 * 60 * 60 * 24 * 365), 0);
        const interest = input.principal * rate * years;
        const output = {
          jurisdiction,
          rate,
          interest_amount: Number(interest.toFixed(2)),
          years: Number(years.toFixed(3)),
          note: 'Calcul simple à vérifier selon taux officiels publiés.',
        };
        toolLogs.push({ name: 'interestCalculator', args: input, output });
        recordTelemetry(runContext.context, telemetry, {
          name: TOOL_NAMES.interestCalculator,
          latencyMs: performance.now() - started,
          success: true,
          errorCode: null,
        });
        return JSON.stringify(output);
      } catch (error) {
        recordTelemetry(runContext.context, telemetry, {
          name: TOOL_NAMES.interestCalculator,
          latencyMs: performance.now() - started,
          success: false,
          errorCode: error instanceof Error ? error.message : 'unknown',
        });
        throw error;
      }
    },
  });

  const bindingLanguageTool = tool<AgentExecutionContext>({
    name: TOOL_NAMES.checkBindingLanguage,
    description:
      'Identifie la langue juridiquement contraignante pour une source donnée et précise si une bannière d’avertissement est requise.',
    parameters: z
      .object({
        url: z.string().url().optional(),
        jurisdiction: z.string().optional(),
      })
      .strict(),
    execute: async (input, runContext) => {
      consumeToolBudget(runContext.context, TOOL_NAMES.checkBindingLanguage);
      const started = performance.now();
      try {
        const jurisdiction =
          input.jurisdiction ?? runContext.context.lastJurisdiction?.country ?? runContext.context.initialRouting.primary?.country ?? null;
        const info = determineBindingLanguage(jurisdiction, input.url);
        const output = {
          jurisdiction: info.jurisdiction,
          binding_lang: info.bindingLang,
          translation_notice: info.translationNotice ?? null,
          requires_banner: info.requiresBanner,
          source: info.source,
          rationale: info.rationale,
        };
        toolLogs.push({ name: 'checkBindingLanguage', args: input, output });
        recordTelemetry(runContext.context, telemetry, {
          name: TOOL_NAMES.checkBindingLanguage,
          latencyMs: performance.now() - started,
          success: true,
          errorCode: null,
        });
        return JSON.stringify(output);
      } catch (error) {
        recordTelemetry(runContext.context, telemetry, {
          name: TOOL_NAMES.checkBindingLanguage,
          latencyMs: performance.now() - started,
          success: false,
          errorCode: error instanceof Error ? error.message : 'unknown',
        });
        throw error;
      }
    },
  });

  const validateCitationTool = tool<AgentExecutionContext>({
    name: TOOL_NAMES.validateCitation,
    description: 'Vérifie qu’une URL appartient au périmètre autorisé et précise la marche à suivre sinon.',
    parameters: z
      .object({
        url: z.string().url(),
      })
      .strict(),
    execute: async (input, runContext) => {
      consumeToolBudget(runContext.context, TOOL_NAMES.validateCitation);
      const started = performance.now();
      try {
        const host = new URL(input.url).hostname;
        const allowlisted = isUrlAllowlisted(input.url);
        const output = {
          url: input.url,
          domain: host,
          allowlisted,
          recommendation: allowlisted
            ? 'Citation conforme aux domaines officiels.'
            : 'Domaine hors périmètre: relancer avec site:<domaine_officiel> ou escalader HITL.',
        };
        toolLogs.push({ name: 'validateCitation', args: input, output });
        recordTelemetry(runContext.context, telemetry, {
          name: TOOL_NAMES.validateCitation,
          latencyMs: performance.now() - started,
          success: true,
          errorCode: null,
        });
        return JSON.stringify(output);
      } catch (error) {
        recordTelemetry(runContext.context, telemetry, {
          name: TOOL_NAMES.validateCitation,
          latencyMs: performance.now() - started,
          success: false,
          errorCode: error instanceof Error ? error.message : 'unknown',
        });
        throw error;
      }
    },
  });

  const redlineTool = tool<AgentExecutionContext>({
    name: TOOL_NAMES.redlineContract,
    description:
      'Compare deux versions de clause ou de contrat et retourne un diff structuré avec recommandations.',
    parameters: z
      .object({
        base_text: z.string(),
        proposed_text: z.string(),
        jurisdiction: z.string().optional(),
        title: z.string().optional(),
      })
      .strict(),
    execute: async (input, runContext) => {
      consumeToolBudget(runContext.context, TOOL_NAMES.redlineContract);
      const started = performance.now();
      try {
        const diffParts = diffWordsWithSpace(input.base_text, input.proposed_text);
        let additions = 0;
        let deletions = 0;
        const changes = diffParts.map((part) => {
          if (part.added) additions += part.value.length;
          if (part.removed) deletions += part.value.length;
          return {
            type: part.added ? 'added' : part.removed ? 'removed' : 'context',
            text: part.value,
          };
        });
        const summary = {
          additions,
          deletions,
          net: additions - deletions,
        };
        const jurisdiction = input.jurisdiction ?? runContext.context.lastJurisdiction?.country ?? null;
        const output = {
          title: input.title ?? 'Redline',
          jurisdiction,
          summary,
          changes,
          recommendation:
            additions > deletions
              ? "Vérifier les ajouts: possible extension des obligations; escalade HITL recommandée."
              : 'Peu de modifications additionnelles; confirmer cohérence juridique.',
        };
        toolLogs.push({
          name: 'redlineContract',
          args: {
            jurisdiction,
            title: input.title,
            baseLength: input.base_text.length,
            proposedLength: input.proposed_text.length,
          },
          output,
        });
        recordTelemetry(runContext.context, telemetry, {
          name: TOOL_NAMES.redlineContract,
          latencyMs: performance.now() - started,
          success: true,
          errorCode: null,
        });
        return JSON.stringify(output);
      } catch (error) {
        recordTelemetry(runContext.context, telemetry, {
          name: TOOL_NAMES.redlineContract,
          latencyMs: performance.now() - started,
          success: false,
          errorCode: error instanceof Error ? error.message : 'unknown',
        });
        throw error;
      }
    },
  });

  const snapshotAuthorityTool = tool<AgentExecutionContext>({
    name: TOOL_NAMES.snapshotAuthority,
    description:
      'Planifie la capture d’un document officiel (PDF/HTML) pour ingestion dans le corpus autorisé et le vector store.',
    parameters: z
      .object({
        url: z.string().url(),
        jurisdiction: z.string().optional(),
        title: z.string().optional(),
        notes: z.string().optional(),
        priority: z.number().int().min(-5).max(10).optional(),
      })
      .strict(),
    execute: async (input, runContext) => {
      consumeToolBudget(runContext.context, TOOL_NAMES.snapshotAuthority);
      const started = performance.now();
      try {
        const { data, error } = await supabase
          .from('agent_task_queue')
          .insert({
            type: 'authority_snapshot',
            org_id: runContext.context.orgId,
            priority: input.priority ?? 5,
            payload: {
              url: input.url,
              jurisdiction: input.jurisdiction ?? runContext.context.lastJurisdiction?.country ?? null,
              title: input.title ?? null,
              notes: input.notes ?? null,
            },
          })
          .select('id')
          .single();

        if (error) {
          throw new Error(error.message);
        }

        const output = {
          task_id: data?.id ?? null,
          status: 'queued',
          message: "Requête de capture planifiée pour ingestion officielle.",
        };
        toolLogs.push({ name: 'snapshotAuthority', args: input, output });
        recordTelemetry(runContext.context, telemetry, {
          name: TOOL_NAMES.snapshotAuthority,
          latencyMs: performance.now() - started,
          success: true,
          errorCode: null,
        });
        return JSON.stringify(output);
      } catch (error) {
        recordTelemetry(runContext.context, telemetry, {
          name: TOOL_NAMES.snapshotAuthority,
          latencyMs: performance.now() - started,
          success: false,
          errorCode: error instanceof Error ? error.message : 'unknown',
        });
        throw error;
      }
    },
  });

  const generateTemplateTool = tool<AgentExecutionContext>({
    name: TOOL_NAMES.generatePleadingTemplate,
    description:
      'Retourne un modèle de plaidoirie structuré (sections et champs à renseigner) pour la juridiction détectée.',
    parameters: z
      .object({
        jurisdiction: z.string().optional(),
        matter_type: z.string().optional(),
        locale: z.string().optional(),
      })
      .strict(),
    execute: async (input, runContext) => {
      consumeToolBudget(runContext.context, TOOL_NAMES.generatePleadingTemplate);
      const started = performance.now();
      try {
        const matterType = normaliseMatterType(input.matter_type);
        const candidates = buildJurisdictionCandidates(
          runContext.context,
          input.jurisdiction ?? null,
        );
        const template = await fetchPleadingTemplate(
          runContext.context.orgId,
          candidates,
          matterType,
          input.locale,
        );

        const defaultSections = [
          { heading: 'Faits', body: 'Présenter les faits essentiels et les pièces majeures.' },
          { heading: 'Arguments', body: 'Exposer les fondements juridiques avec références officielles.' },
          { heading: 'Conclusions', body: 'Formuler les demandes et mesures sollicitées.' },
        ];

        const sections = Array.isArray(template?.sections)
          ? (template?.sections as Array<{ heading?: string; body?: string }>).
              filter((section) => typeof section?.heading === 'string' && typeof section?.body === 'string').
              map((section) => ({ heading: section.heading as string, body: section.body as string }))
          : defaultSections;

        const fillIns = Array.isArray(template?.fill_ins)
          ? (template?.fill_ins as unknown[])
              .filter((item): item is string => typeof item === 'string' && item.length > 0)
          : ['Parties', 'Demandes', 'Références'];

        const payload = {
          title: template?.title ?? 'Modèle générique',
          summary:
            template?.summary ??
            "Aucun modèle dédié trouvé : soumettre en revue humaine avant diffusion externe.",
          jurisdiction: template?.jurisdiction_code ?? candidates[0] ?? 'FR',
          matter_type: template?.matter_type ?? matterType,
          locale: template?.locale ?? input.locale ?? 'fr',
          doc_sections: sections,
          fill_ins: fillIns,
        };

        toolLogs.push({
          name: 'generatePleadingTemplate',
          args: {
            jurisdiction: input.jurisdiction ?? runContext.context.lastJurisdiction?.country ?? null,
            matterType,
            locale: input.locale ?? null,
          },
          output: payload,
        });

        recordTelemetry(runContext.context, telemetry, {
          name: TOOL_NAMES.generatePleadingTemplate,
          latencyMs: performance.now() - started,
          success: true,
          errorCode: null,
        });

        return JSON.stringify(payload);
      } catch (error) {
        recordTelemetry(runContext.context, telemetry, {
          name: TOOL_NAMES.generatePleadingTemplate,
          latencyMs: performance.now() - started,
          success: false,
          errorCode: error instanceof Error ? error.message : 'unknown',
        });
        throw error;
      }
    },
  });

  const caseAlignmentTool = tool<AgentExecutionContext>({
    name: TOOL_NAMES.evaluateCaseAlignment,
    description:
      "Expose les liens entre une décision jurisprudentielle et les textes applicables (articles de codes, règlements, actes uniformes).",
    parameters: z
      .object({
        case_url: z.string().url(),
        jurisdiction: z.string().optional(),
      })
      .strict(),
    execute: async (input, runContext) => {
      consumeToolBudget(runContext.context, TOOL_NAMES.evaluateCaseAlignment);
      const started = performance.now();
      try {
        const { data: sourceRow, error: sourceError } = await supabase
          .from('sources')
          .select('id, source_url, title, jurisdiction_code')
          .eq('org_id', runContext.context.orgId)
          .eq('source_url', input.case_url)
          .maybeSingle();

        if (sourceError) {
          throw new Error(sourceError.message);
        }
        if (!sourceRow?.id) {
          return JSON.stringify({
            status: 'not_found',
            message: "Aucune décision ne correspond à cette URL dans le corpus ingéré.",
          });
        }

        const { data: links, error: linksError } = await supabase
          .from('case_statute_links')
          .select('statute_url, article, alignment_score, rationale_json')
          .eq('org_id', runContext.context.orgId)
          .eq('case_source_id', sourceRow.id);

        if (linksError) {
          throw new Error(linksError.message);
        }

        const payload = {
          status: 'ok',
          case: { url: sourceRow.source_url, title: sourceRow.title, jurisdiction: sourceRow.jurisdiction_code },
          alignments: (links ?? []).map((entry) => ({
            statute_url: entry.statute_url,
            article: entry.article,
            alignment_score: entry.alignment_score,
            rationale: entry.rationale_json,
          })),
        };

        toolLogs.push({
          name: TOOL_NAMES.evaluateCaseAlignment,
          args: { case_url: input.case_url, jurisdiction: input.jurisdiction ?? null },
          output: payload,
        });

        recordTelemetry(runContext.context, telemetry, {
          name: TOOL_NAMES.evaluateCaseAlignment,
          latencyMs: performance.now() - started,
          success: true,
          errorCode: null,
        });

        return JSON.stringify(payload);
      } catch (error) {
        recordTelemetry(runContext.context, telemetry, {
          name: TOOL_NAMES.evaluateCaseAlignment,
          latencyMs: performance.now() - started,
          success: false,
          errorCode: error instanceof Error ? error.message : 'unknown',
        });
        throw error;
      }
    },
  });

  const baseFileSearch = fileSearchTool(env.OPENAI_VECTOR_STORE_AUTHORITIES_ID, {
    includeSearchResults: true,
    maxNumResults: 8,
  });
  const budgetedFileSearch = {
    ...baseFileSearch,
    execute: async (input: unknown, runContext: { context: AgentExecutionContext }) => {
      consumeToolBudget(runContext.context, 'file_search');
      return baseFileSearch.execute(input, runContext);
    },
  };

  const hostedTools = [budgetedFileSearch];

  if (!context.confidentialMode && context.webSearchMode !== 'disabled') {
    const searchContextSize = context.webSearchMode === 'broad' ? 'large' : 'medium';

    if (context.webSearchMode === 'allowlist') {
      const allowlistChunks = (DOMAIN_ALLOWLIST_CHUNKS.length > 0 ? DOMAIN_ALLOWLIST_CHUNKS : [DOMAIN_ALLOWLIST]).filter(
        (chunk) => chunk.length > 0,
      );
      if (allowlistChunks.length === 0) {
        allowlistChunks.push([]);
      }
      const webSearchTools = allowlistChunks.map((chunk, index) => {
        const baseWebSearch = webSearchTool({
          name: index === 0 ? 'web_search' : `web_search_allowlist_${index + 1}`,
          filters: { allowedDomains: chunk },
          searchContextSize,
        });
        return {
          ...baseWebSearch,
          execute: async (input: unknown, runContext: { context: AgentExecutionContext }) => {
            consumeToolBudget(runContext.context, 'web_search');
            return baseWebSearch.execute(input, runContext);
          },
        };
      });

      for (let i = webSearchTools.length - 1; i >= 0; i -= 1) {
        hostedTools.unshift(webSearchTools[i]);
      }
    } else {
      const baseWebSearch = webSearchTool({ searchContextSize });
      const budgetedWebSearch = {
        ...baseWebSearch,
        execute: async (input: unknown, runContext: { context: AgentExecutionContext }) => {
          consumeToolBudget(runContext.context, 'web_search');
          return baseWebSearch.execute(input, runContext);
        },
      };
      hostedTools.unshift(budgetedWebSearch);
    }
  }

  return new Agent<AgentExecutionContext, typeof IRACSchema>({
    name: 'avocat-francophone',
    instructions: buildInstructions(
      context.initialRouting,
      context.confidentialMode,
      context.allowedJurisdictions,
    ),
    model: env.AGENT_MODEL,
    tools: [
      ...hostedTools,
      routeJurisdictionTool,
      lookupCodeArticleTool,
      deadlineCalculatorTool,
      ohadaUniformActTool,
      limitationTool,
      interestTool,
      bindingLanguageTool,
      validateCitationTool,
      redlineTool,
      snapshotAuthorityTool,
      caseAlignmentTool,
      generateTemplateTool,
    ],
    outputType: IRACSchema,
    outputGuardrails: [citationsAllowlistGuardrail],
  });
}

export async function runLegalAgent(
  input: AgentRunInput,
  accessContext?: OrgAccessContext,
): Promise<AgentRunResult> {
  if (!input.orgId || !input.userId) {
    throw new Error('orgId et userId sont obligatoires pour tracer la requête');
  }

  ensureOpenAIProvider();

  const toolLogs: ToolInvocationLog[] = [];
  const telemetryRecords: ToolTelemetry[] = [];
  const useStub = shouldUseStubAgent();
  const planner = await planRun(input, accessContext ?? null, useStub, toolLogs);

  const runKey = createRunKey(
    input,
    planner.initialRouting,
    planner.context.confidentialMode,
    planner.context.webSearchMode,
  );
  const existing = await findExistingRun(runKey, input.orgId);
  if (existing) {
    const payload: IRACPayload = {
      ...existing.payload,
      risk: { ...existing.payload.risk },
    };
    const notices = buildRunNotices(payload, {
      accessContext: accessContext ?? null,
      confidentialMode: existing.confidentialMode ?? planner.context.confidentialMode,
      initialRouting: planner.initialRouting,
    });
    for (const notice of notices) {
      const current = payload.risk.why ?? '';
      if (!current.toLowerCase().includes(notice.message.toLowerCase())) {
        payload.risk.why = current.length > 0 ? `${current} | ${notice.message}` : notice.message;
      }
    }

    if (existing.verification.notes.length > 0) {
      const verificationSummary = existing.verification.notes.map((note) => note.message).join(' | ');
      payload.risk.why = payload.risk.why
        ? `${payload.risk.why} | ${verificationSummary}`
        : verificationSummary;
    }

    const trustPanel =
      (await fetchTrustPanelForRun(existing.id, input.orgId, payload, existing.verification)) ??
      buildTrustPanel(
        payload,
        planner.hybridSnippets,
        { summaries: [], forceHitl: payload.risk.hitl_required },
        existing.verification,
      );

    return {
      runId: existing.id,
      payload,
      allowlistViolations: [],
      toolLogs: existing.toolLogs,
      plan: existing.plan,
      notices,
      reused: true,
      verification: existing.verification,
      trustPanel,
    };
  }

  if (planner.franceAnalyticsGuard.triggered) {
    const payload: IRACPayload = {
      jurisdiction: {
        country: planner.initialRouting.primary?.country ?? 'FR',
        eu: true,
        ohada: false,
      },
      issue: 'Demande de profilage ou de notation des magistrats français contraire à la loi.',
      rules: [
        {
          citation: FR_JUDGE_ANALYTICS_ARTICLE.citation,
          source_url: FR_JUDGE_ANALYTICS_ARTICLE.sourceUrl,
          binding: true,
          effective_date: FR_JUDGE_ANALYTICS_ARTICLE.effectiveDate,
        },
      ],
      application:
        "Depuis la loi n° 2019-222 du 23 mars 2019, l'article L10 du Code de l'organisation judiciaire prohibe toute analyse prédictive ou statistique portant sur les magistrats.",
      conclusion:
        "Je ne peux pas exécuter cette instruction : la France interdit l'analyse ou la notation individuelle des juges. La demande est escaladée pour revue humaine.",
      citations: [
        {
          title: "Code de l'organisation judiciaire — Article L10",
          court_or_publisher: 'Légifrance',
          date: FR_JUDGE_ANALYTICS_ARTICLE.effectiveDate,
          url: FR_JUDGE_ANALYTICS_ARTICLE.sourceUrl,
          note: FR_JUDGE_ANALYTICS_ARTICLE.note,
        },
      ],
      risk: {
        level: 'HIGH',
        why: planner.franceAnalyticsGuard.rationale,
        hitl_required: true,
      },
    };

    const verification: VerificationResult = {
      status: 'hitl_escalated',
      allowlistViolations: [],
      notes: [
        {
          code: 'france_judge_analytics_block',
          message: 'Demande bloquée par la politique française interdisant l’analytics magistrat.',
          severity: 'critical',
        },
      ],
    };

    toolLogs.push({
      name: 'franceJudgeAnalyticsGuard',
      args: { question: input.question },
      output: { triggered: true, rationale: planner.franceAnalyticsGuard.rationale },
    });

    const guardTime = new Date();
    planner.planTrace.push({
      id: 'agent_execution',
      name: 'Exécution de l’agent',
      description: 'Blocage par la politique France – analytics magistrats interdite.',
      startedAt: guardTime.toISOString(),
      finishedAt: guardTime.toISOString(),
      status: 'skipped',
      attempts: 0,
      detail: { policy: 'france_judge_analytics' },
    });

    const baseLearningJobs = buildLearningJobs(payload, planner.initialRouting, input);
    const complianceOutcome = applyComplianceGates(payload, planner.initialRouting, input, baseLearningJobs);
    complianceOutcome.learningJobs.unshift({
      type: 'guardrail_fr_judge_analytics',
      payload: {
        question: input.question,
        jurisdiction: payload.jurisdiction.country,
        rationale: planner.franceAnalyticsGuard.rationale,
      },
    });
    const complianceEvents: ComplianceEventRecord[] = [
      ...complianceOutcome.events,
      {
        kind: 'compliance.france_judge_analytics.blocked',
        metadata: {
          jurisdiction: payload.jurisdiction.country,
          rationale: planner.franceAnalyticsGuard.rationale,
        },
      },
    ];

    const notices = buildRunNotices(payload, {
      accessContext: accessContext ?? null,
      confidentialMode: planner.context.confidentialMode,
      initialRouting: planner.initialRouting,
    });
    for (const notice of notices) {
      const current = payload.risk.why ?? '';
      if (!current.toLowerCase().includes(notice.message.toLowerCase())) {
        payload.risk.why = current.length > 0 ? `${current} | ${notice.message}` : notice.message;
      }
    }

    const { runId, trust } = await persistRun(
      input,
      payload,
      toolLogs,
      planner.hybridSnippets,
      telemetryRecords,
      complianceOutcome.learningJobs,
      complianceEvents,
      complianceOutcome.assessment,
      planner.planTrace,
      verification,
      runKey,
      planner.context.confidentialMode,
    );

    return {
      runId,
      payload,
      allowlistViolations: [],
      toolLogs,
      plan: planner.planTrace,
      notices,
      verification,
      trustPanel: trust,
    };
  }

  if (useStub) {
    const payload = buildStubPayload(input.question, planner.initialRouting, planner.hybridSnippets);
    toolLogs.push({ name: 'stubGenerator', args: { question: input.question }, output: payload });

    const stubTime = new Date();
    planner.planTrace.push({
      id: 'agent_execution',
      name: 'Exécution de l’agent',
      description: 'Mode stub actif : génération hors ligne.',
      startedAt: stubTime.toISOString(),
      finishedAt: stubTime.toISOString(),
      status: 'success',
      attempts: 1,
      detail: { mode: 'stub' },
    });

    const baseLearningJobs = buildLearningJobs(payload, planner.initialRouting, input);
    const complianceOutcome = applyComplianceGates(payload, planner.initialRouting, input, baseLearningJobs);
    const notices = buildRunNotices(payload, {
      accessContext: accessContext ?? null,
      confidentialMode: planner.context.confidentialMode,
      initialRouting: planner.initialRouting,
    });

    const verification: VerificationResult = {
      status: payload.risk.hitl_required || payload.risk.level === 'HIGH' ? 'hitl_escalated' : 'passed',
      notes: [],
      allowlistViolations: [],
    };
    for (const notice of notices) {
      const current = payload.risk.why ?? '';
      if (!current.toLowerCase().includes(notice.message.toLowerCase())) {
        payload.risk.why = current.length > 0 ? `${current} | ${notice.message}` : notice.message;
      }
    }

    let runId: string;
    let trustPanel: TrustPanelPayload;
    try {
      const result = await persistRun(
        input,
        payload,
        toolLogs,
        planner.hybridSnippets,
        telemetryRecords,
        complianceOutcome.learningJobs,
        complianceOutcome.events,
        complianceOutcome.assessment,
        planner.planTrace,
        verification,
        runKey,
        planner.context.confidentialMode,
      );
      runId = result.runId;
      trustPanel = result.trust;
    } catch (error) {
      console.warn('persistRun_failed_stub_mode', error);
      runId = `stub-${Date.now()}`;
      trustPanel = buildTrustPanel(
        payload,
        planner.hybridSnippets,
        { summaries: [], forceHitl: payload.risk.hitl_required },
        verification,
      );
    }

    return {
      runId,
      payload,
      allowlistViolations: [],
      toolLogs,
      plan: planner.planTrace,
      notices,
      verification,
      trustPanel,
    };
  }

  const agent = buildAgent(toolLogs, telemetryRecords, planner.context);
  const execution = await executeAgentPlan(
    agent,
    planner,
    input,
    planner.hybridSnippets,
    telemetryRecords,
  );
  const payload = execution.payload;

  const verificationTask = async () =>
    verifyAgentPayload(payload, {
      allowlistViolations: execution.allowlistViolations,
      initialRouting: planner.initialRouting,
    });

  const verification =
    (await recordPlanStep<VerificationResult>(
      planner.planTrace,
      'verification',
      'Vérification post-exécution',
      'Contrôle post-exécution des citations et de la structure IRAC.',
      verificationTask,
      {
        detail: (result) => ({
          status: result.status,
          notes: result.notes.map((note) => note.code),
        }),
      },
    )) ?? { status: 'passed', notes: [], allowlistViolations: [] };

  const bindingInfo = applyBindingLanguageNotices(payload, planner.initialRouting);
  const baseLearningJobs = buildLearningJobs(payload, planner.initialRouting, input);
  const complianceOutcome = applyComplianceGates(payload, planner.initialRouting, input, baseLearningJobs);

  if (verification.notes.length > 0) {
    const verificationSummary = verification.notes.map((note) => note.message).join(' | ');
    payload.risk.why = payload.risk.why
      ? `${payload.risk.why} | ${verificationSummary}`
      : verificationSummary;
  }

  if (bindingInfo?.requiresBanner) {
    complianceOutcome.learningJobs.push({
      type: 'binding_language_banner',
      payload: {
        jurisdiction: bindingInfo.jurisdiction,
        notice: bindingInfo.translationNotice,
        source: bindingInfo.source,
        question: input.question,
      },
    });
  }

  const notices = buildRunNotices(payload, {
    accessContext: accessContext ?? null,
    confidentialMode: planner.context.confidentialMode,
    initialRouting: planner.initialRouting,
  });
  for (const notice of notices) {
    const current = payload.risk.why ?? '';
    if (!current.toLowerCase().includes(notice.message.toLowerCase())) {
      payload.risk.why = current.length > 0 ? `${current} | ${notice.message}` : notice.message;
    }
  }

  const { runId, trust: trustPanel } = await persistRun(
    input,
    payload,
    toolLogs,
    planner.hybridSnippets,
    telemetryRecords,
    complianceOutcome.learningJobs,
    complianceOutcome.events,
    complianceOutcome.assessment,
    planner.planTrace,
    verification,
    runKey,
    planner.context.confidentialMode,
  );

  return {
    runId,
    payload,
    allowlistViolations: execution.allowlistViolations,
    toolLogs,
    plan: planner.planTrace,
    notices,
    verification,
    trustPanel,
  };
}

export function getAgentPlatformDefinition(): AgentPlatformDefinition {
  const baseInstructions = buildInstructions({ primary: null, candidates: [], warnings: [] }, false, []);

  const tools: AgentPlatformToolDefinition[] = [
    {
      name: TOOL_NAMES.routeJurisdiction,
      description: 'Analyse la question pour identifier la juridiction pertinente et signaler les avertissements.',
      paramsSummary: '{ question: string, context?: string }',
      category: 'custom',
    },
    {
      name: TOOL_NAMES.lookupCodeArticle,
      description: "Retrouve l'URL officielle d'un article de code dans la juridiction courante.",
      paramsSummary: '{ jurisdiction?: string, code?: string, article?: string }',
      category: 'custom',
    },
    {
      name: TOOL_NAMES.deadlineCalculator,
      description: 'Fournit un délai procédural estimatif et des notes méthodologiques.',
      paramsSummary: '{ start_date?: string, procedure_type?: string }',
      category: 'custom',
    },
    {
      name: TOOL_NAMES.ohadaUniformAct,
      description: 'Identifie les Actes uniformes OHADA pertinents pour un sujet donné.',
      paramsSummary: '{ topic: string }',
      category: 'custom',
    },
    {
      name: TOOL_NAMES.limitationCheck,
      description: 'Analyse la prescription civile/pénale en fonction du corpus et des pays OHADA.',
      paramsSummary: '{ question: string }',
      category: 'custom',
    },
    {
      name: TOOL_NAMES.interestCalculator,
      description: 'Calcule des intérêts légaux simples pour un principal donné.',
      paramsSummary: '{ jurisdiction?: string, principal: number, start_date: string, end_date?: string, rate_type?: string }',
      category: 'custom',
    },
    {
      name: TOOL_NAMES.checkBindingLanguage,
      description: 'Identifie la langue juridiquement contraignante et les besoins de bannière.',
      paramsSummary: '{ url?: string, jurisdiction?: string }',
      category: 'custom',
    },
    {
      name: TOOL_NAMES.validateCitation,
      description: 'Vérifie qu’une URL appartient au périmètre autorisé et propose la marche à suivre sinon.',
      paramsSummary: '{ url: string }',
      category: 'custom',
    },
    {
      name: TOOL_NAMES.redlineContract,
      description: 'Compare deux versions de documents et génère un diff juridique.',
      paramsSummary: '{ original: string, revised: string }',
      category: 'custom',
    },
    {
      name: TOOL_NAMES.snapshotAuthority,
      description: 'Capture un extrait d’autorité pour la constitution de dossiers de preuve.',
      paramsSummary: '{ url: string }',
      category: 'custom',
    },
    {
      name: TOOL_NAMES.generatePleadingTemplate,
      description: 'Génère un modèle d’acte juridique structuré selon la juridiction.',
      paramsSummary: '{ template: string, variables: Record<string,string> }',
      category: 'custom',
    },
    {
      name: TOOL_NAMES.evaluateCaseAlignment,
      description: 'Évalue l’alignement d’une situation factuelle avec une décision de justice.',
      paramsSummary: '{ citation: string, facts: string }',
      category: 'custom',
    },
  ];

  return {
    name: 'avocat-francophone',
    description:
      'Agent juridique francophone senior orienté IRAC, couvrant les juridictions OHADA, UE et Canada avec outils de conformité.',
    instructions: baseInstructions,
    tools,
    hostedTools: ['file_search', 'web_search'],
    resources: {
      vectorStoreEnv: 'OPENAI_VECTOR_STORE_AUTHORITIES_ID',
    },
  };
}

export type { IRACPayload } from '@avocat-ai/shared';
export { determineBindingLanguage };<|MERGE_RESOLUTION|>--- conflicted
+++ resolved
@@ -262,171 +262,9 @@
   SUPABASE_SERVICE_ROLE_KEY: env.SUPABASE_SERVICE_ROLE_KEY,
 });
 
-<<<<<<< HEAD
 const { allowlist: DOMAIN_ALLOWLIST } = buildWebSearchAllowlist({
   domains: loadAllowlistOverride() ?? OFFICIAL_DOMAIN_ALLOWLIST,
 });
-=======
-const DOMAIN_PRIORITY_SCORES: Record<string, number> = { OHADA: 0, EU: 1 };
-const DEFAULT_DOMAIN_PRIORITY = 2;
-
-type WebSearchAllowlistOptions = {
-  /**
-   * Maximum number of domains per chunk. Values <= 0 disable chunking and
-   * return a single chunk containing the full allowlist.
-   */
-  chunkSize?: number;
-};
-
-type WebSearchAllowlistResult = {
-  /**
-   * Deterministically ordered allowlist ready to be injected in prompts or
-   * tool filters.
-   */
-  allowlist: string[];
-  /**
-   * Consecutive slices of `allowlist`. Each chunk respects `chunkSize` (20 by
-   * default) so callers can send multiple requests when downstream APIs impose
-   * per-call limits.
-   */
-  chunks: string[][];
-  /**
-   * Resolved chunk size used to compute `chunks`. Exposed for debugging and to
-   * document deterministic behaviour.
-   */
-  chunkSize: number;
-};
-
-/**
- * Orders and normalises the web search allowlist.
- *
- * - Input collections are flattened and non-string/falsy values are ignored.
- * - Strings are lowercased, stripped of protocols/paths and deduplicated.
- * - Domains are ranked with an explicit jurisdiction priority map
- *   (OHADA → 0, EU → 1, other → 2). The first appearance order is preserved as
- *   the primary tiebreaker and the domain name alphabetical order as a
- *   secondary fallback, ensuring deterministic output.
- * - When `chunkSize` is positive, the sorted allowlist is split into
- *   consecutive chunks capped at that size (20 domains by default).
- */
-function buildWebSearchAllowlist(
-  raw: Iterable<unknown> | null | undefined,
-  options: WebSearchAllowlistOptions = {},
-): WebSearchAllowlistResult {
-  const resolvedChunkSize = Number.isFinite(options.chunkSize)
-    ? Math.trunc(options.chunkSize ?? 20)
-    : 20;
-  const chunkSize = resolvedChunkSize > 0 ? resolvedChunkSize : 0;
-
-  let order = 0;
-  const collected = new Map<string, { index: number; score: number }>();
-
-  const normaliseDomain = (value: string): string | null => {
-    const trimmed = value.trim();
-    if (!trimmed) {
-      return null;
-    }
-
-    let candidate = trimmed;
-    if (candidate.startsWith('//')) {
-      candidate = `https:${candidate}`;
-    }
-
-    if (candidate.includes('://')) {
-      try {
-        candidate = new URL(candidate).hostname;
-      } catch (error) {
-        const [, rest] = candidate.split('://');
-        candidate = rest ? rest.split('/')[0] : candidate;
-      }
-    }
-
-    candidate = candidate.replace(/^\*\./, '');
-    candidate = candidate.replace(/^\.+/, '');
-    candidate = candidate.replace(/\/.+$/, '');
-    candidate = candidate.replace(/:+\d+$/, '');
-    candidate = candidate.replace(/\.+$/, '');
-
-    const lower = candidate.toLowerCase();
-    return lower ? lower : null;
-  };
-
-  const register = (value: unknown): void => {
-    if (!value) {
-      return;
-    }
-
-    if (typeof value === 'string') {
-      const domain = normaliseDomain(value);
-      if (!domain || collected.has(domain)) {
-        return;
-      }
-
-      const jurisdictions = getJurisdictionsForDomain(domain);
-      const score = jurisdictions.reduce<number>(
-        (current, jurisdiction) =>
-          Math.min(current, DOMAIN_PRIORITY_SCORES[jurisdiction] ?? DEFAULT_DOMAIN_PRIORITY),
-        DEFAULT_DOMAIN_PRIORITY,
-      );
-
-      collected.set(domain, { index: order, score });
-      order += 1;
-      return;
-    }
-
-    if (Array.isArray(value)) {
-      for (const entry of value) {
-        register(entry);
-      }
-      return;
-    }
-
-    if (typeof value === 'object') {
-      const iterable = (value as Iterable<unknown>)[Symbol.iterator];
-      if (typeof iterable === 'function') {
-        for (const entry of value as Iterable<unknown>) {
-          register(entry);
-        }
-      }
-    }
-  };
-
-  register(raw);
-
-  const ordered = Array.from(collected.entries())
-    .map(([domain, meta]) => ({ domain, score: meta.score, index: meta.index }))
-    .sort((a, b) => {
-      if (a.score !== b.score) {
-        return a.score - b.score;
-      }
-      if (a.index !== b.index) {
-        return a.index - b.index;
-      }
-      return a.domain.localeCompare(b.domain);
-    });
-
-  const allowlist = ordered.map((entry) => entry.domain);
-  const chunks: string[][] = [];
-
-  if (chunkSize > 0) {
-    for (let start = 0; start < allowlist.length; start += chunkSize) {
-      chunks.push(allowlist.slice(start, start + chunkSize));
-    }
-  } else if (allowlist.length > 0) {
-    chunks.push([...allowlist]);
-  }
-
-  return { allowlist, chunks, chunkSize: chunkSize > 0 ? chunkSize : allowlist.length };
-}
-
-const resolvedAllowlist = buildWebSearchAllowlist(
-  loadAllowlistOverride() ?? OFFICIAL_DOMAIN_ALLOWLIST,
-  { chunkSize: 20 },
-);
-
-const DOMAIN_ALLOWLIST = resolvedAllowlist.allowlist;
-const DOMAIN_ALLOWLIST_CHUNKS = resolvedAllowlist.chunks;
->>>>>>> 423d64c2
 
 const stubMode = env.AGENT_STUB_MODE;
 
