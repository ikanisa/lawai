// Partial typing cleanup guarded at module boundaries
import {
  Agent,
  OpenAIProvider,
  defineOutputGuardrail,
  fileSearchTool,
  run as runAgent,
  setDefaultModelProvider,
  setDefaultOpenAIKey,
  setOpenAIAPI,
  tool,
  webSearchTool,
} from '@openai/agents';
import {
  AgentPlanNotice,
  AgentPlanStep,
  IRACPayload,
  IRACSchema,
  buildWebSearchAllowlist,
  OFFICIAL_DOMAIN_ALLOWLIST,
  type WebSearchAllowlistResult,
  WebSearchMode,
  getJurisdictionsForDomain,
} from '@avocat-ai/shared';
import { diffWordsWithSpace } from 'diff';
import { createServiceClient } from '@avocat-ai/supabase';
import { createHash } from 'node:crypto';
import { performance } from 'node:perf_hooks';
import { z } from 'zod';
import { env, loadAllowlistOverride } from './config.js';
import { buildWebSearchAllowlist } from './tools/web-search-allowlist.js';
import { CASE_TRUST_WEIGHTS, evaluateCaseQuality, type CaseScoreAxis } from './case-quality.js';
import { OrgAccessContext, isJurisdictionAllowed } from './access-control.js';
import { evaluateCompliance } from './compliance.js';
import type { ComplianceAssessment } from './compliance.js';
import { getOpenAI, logOpenAIDebug } from './openai.js';

type ToolInvocationLog = {
  name: string;
  args: unknown;
  output: unknown;
};

type ToolTelemetry = {
  name: string;
  latencyMs: number;
  success: boolean;
  errorCode?: string | null;
  metadata?: Record<string, unknown> | null;
};

export const TOOL_NAMES = {
  routeJurisdiction: 'route_jurisdiction',
  lookupCodeArticle: 'lookup_code_article',
  deadlineCalculator: 'deadline_calculator',
  ohadaUniformAct: 'ohada_uniform_act',
  limitationCheck: 'limitation_check',
  interestCalculator: 'interest_calculator',
  checkBindingLanguage: 'check_binding_language',
  validateCitation: 'validate_citation',
  redlineContract: 'redline_contract',
  snapshotAuthority: 'snapshot_authority',
  generatePleadingTemplate: 'generate_pleading_template',
  evaluateCaseAlignment: 'evaluate_case_alignment',
} as const;

export type ToolName = (typeof TOOL_NAMES)[keyof typeof TOOL_NAMES];

type ComplianceEventRecord = {
  kind: string;
  metadata?: Record<string, unknown>;
};

type VerificationSeverity = 'info' | 'warning' | 'critical';

export type VerificationStatus = 'passed' | 'hitl_escalated';

export interface VerificationNote {
  code: string;
  message: string;
  severity: VerificationSeverity;
}

export interface VerificationResult {
  status: VerificationStatus;
  notes: VerificationNote[];
  allowlistViolations: string[];
}

export interface AgentRunInput {
  question: string;
  context?: string;
  orgId: string;
  userId: string;
  confidentialMode?: boolean;
  webSearchMode?: WebSearchMode;
}

export interface AgentRunResult {
  runId: string;
  payload: IRACPayload;
  allowlistViolations: string[];
  toolLogs: ToolInvocationLog[];
  plan?: AgentPlanStep[];
  reused?: boolean;
  notices?: AgentPlanNotice[];
  verification?: VerificationResult;
  trustPanel?: TrustPanelPayload;
}

interface JurisdictionHint {
  country: string;
  eu: boolean;
  ohada: boolean;
  confidence: number;
  rationale: string;
}

interface RoutingResult {
  primary: JurisdictionHint | null;
  candidates: JurisdictionHint[];
  warnings: string[];
}

interface AgentExecutionContext {
  orgId: string;
  userId: string;
  allowlist: string[];
  prompt: string;
  supplementalContext?: string;
  initialRouting: RoutingResult;
  lastJurisdiction: JurisdictionHint | null;
  confidentialMode: boolean;
  webSearchMode: WebSearchMode;
  allowedJurisdictions: string[];
  toolUsage: Record<string, number>;
  toolBudgets: Record<string, number>;
  synonymExpansions: Record<string, string[]>;
  policyVersion: PolicyVersionContext | null;
}

interface PolicyVersionContext {
  name: string;
  activatedAt: string;
  notes?: string | null;
}

export interface AgentPlatformToolDefinition {
  name: string;
  description: string;
  paramsSummary: string;
  category: 'hosted' | 'custom';
}

export interface AgentPlatformDefinition {
  name: string;
  description: string;
  instructions: string;
  tools: AgentPlatformToolDefinition[];
  hostedTools: string[];
  resources: {
    vectorStoreEnv?: string;
  };
}

interface FranceAnalyticsGuardResult {
  triggered: boolean;
  rationale: string;
}

interface CaseQualitySummary {
  sourceId: string;
  url: string;
  score: number;
  hardBlock: boolean;
  notes: string[];
  axes: Record<CaseScoreAxis, number>;
}

const CASE_AXES: CaseScoreAxis[] = ['PW', 'ST', 'SA', 'PI', 'JF', 'LB', 'RC', 'CQ'];

interface TrustPanelCitationSummary {
  total: number;
  allowlisted: number;
  ratio: number;
  nonAllowlisted: Array<{ title: string; url: string }>;
  translationWarnings: string[];
  bindingNotes: Record<string, number>;
  rules: { total: number; binding: number; nonBinding: number };
}

interface TrustPanelCaseItem {
  url: string;
  score: number;
  hardBlock: boolean;
  notes: string[];
  axes: Record<CaseScoreAxis, number>;
}

interface TrustPanelCaseQualitySummary {
  items: TrustPanelCaseItem[];
  minScore: number | null;
  maxScore: number | null;
  forceHitl: boolean;
}

interface TrustPanelRetrievalSummary {
  snippetCount: number;
  fileSearch: number;
  local: number;
  topHosts: Array<{ host: string; count: number }>;
}

interface TrustPanelRiskSummary {
  level: IRACPayload['risk']['level'];
  hitlRequired: boolean;
  reason: string;
  verification: {
    status: VerificationStatus;
    notes: VerificationNote[];
  };
}

interface TrustPanelProvenanceSummary {
  totalSources: number;
  withEli: number;
  withEcli: number;
  residencyBreakdown: Array<{ zone: string; count: number }>;
  bindingLanguages: Array<{ language: string; count: number }>;
  akomaArticles: number;
}

export interface TrustPanelPayload {
  citationSummary: TrustPanelCitationSummary;
  retrievalSummary: TrustPanelRetrievalSummary;
  caseQuality: TrustPanelCaseQualitySummary;
  risk: TrustPanelRiskSummary;
  provenance: TrustPanelProvenanceSummary;
}

export interface HybridSnippet {
  content: string;
  similarity: number;
  weight: number;
  origin: 'local' | 'file_search';
  sourceId?: string | null;
  documentId?: string | null;
  fileId?: string | null;
  url?: string | null;
  title?: string | null;
  publisher?: string | null;
  trustTier?: 'T1' | 'T2' | 'T3' | 'T4';
  eli?: string | null;
  ecli?: string | null;
  bindingLanguage?: string | null;
  residencyZone?: string | null;
  akomaArticleCount?: number | null;
}

const supabase = createServiceClient({
  SUPABASE_URL: env.SUPABASE_URL,
  SUPABASE_SERVICE_ROLE_KEY: env.SUPABASE_SERVICE_ROLE_KEY,
});

const { allowlist: DOMAIN_ALLOWLIST } = buildWebSearchAllowlist({
  domains: loadAllowlistOverride() ?? OFFICIAL_DOMAIN_ALLOWLIST,
});

const stubMode = env.AGENT_STUB_MODE;

type ToolBudgetName = ToolName | 'web_search' | 'file_search';

const TOOL_BUDGET_DEFAULTS: Record<ToolBudgetName, number> = {
  web_search: 3,
  file_search: 8,
  [TOOL_NAMES.routeJurisdiction]: 3,
  [TOOL_NAMES.lookupCodeArticle]: 5,
  [TOOL_NAMES.deadlineCalculator]: 3,
  [TOOL_NAMES.ohadaUniformAct]: 3,
  [TOOL_NAMES.limitationCheck]: 3,
  [TOOL_NAMES.interestCalculator]: 3,
  [TOOL_NAMES.checkBindingLanguage]: 5,
  [TOOL_NAMES.validateCitation]: 5,
  [TOOL_NAMES.redlineContract]: 2,
  [TOOL_NAMES.snapshotAuthority]: 2,
  [TOOL_NAMES.generatePleadingTemplate]: 2,
  [TOOL_NAMES.evaluateCaseAlignment]: 3,
};

function countAkomaArticles(value: unknown): number {
  if (!value || typeof value !== 'object') {
    return 0;
  }
  const record = value as Record<string, unknown>;
  const body = record.body as Record<string, unknown> | undefined;
  if (!body || typeof body !== 'object') {
    return 0;
  }
  const articles = body.articles;
  if (Array.isArray(articles)) {
    return articles.length;
  }
  return 0;
}

interface PlannerOutcome {
  planTrace: AgentPlanStep[];
  context: AgentExecutionContext;
  initialRouting: RoutingResult;
  hybridSnippets: HybridSnippet[];
  ohadaInsight: string | null;
  deadlineInsight: string | null;
  franceAnalyticsGuard: FranceAnalyticsGuardResult;
}

type PlanStepOptions<T> = {
  optional?: boolean;
  detail?: (result: T) => Record<string, unknown> | null;
};

function consumeToolBudget(context: AgentExecutionContext, toolName: ToolBudgetName): void {
  const remaining = context.toolBudgets[toolName] ?? Infinity;
  const used = context.toolUsage[toolName] ?? 0;
  if (used >= remaining) {
    throw new Error(`tool_budget_exceeded:${toolName}`);
  }
  context.toolUsage[toolName] = used + 1;
}

async function recordPlanStep<T>(
  trace: AgentPlanStep[],
  id: string,
  name: string,
  description: string,
  executor: () => Promise<T>,
  options?: PlanStepOptions<T>,
): Promise<T | null> {
  const started = new Date();
  let status: AgentPlanStep['status'] = 'success';
  let attempts = 0;
  let detail: Record<string, unknown> | null = null;
  if (typeof executor !== 'function') {
    throw new TypeError(`executor is not a function for plan step ${id} (args=${arguments.length})`);
  }
  try {
    attempts += 1;
    const result = await executor();
    if (options?.detail) {
      detail = options.detail(result);
    }
    const finished = new Date();
    trace.push({
      id,
      name,
      description,
      startedAt: started.toISOString(),
      finishedAt: finished.toISOString(),
      status,
      attempts,
      detail,
    });
    return result;
  } catch (error) {
    status = options?.optional ? 'skipped' : 'failed';
    const finished = new Date();
    detail = {
      error: error instanceof Error ? error.message : String(error),
    };
    trace.push({
      id,
      name,
      description,
      startedAt: started.toISOString(),
      finishedAt: finished.toISOString(),
      status,
      attempts,
      detail,
    });
    if (options?.optional) {
      return null;
    }
    throw error;
  }
}

function summariseHybridSnippets(snippets: HybridSnippet[]): Record<string, unknown> {
  const originCounts: Record<string, number> = {};
  for (const snippet of snippets) {
    originCounts[snippet.origin] = (originCounts[snippet.origin] ?? 0) + 1;
  }
  const sample = snippets.slice(0, 3).map((snippet) => ({
    origin: snippet.origin,
    trustTier: snippet.trustTier ?? null,
    url: snippet.url ?? null,
  }));
  return {
    total: snippets.length,
    origins: originCounts,
    sample,
  };
}

<<<<<<< HEAD
function resolveResidencySignature(accessContext: OrgAccessContext | null | undefined): string | null {
  if (!accessContext) {
    return null;
  }

  const segments = new Set<string>();
  const override = resolveResidencyZone(accessContext);
  if (override) {
    segments.add(override);
  }

  const primary =
    typeof accessContext.policies?.residencyZone === 'string'
      ? accessContext.policies.residencyZone.trim().toLowerCase()
      : null;
  if (primary) {
    segments.add(primary);
  }

  const mapped = Array.isArray(accessContext.policies?.residencyZones)
    ? accessContext.policies.residencyZones
    : [];
  for (const zone of mapped) {
    if (typeof zone === 'string') {
      const normalized = zone.trim().toLowerCase();
      if (normalized) {
        segments.add(normalized);
      }
    }
  }

  if (segments.size === 0) {
    return null;
  }

  return Array.from(segments).sort().join('|');
}

=======
>>>>>>> abfe2929
function createRunKey(
  input: AgentRunInput,
  routing: RoutingResult,
  confidentialMode: boolean,
<<<<<<< HEAD
  residencySignature: string | null,
=======
  webSearchMode: WebSearchMode,
>>>>>>> abfe2929
): string {
  const hash = createHash('sha256');
  hash.update(input.orgId);
  hash.update('|');
  hash.update(input.userId);
  hash.update('|');
  hash.update(input.question.trim());
  hash.update('|');
  hash.update((input.context ?? '').trim());
  hash.update('|');
  hash.update(confidentialMode ? 'confidential' : 'standard');
  hash.update('|');
  hash.update(webSearchMode);
  if (routing.primary?.country) {
    hash.update('|');
    hash.update(routing.primary.country);
  }
  if (residencySignature) {
    hash.update('|');
    hash.update(residencySignature);
  }
  return hash.digest('hex');
}

function parseMaybeJson(value: unknown): unknown {
  if (typeof value === 'string') {
    try {
      return JSON.parse(value);
    } catch (error) {
      return value;
    }
  }
  return value;
}

const RESIDENCY_ZONE_NOTICES: Record<string, string> = {
  eu: 'Résidence de données : toutes les opérations restent dans l’espace UE/EEE conformément à la politique de résidence.',
  ohada:
    'Résidence de données : traitement limité aux infrastructures approuvées dans l’espace OHADA. Vérifiez les exigences locales additionnelles avant export.',
  ch: 'Résidence de données : conservation en Suisse (cantons francophones) selon les exigences de confidentialité helvétiques.',
  ca: 'Résidence de données : stockage et traitement au Canada / Québec ; respecter les obligations de la Loi sur la protection des renseignements personnels.',
  rw: 'Résidence de données : hébergement au Rwanda conformément aux directives du Ministry of Justice / RLRC.',
  maghreb:
    'Résidence de données : stockage dans l’enveloppe Maghreb ; appliquer les restrictions locales sur les transferts transfrontaliers.',
};

function resolveResidencyZone(accessContext: OrgAccessContext | null | undefined): string | null {
  if (!accessContext) {
    return null;
  }
  const raw = (accessContext.rawPolicies ?? {})['residency_zone'];
  if (!raw) {
    return null;
  }
  if (typeof raw === 'string') {
    return raw.toLowerCase();
  }
  if (typeof raw === 'object') {
    const candidate =
      (raw as { zone?: string }).zone ??
      (raw as { code?: string }).code ??
      (raw as { value?: string }).value ??
      null;
    if (typeof candidate === 'string' && candidate.length > 0) {
      return candidate.toLowerCase();
    }
  }
  return null;
}

function buildRunNotices(
  payload: IRACPayload,
  options: { accessContext?: OrgAccessContext | null; confidentialMode: boolean; initialRouting?: RoutingResult | null },
): AgentPlanNotice[] {
  const notices: AgentPlanNotice[] = [];
  const residencyZone = resolveResidencyZone(options.accessContext);
  if (residencyZone && RESIDENCY_ZONE_NOTICES[residencyZone]) {
    notices.push({ type: 'residency', message: RESIDENCY_ZONE_NOTICES[residencyZone] });
  }

  const ohadaActive = Boolean(payload.jurisdiction?.ohada) || Boolean(options.initialRouting?.primary?.ohada);
  if (ohadaActive) {
    notices.push({
      type: 'ohada',
      message:
        "Zone OHADA : appliquez en priorité les Actes uniformes et la jurisprudence CCJA avant toute règle nationale complémentaire.",
    });
  }

  if (options.confidentialMode) {
    notices.push({
      type: 'confidential',
      message:
        'Mode confidentiel actif : la recherche web est désactivée et le cache hors ligne doit être purgé avant toute exportation.',
    });
  }

  return notices;
}

async function findExistingRun(
  runKey: string,
  orgId: string,
): Promise<
  | {
      id: string;
      payload: IRACPayload;
      plan: AgentPlanStep[];
      toolLogs: ToolInvocationLog[];
      confidentialMode: boolean;
      verification: VerificationResult;
    }
  | null
> {
  if (!runKey) {
    return null;
  }

  const existingQuery = await supabase
    .from('agent_runs')
    .select('id, irac, plan_trace, confidential_mode, verification_status, verification_notes')
    .eq('org_id', orgId)
    .eq('run_key', runKey)
    .order('finished_at', { ascending: false })
    .limit(1)
    .maybeSingle();

  if (existingQuery.error) {
    console.warn('existing_run_lookup_failed', existingQuery.error.message);
    return null;
  }

  const row = existingQuery.data as {
    id?: string;
    irac?: IRACPayload;
    plan_trace?: unknown;
    confidential_mode?: boolean | null;
    verification_status?: VerificationStatus | null;
    verification_notes?: unknown;
  } | null;
  if (!row?.id || !row.irac) {
    return null;
  }

  const planTrace = Array.isArray(row.plan_trace)
    ? (row.plan_trace as AgentPlanStep[])
    : [];

  const toolRows = await supabase
    .from('tool_invocations')
    .select('tool_name, args, output')
    .eq('run_id', row.id)
    .order('created_at', { ascending: true });

  if (toolRows.error) {
    console.warn('existing_run_tool_lookup_failed', toolRows.error.message);
  }

  const toolLogs: ToolInvocationLog[] = (toolRows.data ?? []).map((toolRow) => ({
    name: typeof toolRow.tool_name === 'string' ? toolRow.tool_name : 'unknown',
    args: parseMaybeJson(toolRow.args),
    output: parseMaybeJson(toolRow.output),
  }));

  const verificationNotes = Array.isArray(row.verification_notes)
    ? (row.verification_notes as VerificationNote[])
    : [];

  const verification: VerificationResult = {
    status: row.verification_status ?? 'passed',
    notes: verificationNotes,
    allowlistViolations: [],
  };

  return {
    id: row.id,
    payload: row.irac,
    plan: planTrace,
    toolLogs,
    confidentialMode: Boolean(row.confidential_mode),
    verification,
  };
}

function isRetryableAgentError(error: unknown): boolean {
  if (!(error instanceof Error)) {
    return false;
  }
  const message = error.message.toLowerCase();
  return message.includes('hors périmètre') || message.includes('guardrail');
}

async function planRun(
  input: AgentRunInput,
  accessContext: OrgAccessContext | null,
  useStub: boolean,
  toolLogs: ToolInvocationLog[],
): Promise<PlannerOutcome> {
  const planTrace: AgentPlanStep[] = [];

  const initialRouting =
    (await recordPlanStep<RoutingResult>(
      planTrace,
      TOOL_NAMES.routeJurisdiction,
      'Analyse de juridiction',
      'Détection des juridictions pertinentes et des avertissements.',
      async () => detectJurisdiction(input.question, input.context),
    )) ?? { primary: null, candidates: [], warnings: [] };

  toolLogs.push({
    name: 'preflightRouting',
    args: { question: input.question, context: input.context },
    output: initialRouting,
  });

  const ohadaInsight = await recordPlanStep<string | null>(
    planTrace,
    'ohada_preemption',
    'Vérification OHADA',
    'Identifie les sujets OHADA et préemption potentielle.',
    async () => formatOhadaInsight(input.question, initialRouting),
    {
      optional: true,
      detail: (value) => (value ? { summary: value } : null),
    },
  );
  if (ohadaInsight) {
    toolLogs.push({ name: 'preflightOhada', args: { question: input.question }, output: ohadaInsight });
  }

  const deadlineInsight = await recordPlanStep<string | null>(
    planTrace,
    'deadline_estimate',
    'Estimation des délais',
    'Produit une estimation initiale des délais procéduraux.',
    async () => formatDeadlineInsight(input.question),
    {
      optional: true,
      detail: (value) => (value ? { summary: value } : null),
    },
  );
  if (deadlineInsight) {
    toolLogs.push({ name: 'preflightDeadline', args: { question: input.question }, output: deadlineInsight });
  }

  const allowedJurisdictions = accessContext
    ? Array.from(accessContext.entitlements.entries())
        .filter(([, value]) => value.canRead)
        .map(([code]) => code.toUpperCase())
    : [];

  const enforcedConfidentialMode = Boolean(accessContext?.policies.confidentialMode) || Boolean(input.confidentialMode);

  const synonymMap =
    (await recordPlanStep<Map<string, string[]>>(
      planTrace,
      'synonym_feedback',
      'Synonymes appris',
      'Injecte les synonymes validés par la boucle de learning dans la planification.',
      async () => fetchSynonymExpansions(initialRouting.primary?.country ?? null),
      {
        optional: true,
        detail: (value) =>
          value.size > 0
            ? {
                terms: Array.from(value.entries())
                  .slice(0, 5)
                  .map(([term, expansions]) => ({ term, expansions })),
                total: value.size,
              }
            : null,
      },
    )) ?? new Map<string, string[]>();

  const policyVersion =
    (await recordPlanStep<PolicyVersionContext | null>(
      planTrace,
      'policy_version',
      'Politique active',
      'Identifie la dernière version de politique/guardrail activée pour contextualiser la réponse.',
      async () => fetchActivePolicyVersion(),
      {
        optional: true,
        detail: (value) =>
          value
            ? {
                name: value.name,
                activatedAt: value.activatedAt,
                notes: value.notes ?? null,
              }
            : null,
      },
    )) ?? null;

  const synonymRecord: Record<string, string[]> = {};
  for (const [term, expansions] of synonymMap) {
    synonymRecord[term] = expansions;
  }

  const requestedWebSearchMode = input.webSearchMode ?? 'allowlist';
  const effectiveWebSearchMode: WebSearchMode = enforcedConfidentialMode
    ? 'disabled'
    : requestedWebSearchMode;

  const context: AgentExecutionContext = {
    orgId: input.orgId,
    userId: input.userId,
    allowlist: DOMAIN_ALLOWLIST,
    prompt: input.question,
    supplementalContext: input.context,
    initialRouting,
    lastJurisdiction: initialRouting.primary,
    confidentialMode: enforcedConfidentialMode,
    webSearchMode: effectiveWebSearchMode,
    allowedJurisdictions,
    toolUsage: {},
    toolBudgets: { ...TOOL_BUDGET_DEFAULTS },
    synonymExpansions: synonymRecord,
    policyVersion,
  };

  if (enforcedConfidentialMode || effectiveWebSearchMode === 'disabled') {
    context.toolBudgets.web_search = 0;
  }

  if (
    accessContext &&
    initialRouting.primary?.country &&
    !isJurisdictionAllowed(accessContext.entitlements, initialRouting.primary.country)
  ) {
    const error = new Error('jurisdiction_not_entitled');
    (error as Error & { statusCode?: number }).statusCode = 403;
    throw error;
  }

  let hybridSnippets: HybridSnippet[] = [];
  if (useStub) {
    const now = new Date();
    planTrace.push({
      id: 'hybrid_retrieval',
      name: 'Contexte hybride',
      description: 'Mode stub actif – récupération hybride ignorée.',
      startedAt: now.toISOString(),
      finishedAt: now.toISOString(),
      status: 'skipped',
      attempts: 0,
      detail: { reason: 'stub_mode' },
    });
  } else {
    hybridSnippets =
      (await recordPlanStep<HybridSnippet[]>(
        planTrace,
        'hybrid_retrieval',
        'Récupération hybride',
        'Combine le vector store local et File Search pour pré-contextualiser la réponse.',
        async () =>
          fetchHybridSnippets(
            input.orgId,
            input.question,
            initialRouting.primary?.country ?? null,
            synonymMap,
          ),
        { detail: (snippets) => summariseHybridSnippets(snippets) },
      )) ?? [];

    if (hybridSnippets.length > 0) {
      toolLogs.push({
        name: 'hybridContext',
        args: { orgId: input.orgId, jurisdiction: initialRouting.primary?.country ?? null },
        output: hybridSnippets,
      });
    }
  }

  const franceAnalyticsGuard =
    (await recordPlanStep<FranceAnalyticsGuardResult>(
      planTrace,
      'france_judge_analytics_guard',
      'Contrôle analytics magistrats',
      'Vérifie si la requête enfreint l’interdiction française de profilage des juges.',
      async () =>
        accessContext?.policies.franceJudgeAnalyticsBlocked === false
          ? { triggered: false, rationale: '' }
          : enforceFranceJudgeAnalyticsBan(input.question, initialRouting),
      {
        detail: (value) => ({ triggered: value.triggered, rationale: value.rationale }),
      },
    )) ?? { triggered: false, rationale: '' };

  if (franceAnalyticsGuard.triggered) {
    const lastStep = planTrace[planTrace.length - 1];
    if (lastStep && lastStep.id === 'france_judge_analytics_guard') {
      lastStep.status = 'failed';
    }
  }

  return {
    planTrace,
    context,
    initialRouting,
    hybridSnippets,
    ohadaInsight: ohadaInsight ?? null,
    deadlineInsight: deadlineInsight ?? null,
    franceAnalyticsGuard,
  };
}

async function executeAgentPlan(
  agent: Agent<AgentExecutionContext, typeof IRACSchema>,
  planner: PlannerOutcome,
  input: AgentRunInput,
  hybridSnippets: HybridSnippet[],
  telemetry: ToolTelemetry[],
): Promise<{ payload: IRACPayload; allowlistViolations: string[]; attempts: number }>
{
  const context = planner.context;
  const prefaceSegments = [input.question];

  if (input.context) {
    prefaceSegments.push(`Contexte utilisateur:\n${input.context}`);
  }

  if (context.confidentialMode) {
    prefaceSegments.push(
      'Mode confidentiel activé : utilisez uniquement les documents déposés et les corpus internes ; ne lancez pas de recherche web.',
    );
  }

  const insights: string[] = [];
  if (planner.ohadaInsight) {
    insights.push(planner.ohadaInsight);
  }
  if (planner.deadlineInsight) {
    insights.push(planner.deadlineInsight);
  }
  if (insights.length > 0) {
    prefaceSegments.push(`Aperçu analytique:\n${insights.join('\n')}`);
  }

  const synonymPreface = formatSynonymPreface(
    new Map(Object.entries(context.synonymExpansions ?? {})),
  );
  if (synonymPreface) {
    prefaceSegments.push(synonymPreface);
  }

  if (context.policyVersion) {
    const note = context.policyVersion.notes ? ` – ${context.policyVersion.notes}` : '';
    prefaceSegments.push(
      `Politique active (${context.policyVersion.activatedAt}): ${context.policyVersion.name}${note}`,
    );
  }

  if (hybridSnippets.length > 0) {
    prefaceSegments.push(`Extraits du corpus officiel:\n${summariseSnippets(hybridSnippets)}`);
  }

  const basePrompt = prefaceSegments.join('\n\n');
  let prompt = basePrompt;
  let attempts = 0;
  const maxAttempts = 2;
  const startedAt = new Date();
  let lastError: unknown = null;

  while (attempts < maxAttempts) {
    attempts += 1;
    try {
      const result = await runAgent(agent, prompt, { context, maxTurns: 8 });
      recordWebSearchTruncationTelemetry(context, telemetry, result?.newItems ?? null);
      if (!result.finalOutput) {
        throw new Error('Réponse vide du moteur d’agent.');
      }

      const payload = result.finalOutput;
      const violations = payload.citations
        .filter((citation) => !isUrlAllowlisted(citation.url))
        .map((citation) => citation.url);

      const finishedAt = new Date();
      planner.planTrace.push({
        id: 'agent_execution',
        name: 'Exécution de l’agent',
        description: 'Génération de la réponse structurée via l’Agents SDK.',
        startedAt: startedAt.toISOString(),
        finishedAt: finishedAt.toISOString(),
        status: 'success',
        attempts,
        detail: { allowlistViolations: violations.length },
      });

      return { payload, allowlistViolations: violations, attempts };
    } catch (error) {
      lastError = error;
      if (attempts < maxAttempts && isRetryableAgentError(error)) {
        prompt = `${basePrompt}\n\nIMPORTANT : Reformule ta recherche en utilisant uniquement les domaines autorisés (${DOMAIN_ALLOWLIST.join(', ')}).`;
        continue;
      }

      const finishedAt = new Date();
      planner.planTrace.push({
        id: 'agent_execution',
        name: 'Exécution de l’agent',
        description: 'Génération de la réponse structurée via l’Agents SDK.',
        startedAt: startedAt.toISOString(),
        finishedAt: finishedAt.toISOString(),
        status: 'failed',
        attempts,
        detail: {
          error: error instanceof Error ? error.message : String(error),
        },
      });
      throw error;
    }
  }

  throw lastError ?? new Error('agent_execution_failed');
}

function shouldUseStubAgent(): boolean {
  if (stubMode === 'always') {
    return true;
  }
  if (stubMode === 'never') {
    return false;
  }
  return env.OPENAI_API_KEY === 'test' || env.AGENT_MODEL.includes('test');
}

let providerConfigured = false;
function ensureOpenAIProvider(): void {
  if (providerConfigured) {
    return;
  }
  setDefaultOpenAIKey(env.OPENAI_API_KEY);
  setOpenAIAPI('responses');
  setDefaultModelProvider(
    new OpenAIProvider({
      apiKey: env.OPENAI_API_KEY,
      useResponses: true,
    }),
  );
  providerConfigured = true;
}

const citationsAllowlistGuardrail = defineOutputGuardrail<IRACPayload>({
  name: 'citations-allowlist',
  execute: async ({ agentOutput }) => {
    const violations = agentOutput.citations
      .filter((citation) => !isUrlAllowlisted(citation.url))
      .map((citation) => citation.url);

    return {
      tripwireTriggered: violations.length > 0,
      outputInfo: {
        violations,
      },
    };
  },
});

const OHADA_MEMBERS = [
  'Benin',
  'Burkina Faso',
  'Cameroon',
  'Central African Republic',
  'Chad',
  'Comoros',
  'Congo',
  'Côte d\u2019Ivoire',
  'Cote d\'Ivoire',
  'Democratic Republic of the Congo',
  'Equatorial Guinea',
  'Gabon',
  'Guinea',
  'Guinea-Bissau',
  'Mali',
  'Niger',
  'Senegal',
  'Togo',
];

const OHADA_TOPIC_MAP: Record<string, { act: string; articles: string[]; note: string }> = {
  surete: {
    act: 'Acte uniforme portant organisation des sûretés',
    articles: ['1', '2', '3', '4'],
    note: 'Version du 15 décembre 2010 en vigueur depuis 2011-05-16.',
  },
  sûretés: {
    act: 'Acte uniforme portant organisation des sûretés',
    articles: ['1', '2', '3', '4'],
    note: 'Version du 15 décembre 2010 en vigueur depuis 2011-05-16.',
  },
  recouvrement: {
    act: 'Acte uniforme organisant les procédures simplifiées de recouvrement et les voies d\'exécution',
    articles: ['3', '10', '28'],
    note: 'Version du 17 octobre 2022 en vigueur depuis 2023-01-17.',
  },
  société: {
    act: 'Acte uniforme relatif au droit des sociétés commerciales et du GIE (AUSCGIE)',
    articles: ['40', '269'],
    note: 'Version révisée du 30 janvier 2014 en vigueur depuis 2014-05-05.',
  },
  societe: {
    act: 'Acte uniforme relatif au droit des sociétés commerciales et du GIE (AUSCGIE)',
    articles: ['40', '269'],
    note: 'Version révisée du 30 janvier 2014 en vigueur depuis 2014-05-05.',
  },
};

const DEFAULT_LIMITATIONS: Record<string, { years: number; reference: string }> = {
  FR: { years: 5, reference: 'Prescription quinquennale (Code civil art. 2224).' },
  'CA-QC': { years: 3, reference: 'Prescription de trois ans (C.c.Q., art. 2925).' },
  BE: { years: 5, reference: 'Prescription de droit commun (Code civil art. 2262bis).' },
  LU: { years: 3, reference: 'Prescription triennale (Code civil luxembourgeois).' },
};

const FR_JUDGE_ANALYTICS_ARTICLE = {
  citation: "Code de l'organisation judiciaire, art. L10",
  sourceUrl: 'https://www.legifrance.gouv.fr/codes/article_lc/LEGIARTI000038287787/',
  effectiveDate: '2019-03-25',
  note: "Interdit l'analyse prédictive ou statistique sur le comportement des magistrats.",
};

const LEGAL_INTEREST_DEFAULT: Record<string, number> = {
  FR: 0.04,
  'CA-QC': 0.05,
  BE: 0.05,
  LU: 0.05,
  OHADA: 0.05,
};

const DEADLINE_DEFAULT_DAYS = 30;

type BindingLanguageInfo = {
  jurisdiction: string;
  bindingLang: string;
  translationNotice?: string;
  requiresBanner: boolean;
  source: string;
};

const JURISDICTION_BINDING_RULES: Record<string, BindingLanguageInfo> = {
  MA: {
    jurisdiction: 'MA',
    bindingLang: 'ar',
    translationNotice:
      'La version française du Bulletin officiel est une traduction informative; seule la version arabe fait foi.',
    requiresBanner: true,
    source: 'Bulletin officiel du Royaume du Maroc (sgg.gov.ma) – édition de traduction officielle.',
  },
  TN: {
    jurisdiction: 'TN',
    bindingLang: 'ar',
    translationNotice:
      'La version arabe du Journal Officiel de la République Tunisienne fait foi; la version française est informative.',
    requiresBanner: true,
    source: 'Imprimerie Officielle de Tunisie (iort.gov.tn).',
  },
  DZ: {
    jurisdiction: 'DZ',
    bindingLang: 'ar',
    translationNotice:
      'La version arabe du Journal officiel algérien est contraignante; la version française accompagne pour information.',
    requiresBanner: true,
    source: 'Journal officiel de la République algérienne démocratique et populaire (joradp.dz).',
  },
  'CA-QC': {
    jurisdiction: 'CA-QC',
    bindingLang: 'fr/en',
    translationNotice:
      'Au Québec comme au Canada, les versions française et anglaise ont la même valeur juridique. Vérifiez les deux versions lorsque cela est pertinent.',
    requiresBanner: false,
    source: 'Charte de la langue française (Québec) et Loi sur les langues officielles (Canada).',
  },
  CA: {
    jurisdiction: 'CA',
    bindingLang: 'fr/en',
    translationNotice:
      'Les textes fédéraux canadiens sont publiés dans les deux langues officielles et ont une valeur juridique équivalente.',
    requiresBanner: false,
    source: 'Loi sur les langues officielles et Loi sur les textes législatifs.',
  },
  CH: {
    jurisdiction: 'CH',
    bindingLang: 'fr/de/it',
    translationNotice:
      'Les textes suisses doivent être vérifiés dans les versions française et allemande lorsqu’elles existent.',
    requiresBanner: false,
    source: 'Fedlex et Tribunal fédéral publient les textes dans plusieurs langues officielles.',
  },
  RW: {
    jurisdiction: 'RW',
    bindingLang: 'rw/en',
    translationNotice:
      'La Gazette officielle du Rwanda est publiée en kinyarwanda et en anglais; les versions françaises doivent être vérifiées.',
    requiresBanner: false,
    source: 'Ministry of Justice / Rwanda Law Reform Commission gazettes.',
  },
};

const DOMAIN_BINDING_RULES: Record<string, BindingLanguageInfo> = {
  'sgg.gov.ma': JURISDICTION_BINDING_RULES.MA,
  'iort.gov.tn': JURISDICTION_BINDING_RULES.TN,
  'joradp.dz': JURISDICTION_BINDING_RULES.DZ,
  'minijust.gov.rw': JURISDICTION_BINDING_RULES.RW,
  'amategeko.gov.rw': JURISDICTION_BINDING_RULES.RW,
  'rlrc.gov.rw': JURISDICTION_BINDING_RULES.RW,
  'judiciary.gov.rw': JURISDICTION_BINDING_RULES.RW,
  'laws-lois.justice.gc.ca': JURISDICTION_BINDING_RULES['CA-QC'],
  'canlii.org': JURISDICTION_BINDING_RULES['CA-QC'],
  'legisquebec.gouv.qc.ca': JURISDICTION_BINDING_RULES['CA-QC'],
  'fedlex.admin.ch': JURISDICTION_BINDING_RULES.CH,
  'bger.ch': JURISDICTION_BINDING_RULES.CH,
};

function isUrlAllowlisted(url: string): boolean {
  try {
    const hostname = new URL(url).hostname;
    return DOMAIN_ALLOWLIST.some((domain) => hostname === domain || hostname.endsWith(`.${domain}`));
  } catch (error) {
    return false;
  }
}

function detectJurisdiction(question: string, context?: string): RoutingResult {
  const haystack = `${question}\n${context ?? ''}`;
  const candidates: JurisdictionHint[] = [];

  const ROUTING_KEYWORDS: Array<{
    code: string;
    eu: boolean;
    ohada: boolean;
    patterns: RegExp[];
    rationale: string;
  }> = [
    {
      code: 'FR',
      eu: true,
      ohada: false,
      rationale: 'Mots-clés français (Paris, Légifrance, Code civil).',
      patterns: [/france/i, /paris/i, /l\u00e9gifrance/i, /code\s+civil/i, /cassation\s+fran\w*/i],
    },
    {
      code: 'BE',
      eu: true,
      ohada: false,
      rationale: 'Références belges (Moniteur, Justel, Bruxelles).',
      patterns: [/belg/i, /moniteur/i, /justel/i, /bruxelles/i],
    },
    {
      code: 'LU',
      eu: true,
      ohada: false,
      rationale: 'Mentions luxembourgeoises (Legilux, Luxembourg).',
      patterns: [/luxembourg/i, /legilux/i],
    },
    {
      code: 'MC',
      eu: false,
      ohada: false,
      rationale: 'Mentions monégasques.',
      patterns: [/monaco/i, /l\u00e9gimonaco/i],
    },
    {
      code: 'CH',
      eu: false,
      ohada: false,
      rationale: 'Indices suisses (Fedlex, canton francophone).',
      patterns: [/suisse/i, /fedlex/i, /tribunal f\u00e9d\u00e9ral/i, /lausanne/i, /gen\u00e8ve/i],
    },
    {
      code: 'CA-QC',
      eu: false,
      ohada: false,
      rationale: 'Références québécoises (Code civil du Québec, CanLII).',
      patterns: [/qu[ée]bec/i, /canlii/i, /c\.p\.c\./i, /c\.c\.q\./i],
    },
    {
      code: 'MA',
      eu: false,
      ohada: false,
      rationale: 'Références marocaines (BO, Rabat).',
      patterns: [/maroc/i, /rabat/i, /bulletin officiel/i],
    },
    {
      code: 'TN',
      eu: false,
      ohada: false,
      rationale: 'Références tunisiennes (JORT, Tunis).',
      patterns: [/tunisie/i, /jort/i, /tunis/i],
    },
    {
      code: 'DZ',
      eu: false,
      ohada: false,
      rationale: 'Références algériennes (JORADP, Alger).',
      patterns: [/alg[ée]rie/i, /joradp/i, /alger/i],
    },
    {
      code: 'OHADA',
      eu: false,
      ohada: true,
      rationale: "Mention explicite de l'OHADA ou d'un État membre.",
      patterns: [/ohada/i, /ccja/i, ...OHADA_MEMBERS.map((member) => new RegExp(member, 'i'))],
    },
  ];

  for (const entry of ROUTING_KEYWORDS) {
    let score = 0;
    for (const pattern of entry.patterns) {
      if (pattern.test(haystack)) {
        score += 1;
      }
    }
    if (score > 0) {
      const confidence = Math.min(1, 0.4 + score * 0.2);
      candidates.push({
        country: entry.code,
        eu: entry.eu,
        ohada: entry.ohada,
        confidence,
        rationale: entry.rationale,
      });
    }
  }

  candidates.sort((a, b) => b.confidence - a.confidence);
  const primary = candidates.length > 0 ? candidates[0] : null;

  const warnings: string[] = [];
  if (!primary) {
    warnings.push('Aucune juridiction explicite détectée; demander confirmation utilisateur.');
  }
  if (primary?.ohada) {
    warnings.push('Prioriser les Actes uniformes OHADA et la jurisprudence CCJA.');
  }

  return {
    primary,
    candidates,
    warnings,
  };
}

function runDeadlineCalculator(reference: string, explicitStartDate?: string): { deadline: string; reasoning: string } {
  const match = explicitStartDate ? null : reference.match(/(\d{4}-\d{2}-\d{2})/);
  const startDate = explicitStartDate ? new Date(explicitStartDate) : match ? new Date(match[1]) : new Date();
  const deadlineDate = new Date(startDate);
  deadlineDate.setDate(deadlineDate.getDate() + DEADLINE_DEFAULT_DAYS);

  return {
    deadline: deadlineDate.toISOString().slice(0, 10),
    reasoning: `Hypothèse par défaut: délai de ${DEADLINE_DEFAULT_DAYS} jours à compter du ${startDate
      .toISOString()
      .slice(0, 10)} (à affiner selon la procédure).`,
  };
}

function resolveOhadaTopic(question: string): { key: string; data: { act: string; articles: string[]; note: string } } | null {
  const normalized = question.toLowerCase();
  for (const [key, data] of Object.entries(OHADA_TOPIC_MAP)) {
    if (normalized.includes(key)) {
      return { key, data };
    }
  }
  return null;
}

function determineBindingLanguage(
  jurisdictionHint: string | null,
  url?: string,
): BindingLanguageInfo & { rationale: string } {
  if (url) {
    try {
      const host = new URL(url).hostname.toLowerCase();
      if (DOMAIN_BINDING_RULES[host]) {
        const info = DOMAIN_BINDING_RULES[host];
        return { ...info, rationale: `Règle spécifique au domaine ${host}.` };
      }
      const parts = host.split('.');
      while (parts.length > 2) {
        parts.shift();
        const candidate = parts.join('.');
        if (DOMAIN_BINDING_RULES[candidate]) {
          const info = DOMAIN_BINDING_RULES[candidate];
          return { ...info, rationale: `Règle spécifique au domaine ${candidate}.` };
        }
      }
    } catch (error) {
      // ignore malformed URL; fallback to jurisdiction
    }
  }

  if (jurisdictionHint && JURISDICTION_BINDING_RULES[jurisdictionHint]) {
    const info = JURISDICTION_BINDING_RULES[jurisdictionHint];
    return { ...info, rationale: `Règle linguistique propre à la juridiction ${jurisdictionHint}.` };
  }

  const fallback: BindingLanguageInfo = {
    jurisdiction: jurisdictionHint ?? 'FR',
    bindingLang: 'fr',
    translationNotice: 'Le texte officiel en français fait foi; vérifier les consolidations.',
    requiresBanner: false,
    source: 'Portails officiels francophones (Légifrance, Justel, Legilux, etc.).',
  };
  return { ...fallback, rationale: 'Aucune règle spécifique détectée; application du régime francophone par défaut.' };
}

async function fetchSynonymExpansions(
  jurisdiction: string | null,
): Promise<Map<string, string[]>> {
  const codes = new Set<string>(['GLOBAL']);
  if (jurisdiction) {
    codes.add(jurisdiction.toUpperCase());
  }

  const { data, error } = await supabase
    .from('agent_synonyms')
    .select('term, expansions, jurisdiction')
    .in('jurisdiction', Array.from(codes))
    .order('created_at', { ascending: false });

  if (error) {
    console.warn('synonym_lookup_failed', error.message);
    return new Map();
  }

  const map = new Map<string, string[]>();
  for (const row of data ?? []) {
    if (!row || typeof row !== 'object') {
      continue;
    }
    const term = typeof row.term === 'string' ? row.term : null;
    const expansions = Array.isArray(row.expansions)
      ? (row.expansions as unknown[])
          .map((value) => (typeof value === 'string' ? value : null))
          .filter((value): value is string => Boolean(value))
      : [];
    if (!term || expansions.length === 0) {
      continue;
    }
    if (!map.has(term)) {
      map.set(term, expansions);
    }
  }
  return map;
}

async function fetchActivePolicyVersion(): Promise<PolicyVersionContext | null> {
  const { data, error } = await supabase
    .from('agent_policy_versions')
    .select('name, activated_at, notes')
    .not('activated_at', 'is', null)
    .order('activated_at', { ascending: false })
    .limit(1);

  if (error) {
    console.warn('policy_version_lookup_failed', error.message);
    return null;
  }

  const row = Array.isArray(data) && data.length > 0 ? data[0] : null;
  if (!row || typeof row !== 'object' || !row.activated_at || !row.name) {
    return null;
  }

  return {
    name: String(row.name),
    activatedAt: String(row.activated_at),
    notes: typeof row.notes === 'string' ? row.notes : null,
  };
}

function formatSynonymPreface(map: Map<string, string[]>): string | null {
  if (map.size === 0) {
    return null;
  }
  const segments: string[] = [];
  for (const [term, expansions] of map) {
    if (expansions.length === 0) {
      continue;
    }
    segments.push(`${term}: ${expansions.join(', ')}`);
  }
  if (segments.length === 0) {
    return null;
  }
  return `Termes appris / synonymes utiles:\n${segments.join('\n')}`;
}

function augmentQuestionWithSynonyms(question: string, map: Map<string, string[]>): string {
  if (map.size === 0) {
    return question;
  }
  const additions: string[] = [];
  for (const [term, expansions] of map) {
    if (!question.toLowerCase().includes(term.toLowerCase()) && expansions.length > 0) {
      continue;
    }
    additions.push(`${term}: ${expansions.join(', ')}`);
  }
  if (additions.length === 0) {
    return question;
  }
  return `${question}\n\nSynonymes pertinents : ${additions.join(' | ')}`;
}

async function embedQuestionForHybrid(question: string): Promise<number[] | null> {
  const openai = getOpenAI();

  try {
    const response = await openai.embeddings.create({
      model: env.EMBEDDING_MODEL,
      input: question,
      ...(env.EMBEDDING_DIMENSION ? { dimensions: env.EMBEDDING_DIMENSION } : {}),
    });

    const embedding = response.data?.[0]?.embedding;
    if (!Array.isArray(embedding)) {
      return null;
    }

    return embedding as number[];
  } catch (error) {
    await logOpenAIDebug('embed_question_hybrid', error);
    const message = error instanceof Error ? error.message : 'embedding_failed';
    throw new Error(message);
  }
}

async function queryFileSearchResults(
  question: string,
  maxResults: number,
): Promise<Array<{ content: string; score: number; fileId: string | null }>> {
  if (!env.OPENAI_VECTOR_STORE_AUTHORITIES_ID || env.OPENAI_VECTOR_STORE_AUTHORITIES_ID === 'vs_test') {
    return [];
  }

  try {
    const openai = getOpenAI();
    const payload = await openai.responses.create({
      model: env.AGENT_MODEL,
      input: [
        {
          role: 'user',
          content: [
            {
              type: 'text',
              text: question,
            },
          ],
        },
      ],
      tools: [{ type: 'file_search' }],
      tool_choice: { type: 'tool', function: { name: 'file_search' } },
      tool_resources: {
        file_search: {
          vector_store_ids: [env.OPENAI_VECTOR_STORE_AUTHORITIES_ID],
        },
      },
      metadata: { purpose: 'hybrid_retrieval_probe' },
      max_output_tokens: 1,
    });
    const results: Array<{ content: string; score: number; fileId: string | null }> = [];

    const visit = (node: unknown): void => {
      if (!node) {
        return;
      }
      if (Array.isArray(node)) {
        for (const entry of node) {
          visit(entry);
        }
        return;
      }
      if (typeof node !== 'object') {
        return;
      }

      const maybe = node as Record<string, unknown>;
      if (maybe.file_search && typeof maybe.file_search === 'object') {
        const candidate = maybe.file_search as { results?: unknown };
        if (Array.isArray(candidate.results)) {
          for (const raw of candidate.results) {
            if (!raw || typeof raw !== 'object') continue;
            const rawRecord = raw as Record<string, unknown>;
            const fileId = typeof rawRecord.file_id === 'string' ? rawRecord.file_id : null;
            const score = typeof rawRecord.score === 'number' ? rawRecord.score : 0;
            let content = '';
            if (Array.isArray(rawRecord.content)) {
              for (const segment of rawRecord.content) {
                if (!segment || typeof segment !== 'object') continue;
                const typed = segment as Record<string, unknown>;
                if (typeof typed.text === 'string' && typed.text.trim().length > 0) {
                  content = typed.text.trim();
                  break;
                }
              }
            }
            if (!content && typeof rawRecord.text === 'string') {
              content = rawRecord.text.trim();
            }
            if (content.length > 0) {
              results.push({ content: content.slice(0, 600), score, fileId });
            }
          }
        }
      }

      for (const value of Object.values(maybe)) {
        visit(value);
      }
    };

    visit(payload);

    return results.slice(0, maxResults);
  } catch (error) {
    await logOpenAIDebug('file_search_probe', error);
    console.warn('file_search_query_error', error instanceof Error ? error.message : error);
    return [];
  }
}

async function fetchHybridSnippets(
  orgId: string,
  question: string,
  jurisdiction: string | null,
  synonyms: Map<string, string[]>,
): Promise<HybridSnippet[]> {
  try {
    const augmentedQuestion = augmentQuestionWithSynonyms(question, synonyms);
    const embedding = await embedQuestionForHybrid(augmentedQuestion);
    if (!embedding) {
      return [];
    }

    const { data, error } = await supabase.rpc('match_chunks', {
      p_org: orgId,
      p_query_embedding: embedding,
      p_match_count: 8,
      p_jurisdiction: jurisdiction ?? null,
    });

    if (error) {
      console.warn('hybrid_context_rpc_failed', error.message);
    }

    const normalized = Array.isArray(data)
      ? data
          .map((entry) => {
            if (!entry || typeof entry !== 'object') {
              return null;
            }
            const content = typeof entry.content === 'string' ? entry.content : null;
            if (!content) {
              return null;
            }
            return {
              content: content.replace(/\s+/g, ' ').trim().slice(0, 600),
              similarity: typeof entry.similarity === 'number' ? entry.similarity : 0,
              trustTier: typeof entry.trust_tier === 'string' ? (entry.trust_tier as 'T1' | 'T2' | 'T3' | 'T4') : 'T4',
              sourceType: typeof entry.source_type === 'string' ? entry.source_type : null,
              sourceId: typeof entry.source_id === 'string' ? entry.source_id : null,
              documentId: typeof entry.document_id === 'string' ? entry.document_id : null,
            };
          })
          .filter((value): value is {
            content: string;
            similarity: number;
            trustTier: 'T1' | 'T2' | 'T3' | 'T4';
            sourceType: string | null;
            sourceId: string | null;
            documentId: string | null;
          } => Boolean(value))
      : [];

    const caseSourceIds = normalized
      .filter((entry) => entry.sourceType?.toLowerCase().includes('case') || entry.sourceType?.toLowerCase().includes('juris'))
      .map((entry) => entry.sourceId)
      .filter((value): value is string => Boolean(value));

    const caseQuality: Map<string, { score: number; hardBlock: boolean }> = new Map();
    if (caseSourceIds.length > 0) {
      const { data: scoreRows, error: scoreError } = await supabase
        .from('case_scores')
        .select('source_id, score_overall, hard_block')
        .in('source_id', caseSourceIds)
        .eq('org_id', orgId)
        .order('computed_at', { ascending: false });
      if (scoreError) {
        console.warn('case_score_lookup_failed', scoreError.message);
      }
      if (Array.isArray(scoreRows)) {
        for (const row of scoreRows) {
          if (!row?.source_id) continue;
          if (!caseQuality.has(row.source_id)) {
            caseQuality.set(row.source_id, {
              score: typeof row.score_overall === 'number' ? row.score_overall : 0,
              hardBlock: Boolean(row.hard_block),
            });
          }
        }
      }
    }

    const localSourceIds = new Set<string>();
    for (const entry of normalized) {
      if (entry.sourceId) {
        localSourceIds.add(entry.sourceId);
      }
    }

    const sourceMetadata: Map<
      string,
      {
        url: string | null;
        title: string | null;
        publisher: string | null;
        trustTier?: string;
        eli?: string | null;
        ecli?: string | null;
        bindingLanguage?: string | null;
        residencyZone?: string | null;
        akomaArticleCount?: number;
      }
    > = new Map();
    if (localSourceIds.size > 0) {
      const { data: sourceRows, error: sourceError } = await supabase
        .from('sources')
        .select('id, source_url, title, publisher, trust_tier, eli, ecli, binding_lang, residency_zone, akoma_ntoso')
        .eq('org_id', orgId)
        .in('id', Array.from(localSourceIds));
      if (sourceError) {
        console.warn('source_metadata_lookup_failed', sourceError.message);
      }
      if (Array.isArray(sourceRows)) {
        for (const row of sourceRows) {
          if (!row?.id) continue;
          sourceMetadata.set(row.id, {
            url: typeof row.source_url === 'string' ? row.source_url : null,
            title: typeof row.title === 'string' ? row.title : null,
            publisher: typeof row.publisher === 'string' ? row.publisher : null,
            trustTier: typeof row.trust_tier === 'string' ? row.trust_tier : undefined,
            eli: typeof row.eli === 'string' ? row.eli : null,
            ecli: typeof row.ecli === 'string' ? row.ecli : null,
            bindingLanguage: typeof row.binding_lang === 'string' ? row.binding_lang : null,
            residencyZone: typeof row.residency_zone === 'string' ? row.residency_zone : null,
            akomaArticleCount: countAkomaArticles(row.akoma_ntoso),
          });
        }
      }
    }

    const localSnippets: HybridSnippet[] = normalized
      .map((entry) => {
        const baseWeight = CASE_TRUST_WEIGHTS[entry.trustTier] ?? CASE_TRUST_WEIGHTS.T4;
        let weight = baseWeight;
        let blocked = false;

        if (entry.sourceType && entry.sourceType.toLowerCase().includes('case') && entry.sourceId) {
          const quality = caseQuality.get(entry.sourceId);
          if (quality?.hardBlock) {
            blocked = true;
          } else if (quality) {
            const normalizedScore = Math.max(0.1, quality.score / 100);
            weight *= normalizedScore;
            if (quality.score < 60) {
              weight *= 0.4;
            }
          } else {
            weight *= 0.6;
          }
        }

        if (blocked || entry.similarity <= 0.1 || weight <= 0) {
          return null;
        }

        const metadata = entry.sourceId ? sourceMetadata.get(entry.sourceId) : null;

        return {
          content: entry.content,
          similarity: entry.similarity,
          weight,
          origin: 'local' as const,
          sourceId: entry.sourceId,
          documentId: entry.documentId,
          url: metadata?.url ?? null,
          title: metadata?.title ?? null,
          publisher: metadata?.publisher ?? null,
          trustTier: entry.trustTier,
          eli: metadata?.eli ?? null,
          ecli: metadata?.ecli ?? null,
          bindingLanguage: metadata?.bindingLanguage ?? null,
          residencyZone: metadata?.residencyZone ?? null,
          akomaArticleCount: metadata?.akomaArticleCount ?? null,
        } satisfies HybridSnippet | null;
      })
      .filter((value): value is HybridSnippet => Boolean(value));

    const fileSearchRaw = await queryFileSearchResults(question, 6);
    const fileIds = fileSearchRaw.map((item) => item.fileId).filter((value): value is string => Boolean(value));

    const fileMetadata: Map<
      string,
      {
        documentId: string | null;
        sourceId: string | null;
        url: string | null;
        title: string | null;
        publisher: string | null;
        trustTier?: string;
        eli?: string | null;
        ecli?: string | null;
        bindingLanguage?: string | null;
        residencyZone?: string | null;
        akomaArticleCount?: number;
      }
    > = new Map();
    if (fileIds.length > 0) {
      const { data: documentRows, error: docError } = await supabase
        .from('documents')
        .select(
          'id, source_id, openai_file_id, name, storage_path, sources(id, title, source_url, publisher, trust_tier, eli, ecli, binding_lang, residency_zone, akoma_ntoso)',
        )
        .eq('org_id', orgId)
        .in('openai_file_id', fileIds);
      if (docError) {
        console.warn('document_metadata_lookup_failed', docError.message);
      }
      if (Array.isArray(documentRows)) {
        for (const doc of documentRows) {
          if (!doc?.openai_file_id) continue;
          const source = (doc as Record<string, unknown>).sources as
            | (Record<string, unknown> & { id?: string; title?: string; source_url?: string; publisher?: string; trust_tier?: string })
            | null
            | undefined;
          fileMetadata.set(doc.openai_file_id, {
            documentId: typeof doc.id === 'string' ? doc.id : null,
            sourceId: typeof doc.source_id === 'string' ? doc.source_id : (source?.id as string | undefined) ?? null,
            url:
              (typeof source?.source_url === 'string' ? source.source_url : null) ??
              (typeof doc.storage_path === 'string' ? doc.storage_path : null),
            title: typeof source?.title === 'string' ? source.title : typeof doc.name === 'string' ? doc.name : null,
            publisher: typeof source?.publisher === 'string' ? source.publisher : null,
            trustTier: typeof source?.trust_tier === 'string' ? source.trust_tier : undefined,
            eli: typeof source?.eli === 'string' ? source.eli : null,
            ecli: typeof source?.ecli === 'string' ? source.ecli : null,
            bindingLanguage: typeof source?.binding_lang === 'string' ? source.binding_lang : null,
            residencyZone: typeof source?.residency_zone === 'string' ? source.residency_zone : null,
            akomaArticleCount: countAkomaArticles(source?.akoma_ntoso),
          });
        }
      }
    }

    const fileSnippets: HybridSnippet[] = fileSearchRaw.map((result) => {
      const metadata = result.fileId ? fileMetadata.get(result.fileId) : null;
      const trustTier = (metadata?.trustTier as 'T1' | 'T2' | 'T3' | 'T4' | undefined) ?? 'T2';
      const baseWeight = CASE_TRUST_WEIGHTS[trustTier] ?? CASE_TRUST_WEIGHTS.T2;
      const similarity = typeof result.score === 'number' && Number.isFinite(result.score) ? result.score : 0.5;
      const normalizedWeight = baseWeight * Math.max(similarity, 0.2);
      return {
        content: result.content,
        similarity,
        weight: normalizedWeight,
        origin: 'file_search' as const,
        sourceId: metadata?.sourceId ?? null,
        documentId: metadata?.documentId ?? null,
        fileId: result.fileId,
        url: metadata?.url ?? null,
        title: metadata?.title ?? null,
        publisher: metadata?.publisher ?? null,
        trustTier,
        eli: metadata?.eli ?? null,
        ecli: metadata?.ecli ?? null,
        bindingLanguage: metadata?.bindingLanguage ?? null,
        residencyZone: metadata?.residencyZone ?? null,
        akomaArticleCount: metadata?.akomaArticleCount ?? null,
      } satisfies HybridSnippet;
    });

    const combined = [...localSnippets, ...fileSnippets]
      .filter((snippet) => snippet.content.length > 0)
      .sort((a, b) => b.similarity * b.weight - a.similarity * a.weight)
      .slice(0, 8);

    return combined;
  } catch (error) {
    console.warn('hybrid_context_failed', error);
    return [];
  }
}

export async function getHybridRetrievalContext(
  orgId: string,
  question: string,
  jurisdiction: string | null,
): Promise<HybridSnippet[]> {
  return fetchHybridSnippets(orgId, question, jurisdiction, new Map());
}

function summariseSnippets(snippets: HybridSnippet[]): string {
  if (snippets.length === 0) {
    return '';
  }

  return snippets
    .slice(0, 5)
    .map((snippet, index) => {
      const label = snippet.origin === 'file_search' ? 'vector store' : 'local';
      return `#${index + 1} [${label}] ${snippet.content}`;
    })
    .join('\n\n');
}

function verifyAgentPayload(
  payload: IRACPayload,
  options: { allowlistViolations: string[]; initialRouting: RoutingResult },
): VerificationResult {
  if (options.allowlistViolations.length > 0) {
    const domains = options.allowlistViolations.map((url) => {
      try {
        return new URL(url).hostname;
      } catch (error) {
        return url;
      }
    });
    const unique = Array.from(new Set(domains));
    throw new Error(
      `Citations hors périmètre autorisé (${unique.join(', ')}). Relancer avec site:<domaine_officiel> ou escalader HITL.`,
    );
  }

  const notes: VerificationNote[] = [];
  let status: VerificationStatus =
    payload.risk.hitl_required || payload.risk.level === 'HIGH' ? 'hitl_escalated' : 'passed';

  const escalate = (note: VerificationNote) => {
    notes.push(note);
    if (note.severity !== 'info') {
      status = 'hitl_escalated';
      payload.risk.hitl_required = true;
      if (note.severity === 'critical') {
        payload.risk.level = 'HIGH';
      } else if (payload.risk.level === 'LOW') {
        payload.risk.level = 'MEDIUM';
      }
    }
  };

  const trimmedIssue = payload.issue?.trim() ?? '';
  if (trimmedIssue.length === 0) {
    escalate({
      code: 'missing_issue',
      message: "Section « Issue » absente : revue humaine recommandée.",
      severity: 'warning',
    });
  }

  if (!payload.rules || payload.rules.length === 0) {
    escalate({
      code: 'missing_rules',
      message: "Bloc « Règles » vide : escalade HITL obligatoire pour validation juridique.",
      severity: 'critical',
    });
  }

  if (!payload.application || payload.application.trim().length === 0) {
    escalate({
      code: 'missing_application',
      message: "Section « Application » vide : nécessite une revue humaine.",
      severity: 'warning',
    });
  }

  if (!payload.conclusion || payload.conclusion.trim().length === 0) {
    escalate({
      code: 'missing_conclusion',
      message: "Section « Conclusion » vide : confirmer la position juridique via HITL.",
      severity: 'warning',
    });
  }

  if (!payload.citations || payload.citations.length === 0) {
    escalate({
      code: 'missing_citations',
      message: 'Aucune citation officielle fournie : escalade HITL pour vérification et indexation.',
      severity: 'critical',
    });
  } else {
    const officialCitations = payload.citations.filter((citation) => isUrlAllowlisted(citation.url));
    if (officialCitations.length === 0) {
      escalate({
        code: 'no_allowlisted_citation',
        message: 'Les citations renvoient à des domaines secondaires : contrôler et relancer avec sources officielles.',
        severity: 'critical',
      });
    }
  }

  if (payload.rules && payload.rules.length > 0) {
    const bindingCount = payload.rules.filter((rule) => rule.binding).length;
    if (bindingCount === 0) {
      escalate({
        code: 'non_binding_rules',
        message:
          'Les références fournies ne sont pas marquées comme contraignantes : confirmer la source officielle avant diffusion.',
        severity: 'warning',
      });
    }
  }

  if (!options.initialRouting.primary) {
    escalate({
      code: 'ambiguous_jurisdiction',
      message: 'Juridiction non confirmée : la validation humaine doit confirmer le périmètre applicable.',
      severity: 'warning',
    });
  }

  return { status, notes, allowlistViolations: options.allowlistViolations };
}

function buildLearningJobs(
  payload: IRACPayload,
  initialRouting: RoutingResult,
  input: AgentRunInput,
): Array<{ type: string; payload: unknown }> {
  const learningJobs: Array<{ type: string; payload: unknown }> = [];

  if (payload.citations.length === 0) {
    learningJobs.push({
      type: 'indexing_ticket',
      payload: {
        question: input.question,
        orgId: input.orgId,
        routing: initialRouting,
        note: 'Aucune citation fournie par le modèle malgré la réussite de la requête.',
      },
    });
  }

  if (!payload.rules || payload.rules.length === 0) {
    learningJobs.push({
      type: 'guardrail_tune_ticket',
      payload: {
        question: input.question,
        orgId: input.orgId,
        reason: 'Le bloc Règles est vide; vérifier la prompt policy et l’utilisation des outils.',
      },
    });
  }

  if (!initialRouting.primary) {
    learningJobs.push({
      type: 'query_rewrite_ticket',
      payload: {
        question: input.question,
        context: input.context,
        detectedCandidates: initialRouting.candidates,
      },
    });
  }

  return learningJobs;
}

function applyComplianceGates(
  payload: IRACPayload,
  initialRouting: RoutingResult,
  input: AgentRunInput,
  baseJobs: Array<{ type: string; payload: unknown }>,
): {
  learningJobs: Array<{ type: string; payload: unknown }>;
  events: ComplianceEventRecord[];
  assessment: ComplianceAssessment;
} {
  const compliance = evaluateCompliance({
    question: input.question,
    payload,
    primaryJurisdiction: initialRouting.primary ?? null,
  });

  const jobs = [...baseJobs];
  const events: ComplianceEventRecord[] = [];

  if (compliance.fria.required) {
    if (!payload.risk.hitl_required) {
      payload.risk.hitl_required = true;
    }
    if (payload.risk.level === 'LOW') {
      payload.risk.level = 'MEDIUM';
    }

    jobs.push({
      type: 'compliance_fria_ticket',
      payload: {
        question: input.question,
        jurisdiction: payload.jurisdiction.country,
        reasons: compliance.fria.reasons,
      },
    });

    events.push({
      kind: 'compliance.eu_ai_act.fria_required',
      metadata: {
        jurisdiction: payload.jurisdiction.country,
        reasons: compliance.fria.reasons,
      },
    });
  }

  if (compliance.cepej.violations.length > 0) {
    jobs.push({
      type: 'guardrail_cepej_ticket',
      payload: {
        question: input.question,
        jurisdiction: payload.jurisdiction.country,
        violations: compliance.cepej.violations,
      },
    });

    events.push({
      kind: 'compliance.cepej.violation',
      metadata: {
        jurisdiction: payload.jurisdiction.country,
        violations: compliance.cepej.violations,
      },
    });
  }

  return { learningJobs: jobs, events, assessment: compliance };
}

function applyBindingLanguageNotices(
  payload: IRACPayload,
  routing: RoutingResult,
): (BindingLanguageInfo & { rationale: string }) | null {
  const primary = payload.jurisdiction.country ?? routing.primary?.country ?? null;
  const firstCitationUrl = payload.citations.find((citation) => Boolean(citation.url))?.url;
  const fallbackRuleUrl = payload.rules.find((rule) => Boolean(rule.source_url))?.source_url;
  const bindingInfo = determineBindingLanguage(primary, firstCitationUrl ?? fallbackRuleUrl);

  if (!bindingInfo) {
    return null;
  }

  const notice = bindingInfo.translationNotice ?? '';
  if (notice.length > 0) {
    const normalized = notice.toLowerCase();
    let noteInjected = false;
    payload.citations = payload.citations.map((citation, index) => {
      const currentNote = citation.note ?? '';
      if (currentNote.toLowerCase().includes(normalized)) {
        noteInjected = true;
        return citation;
      }
      if (!noteInjected && index === 0) {
        noteInjected = true;
        return {
          ...citation,
          note: currentNote.length > 0 ? `${currentNote} ${notice}` : notice,
        };
      }
      return citation;
    });

    if (!noteInjected && payload.citations.length > 0) {
      payload.citations = [
        {
          ...payload.citations[0],
          note:
            payload.citations[0].note && payload.citations[0].note.length > 0
              ? `${payload.citations[0].note} ${notice}`
              : notice,
        },
        ...payload.citations.slice(1),
      ];
    }

    if (!payload.risk.why.toLowerCase().includes(normalized)) {
      payload.risk.why = payload.risk.why.length > 0 ? `${payload.risk.why} | ${notice}` : notice;
    }
  }

  if (bindingInfo.requiresBanner) {
    if (!payload.risk.hitl_required) {
      payload.risk.hitl_required = true;
    }
    if (payload.risk.level === 'LOW') {
      payload.risk.level = 'MEDIUM';
    }
    if (!payload.risk.why.toLowerCase().includes(bindingInfo.source.toLowerCase())) {
      payload.risk.why = payload.risk.why.length > 0
        ? `${payload.risk.why} | ${bindingInfo.source}`
        : bindingInfo.source;
    }
  }

  return bindingInfo;
}

function buildStubPayload(
  question: string,
  initialRouting: RoutingResult,
  hybridSnippets: HybridSnippet[],
): IRACPayload {
  const normalized = question.toLowerCase();
  const hybridSummary = summariseSnippets(hybridSnippets);
  const contextSection = hybridSummary.length > 0 ? `\n\nSynthèse des extraits RAG:\n${hybridSummary}` : '';

  if (normalized.includes('maroc') || normalized.includes('non-concurrence')) {
    return {
      jurisdiction: { country: 'MA', eu: false, ohada: false },
      issue: 'Validité d’une clause de non-concurrence au Maroc dans un contrat de travail.',
      rules: [
        {
          citation: 'Code du travail marocain, art. 24',
          source_url: 'https://www.sgg.gov.ma/Portals/0/BO/2024/bo_7244_fr.pdf',
          binding: false,
          effective_date: '2024-03-01',
        },
        {
          citation: 'Bulletin officiel du Royaume du Maroc – édition de traduction officielle',
          source_url: 'https://www.sgg.gov.ma/Portals/0/BO/2024/bo_7244_fr.pdf',
          binding: false,
          effective_date: '2024-03-01',
        },
      ],
      application:
        'La clause est licite si elle protège un intérêt légitime, reste limitée dans le temps et l’espace et prévoit une contrepartie financière proportionnée. La version arabe du Bulletin officiel fait foi; la traduction française doit être rapprochée du texte contraignant.' +
        contextSection,
      conclusion:
        'La clause de non-concurrence est valable sous réserve d’un intérêt légitime démontré, d’une limitation raisonnable et d’une indemnisation adéquate, avec revue HITL pour confirmer la version arabe.',
      citations: [
        {
          title: 'Bulletin officiel – traduction officielle',
          court_or_publisher: 'Secrétariat Général du Gouvernement du Maroc',
          date: '2024-03-01',
          url: 'https://www.sgg.gov.ma/Portals/0/BO/2024/bo_7244_fr.pdf',
          note: 'Traduction officielle; vérifier l’édition arabe pour force obligatoire.',
        },
      ],
      risk: {
        level: 'MEDIUM',
        why: 'Traduction non contraignante – validation HITL requise pour confirmer la version arabe.',
        hitl_required: true,
      },
    } satisfies IRACPayload;
  }

  if (normalized.includes('ohada') || normalized.includes('gage') || normalized.includes('sûret')) {
    return {
      jurisdiction: { country: 'OHADA', eu: false, ohada: true },
      issue: 'Constitution d’un gage sans dépossession sur des stocks dans l’espace OHADA.',
      rules: [
        {
          citation: 'Acte uniforme portant organisation des sûretés, art. 233 à 242',
          source_url: 'https://www.ohada.org/index.php/fr/actes-uniformes/128-aus',
          binding: true,
          effective_date: '2011-05-16',
        },
        {
          citation: 'Jurisprudence CCJA confirmant la publicité obligatoire du gage sans dépossession',
          source_url: 'https://www.ohada.org/index.php/fr/jurisprudence/ccja',
          binding: true,
          effective_date: '2019-06-27',
        },
      ],
      application:
        'Le gage doit être constaté par écrit, publié au RCCM et prévoir une description précise des stocks. La CCJA rappelle que la publicité est déterminante pour opposabilité aux tiers.' +
        contextSection,
      conclusion:
        'Le gage sans dépossession est valable dès lors que le créancier procède à la publicité RCCM et maintient une description dynamique des stocks, avec suivi HITL si une particularité locale est identifiée.',
      citations: [
        {
          title: 'Acte uniforme sur les sûretés',
          court_or_publisher: 'OHADA',
          date: '2011-05-16',
          url: 'https://www.ohada.org/index.php/fr/actes-uniformes/128-aus',
          note: 'Acte uniforme – version 2010 en vigueur.',
        },
        {
          title: 'Décision CCJA – gage sans dépossession',
          court_or_publisher: 'Cour Commune de Justice et d’Arbitrage',
          date: '2019-06-27',
          url: 'https://www.ohada.org/index.php/fr/jurisprudence/ccja',
          note: 'Jurisprudence confirmant la publicité au RCCM.',
        },
      ],
      risk: {
        level: 'LOW',
        why: 'Acte uniforme et jurisprudence CCJA directement applicables.',
        hitl_required: false,
      },
    } satisfies IRACPayload;
  }

  const routing = initialRouting.primary ?? {
    country: 'FR',
    eu: true,
    ohada: false,
    confidence: 0.2,
    rationale: 'fallback',
  };

  return {
    jurisdiction: { country: routing.country, eu: routing.eu, ohada: routing.ohada },
    issue: 'Responsabilité délictuelle d’un salarié ayant causé un dommage en France.',
    rules: [
      {
        citation: 'Code civil (FR), art. 1240',
        source_url: 'https://www.legifrance.gouv.fr/codes/article_lc/LEGIARTI000006417902',
        binding: true,
        effective_date: '2016-10-01',
      },
      {
        citation: 'Cour de cassation, chambre sociale, 25 novembre 2015, n° 14-21.125',
        source_url: 'https://www.courdecassation.fr/decision/58fc23dd302bf94d3f8b45c6',
        binding: true,
        effective_date: '2015-11-25',
      },
    ],
    application:
      'La responsabilité délictuelle suppose une faute du salarié, un dommage et un lien de causalité direct. L’employeur peut engager l’action contre le salarié fautif ou rechercher la responsabilité de l’employeur sur le terrain du commettant.' +
      contextSection,
    conclusion:
      'Les critères de l’article 1240 du Code civil sont réunis lorsque la faute personnelle du salarié est caractérisée; une revue HITL est recommandée si une faute pénale est alléguée.',
    citations: [
      {
        title: 'Code civil – article 1240',
        court_or_publisher: 'Légifrance',
        date: '2016-10-01',
        url: 'https://www.legifrance.gouv.fr/codes/article_lc/LEGIARTI000006417902',
        note: 'Texte consolidé',
      },
      {
        title: 'Cass. soc., 25 novembre 2015, n° 14-21.125',
        court_or_publisher: 'Cour de cassation',
        date: '2015-11-25',
        url: 'https://www.courdecassation.fr/decision/58fc23dd302bf94d3f8b45c6',
        note: 'Arrêt intégral',
      },
    ],
    risk: {
      level: 'LOW',
      why: 'Analyse jurisprudentielle classique en droit français.',
      hitl_required: false,
    },
  } satisfies IRACPayload;
}

async function computeCaseQuality(
  orgId: string,
  jurisdiction: string | null,
  citations: IRACPayload['citations'],
): Promise<{ summaries: CaseQualitySummary[]; forceHitl: boolean }> {
  if (!citations || citations.length === 0) {
    return { summaries: [], forceHitl: false };
  }

  const urls = citations.map((citation) => citation.url).filter((url): url is string => typeof url === 'string' && url.length > 0);
  if (urls.length === 0) {
    return { summaries: [], forceHitl: false };
  }

  const { data: sourceRows, error: sourceError } = await supabase
    .from('sources')
    .select(
      'id, source_url, source_type, jurisdiction_code, trust_tier, binding_lang, effective_date, created_at, political_risk_flag, court_rank, court_identifier',
    )
    .eq('org_id', orgId)
    .in('source_url', urls);

  if (sourceError) {
    console.warn('case_quality_source_lookup_failed', sourceError.message);
    return { summaries: [], forceHitl: false };
  }

  const caseSources = (sourceRows ?? []).filter((row) => {
    const type = (row?.source_type ?? '').toLowerCase();
    return type.includes('case') || type.includes('juris');
  });

  if (caseSources.length === 0) {
    return { summaries: [], forceHitl: false };
  }

  const caseIds = caseSources.map((row) => row.id).filter((value): value is string => Boolean(value));

  const [treatmentResult, alignmentResult, overrideResult, existingScoreResult, riskResult] = await Promise.all([
    supabase
      .from('case_treatments')
      .select('source_id, treatment, weight, decided_at')
      .in('source_id', caseIds)
      .eq('org_id', orgId),
    supabase
      .from('case_statute_links')
      .select('case_source_id, alignment_score')
      .in('case_source_id', caseIds)
      .eq('org_id', orgId),
    supabase
      .from('case_score_overrides')
      .select('source_id, new_score, reason')
      .in('source_id', caseIds)
      .eq('org_id', orgId)
      .order('created_at', { ascending: false }),
    supabase
      .from('case_scores')
      .select('source_id, version, hard_block, score_overall')
      .in('source_id', caseIds)
      .eq('org_id', orgId)
      .order('computed_at', { ascending: false }),
    supabase
      .from('risk_register')
      .select('juris_code, court_identifier, risk_flag, note, period_from, period_to')
      .in(
        'juris_code',
        caseSources
          .map((row) => row.jurisdiction_code)
          .filter((value): value is string => typeof value === 'string' && value.length > 0),
      )
      .or(`org_id.eq.${orgId},org_id.is.null`),
  ]);

  if (treatmentResult.error) {
    console.warn('case_treatments_lookup_failed', treatmentResult.error.message);
  }
  if (alignmentResult.error) {
    console.warn('case_statute_links_lookup_failed', alignmentResult.error.message);
  }
  if (overrideResult.error) {
    console.warn('case_score_override_lookup_failed', overrideResult.error.message);
  }
  if (existingScoreResult.error) {
    console.warn('case_score_version_lookup_failed', existingScoreResult.error.message);
  }
  if (riskResult.error) {
    console.warn('risk_register_lookup_failed', riskResult.error.message);
  }

  const treatmentsBySource = new Map<string, { treatment: string; weight?: number | null; decidedAt?: string | null }[]>();
  for (const entry of treatmentResult.data ?? []) {
    if (!entry?.source_id) continue;
    const list = treatmentsBySource.get(entry.source_id) ?? [];
    list.push({ treatment: entry.treatment, weight: entry.weight, decidedAt: entry.decided_at });
    treatmentsBySource.set(entry.source_id, list);
  }

  const alignmentsBySource = new Map<string, { alignmentScore?: number | null }[]>();
  for (const entry of alignmentResult.data ?? []) {
    if (!entry?.case_source_id) continue;
    const list = alignmentsBySource.get(entry.case_source_id) ?? [];
    list.push({ alignmentScore: entry.alignment_score });
    alignmentsBySource.set(entry.case_source_id, list);
  }

  const overridesBySource = new Map<string, { score: number; reason?: string | null }>();
  for (const entry of overrideResult.data ?? []) {
    if (!entry?.source_id || typeof entry.new_score !== 'number') continue;
    if (!overridesBySource.has(entry.source_id)) {
      overridesBySource.set(entry.source_id, { score: entry.new_score, reason: entry.reason });
    }
  }

  const latestVersionBySource = new Map<string, number>();
  const persistedHardBlockBySource = new Map<string, boolean>();
  const persistedScoreBySource = new Map<string, number | null>();
  for (const entry of existingScoreResult.data ?? []) {
    if (!entry?.source_id) continue;
    if (!latestVersionBySource.has(entry.source_id)) {
      latestVersionBySource.set(entry.source_id, typeof entry.version === 'number' ? entry.version : 1);
    }
    if (!persistedHardBlockBySource.has(entry.source_id)) {
      persistedHardBlockBySource.set(entry.source_id, Boolean((entry as { hard_block?: boolean }).hard_block));
    }
    if (!persistedScoreBySource.has(entry.source_id)) {
      const rawScore = (entry as { score_overall?: number }).score_overall;
      persistedScoreBySource.set(entry.source_id, typeof rawScore === 'number' ? rawScore : null);
    }
  }

  const riskOverlaysByJurisdiction = new Map<string, { flag: string; court?: string | null; from?: string | null; to?: string | null; note?: string | null }[]>();
  for (const entry of riskResult.data ?? []) {
    if (!entry?.juris_code) continue;
    const list = riskOverlaysByJurisdiction.get(entry.juris_code) ?? [];
    list.push({
      flag: entry.risk_flag,
      court: entry.court_identifier,
      from: entry.period_from,
      to: entry.period_to,
      note: entry.note,
    });
    riskOverlaysByJurisdiction.set(entry.juris_code, list);
  }

  const summaries: CaseQualitySummary[] = [];
  let forceHitl = false;
  const now = new Date();

  for (const source of caseSources) {
    if (!source?.id || typeof source.source_url !== 'string') {
      continue;
    }

    const riskCandidates = (riskOverlaysByJurisdiction.get(source.jurisdiction_code ?? '') ?? []).filter((risk) => {
      if (risk.court && source.court_identifier && risk.court !== source.court_identifier) {
        return false;
      }
      if (risk.from && new Date(risk.from) > now) {
        return false;
      }
      if (risk.to && new Date(risk.to) < now) {
        return false;
      }
      return true;
    });

    const override = overridesBySource.get(source.id);

    const result = evaluateCaseQuality({
      trustTier: (source.trust_tier as 'T1' | 'T2' | 'T3' | 'T4') ?? 'T4',
      courtRank: source.court_rank ?? null,
      jurisdiction: source.jurisdiction_code ?? 'FR',
      bindingJurisdiction: jurisdiction ?? source.jurisdiction_code ?? 'FR',
      politicalRiskFlag: Boolean(source.political_risk_flag),
      bindingLanguage: source.binding_lang ?? null,
      effectiveDate: source.effective_date ?? null,
      createdAt: source.created_at ?? null,
      treatments: treatmentsBySource.get(source.id) ?? [],
      statuteAlignments: alignmentsBySource.get(source.id) ?? [],
      riskOverlays: riskCandidates.map((risk) => ({ flag: risk.flag, note: risk.note })),
      override: override ?? null,
    });

    const persistedHardBlock = persistedHardBlockBySource.get(source.id) ?? false;
    const combinedHardBlock = result.hardBlock || persistedHardBlock;
    const persistedScore = persistedScoreBySource.get(source.id);
    const summaryScore = Number.isFinite(result.score) ? result.score : persistedScore ?? result.score;

    summaries.push({
      sourceId: source.id,
      url: source.source_url,
      score: summaryScore,
      hardBlock: combinedHardBlock,
      notes: persistedHardBlock && !result.hardBlock ? [...result.notes, 'hard_block_persisted'] : result.notes,
      axes: result.axes,
    });

    if (combinedHardBlock || (typeof summaryScore === 'number' && summaryScore < 55)) {
      forceHitl = true;
    }

    const nextVersion = (latestVersionBySource.get(source.id) ?? 0) + 1;
    const insertPayload = {
      org_id: orgId,
      source_id: source.id,
      juris_code: source.jurisdiction_code ?? 'FR',
      score_overall: result.score,
      axes: result.axes,
      hard_block: result.hardBlock,
      version: nextVersion,
      model_ref: 'case_quality_v1',
      notes: result.notes,
    };

    const { error: insertError } = await supabase.from('case_scores').insert(insertPayload);
    if (insertError) {
      console.warn('case_score_insert_failed', insertError.message);
    }
  }

  return { summaries, forceHitl };
}

function buildTrustPanel(
  payload: IRACPayload,
  retrievalSnippets: HybridSnippet[],
  caseQuality: { summaries: CaseQualitySummary[]; forceHitl: boolean },
  verification: VerificationResult,
): TrustPanelPayload {
  const citations = Array.isArray(payload.citations) ? payload.citations : [];
  let allowlistedCount = 0;
  const nonAllowlisted: Array<{ title: string; url: string }> = [];
  const translationWarnings = new Set<string>();
  const bindingNotes: Record<string, number> = {};

  for (const citation of citations) {
    const allowlisted = isUrlAllowlisted(citation.url);
    if (allowlisted) {
      allowlistedCount += 1;
    } else {
      nonAllowlisted.push({ title: citation.title, url: citation.url });
    }

    const note = (citation.note ?? '').trim();
    if (note.length > 0) {
      if (/traduction|translation|langue|language/i.test(note)) {
        translationWarnings.add(note);
      }
      bindingNotes[note] = (bindingNotes[note] ?? 0) + 1;
    }
  }

  const totalCitations = citations.length;
  const totalRules = Array.isArray(payload.rules) ? payload.rules.length : 0;
  const bindingRuleCount = Array.isArray(payload.rules)
    ? payload.rules.filter((rule) => rule.binding).length
    : 0;

  const snippetCount = retrievalSnippets.length;
  let fileSearchCount = 0;
  let localCount = 0;
  const hostCounts = new Map<string, number>();

  for (const snippet of retrievalSnippets) {
    if (snippet.origin === 'file_search') {
      fileSearchCount += 1;
    } else {
      localCount += 1;
    }

    if (snippet.url) {
      try {
        const host = new URL(snippet.url).hostname.toLowerCase();
        hostCounts.set(host, (hostCounts.get(host) ?? 0) + 1);
      } catch (_error) {
        // ignore malformed URL
      }
    }
  }

  const topHosts = Array.from(hostCounts.entries())
    .sort((a, b) => b[1] - a[1])
    .slice(0, 5)
    .map(([host, count]) => ({ host, count }));

  const caseItems: TrustPanelCaseItem[] = caseQuality.summaries.map((summary) => ({
    url: summary.url,
    score: summary.score,
    hardBlock: summary.hardBlock,
    notes: summary.notes,
    axes: summary.axes,
  }));
  const minScore = caseItems.length > 0 ? Math.min(...caseItems.map((item) => item.score)) : null;
  const maxScore = caseItems.length > 0 ? Math.max(...caseItems.map((item) => item.score)) : null;

  const provenanceBySource = new Map<
    string,
    {
      eli: string | null;
      ecli: string | null;
      bindingLanguage: string | null;
      residencyZone: string | null;
      akomaCount: number;
    }
  >();

  for (const snippet of retrievalSnippets) {
    if (!snippet.sourceId) {
      continue;
    }
    const existing = provenanceBySource.get(snippet.sourceId) ?? {
      eli: null,
      ecli: null,
      bindingLanguage: null,
      residencyZone: null,
      akomaCount: 0,
    };
    if (!existing.eli && snippet.eli) {
      existing.eli = snippet.eli;
    }
    if (!existing.ecli && snippet.ecli) {
      existing.ecli = snippet.ecli;
    }
    const bindingLanguage =
      typeof snippet.bindingLanguage === 'string' ? snippet.bindingLanguage.trim() : '';
    if (!existing.bindingLanguage && bindingLanguage) {
      existing.bindingLanguage = bindingLanguage;
    }
    const residencyZone =
      typeof snippet.residencyZone === 'string' ? snippet.residencyZone.trim() : '';
    if (!existing.residencyZone && residencyZone) {
      existing.residencyZone = residencyZone;
    }
    const articleCount = snippet.akomaArticleCount ?? 0;
    if (articleCount > existing.akomaCount) {
      existing.akomaCount = articleCount;
    }
    provenanceBySource.set(snippet.sourceId, existing);
  }

  const provenanceValues = Array.from(provenanceBySource.values());
  const totalSources = provenanceValues.length;
  const withEli = provenanceValues.filter((entry) => Boolean(entry.eli)).length;
  const withEcli = provenanceValues.filter((entry) => Boolean(entry.ecli)).length;
  const residencyCounter = new Map<string, number>();
  const bindingCounter = new Map<string, number>();
  let akomaArticles = 0;

  for (const entry of provenanceValues) {
    if (entry.residencyZone) {
      const trimmedZone = entry.residencyZone.trim();
      if (trimmedZone.length > 0) {
        const zoneKey = trimmedZone.toLowerCase();
        residencyCounter.set(zoneKey, (residencyCounter.get(zoneKey) ?? 0) + 1);
      }
    }
    if (entry.bindingLanguage) {
      const trimmedLanguage = entry.bindingLanguage.trim();
      if (trimmedLanguage.length > 0) {
        const languageKey = trimmedLanguage.toLowerCase();
        bindingCounter.set(languageKey, (bindingCounter.get(languageKey) ?? 0) + 1);
      }
    }
    if (entry.akomaCount > 0) {
      akomaArticles += entry.akomaCount;
    }
  }

  const residencyBreakdown = Array.from(residencyCounter.entries())
    .sort((a, b) => b[1] - a[1])
    .map(([zone, count]) => ({ zone, count }));

  const bindingLanguages = Array.from(bindingCounter.entries())
    .sort((a, b) => b[1] - a[1])
    .map(([language, count]) => ({ language, count }));

  return {
    citationSummary: {
      total: totalCitations,
      allowlisted: allowlistedCount,
      ratio: totalCitations > 0 ? allowlistedCount / totalCitations : 1,
      nonAllowlisted,
      translationWarnings: Array.from(translationWarnings),
      bindingNotes,
      rules: {
        total: totalRules,
        binding: bindingRuleCount,
        nonBinding: Math.max(totalRules - bindingRuleCount, 0),
      },
    },
    retrievalSummary: {
      snippetCount,
      fileSearch: fileSearchCount,
      local: localCount,
      topHosts,
    },
    caseQuality: {
      items: caseItems,
      minScore,
      maxScore,
      forceHitl: caseQuality.forceHitl,
    },
    risk: {
      level: payload.risk.level,
      hitlRequired: payload.risk.hitl_required || caseQuality.forceHitl,
      reason: payload.risk.why,
      verification: {
        status: verification.status,
        notes: verification.notes,
      },
    },
    provenance: {
      totalSources,
      withEli,
      withEcli,
      residencyBreakdown,
      bindingLanguages,
      akomaArticles,
    },
  };
}

async function loadCaseQualitySummaries(
  orgId: string,
  citations: IRACPayload['citations'],
): Promise<CaseQualitySummary[]> {
  if (!Array.isArray(citations) || citations.length === 0) {
    return [];
  }

  const urls = citations
    .map((citation) => citation.url)
    .filter((url): url is string => typeof url === 'string' && url.length > 0);

  if (urls.length === 0) {
    return [];
  }

  const { data: sourceRows, error: sourceError } = await supabase
    .from('sources')
    .select('id, source_url')
    .eq('org_id', orgId)
    .in('source_url', urls);

  if (sourceError) {
    console.warn('load_case_quality_sources_failed', sourceError.message);
    return [];
  }

  const idByUrl = new Map<string, string>();
  const urlById = new Map<string, string>();
  for (const row of sourceRows ?? []) {
    if (row?.id && typeof row.source_url === 'string') {
      idByUrl.set(row.source_url, row.id);
      urlById.set(row.id, row.source_url);
    }
  }

  if (urlById.size === 0) {
    return [];
  }

  const sourceIds = Array.from(urlById.keys());

  const { data: scoreRows, error: scoreError } = await supabase
    .from('case_scores')
    .select('source_id, score_overall, axes, hard_block, notes')
    .in('source_id', sourceIds)
    .eq('org_id', orgId)
    .order('computed_at', { ascending: false });

  if (scoreError) {
    console.warn('load_case_quality_scores_failed', scoreError.message);
    return [];
  }

  const seen = new Set<string>();
  const summaries: CaseQualitySummary[] = [];
  for (const row of scoreRows ?? []) {
    if (!row?.source_id || seen.has(row.source_id)) {
      continue;
    }
    seen.add(row.source_id);
    const url = urlById.get(row.source_id);
    if (!url) {
      continue;
    }

    const axesRaw = (row.axes ?? {}) as Record<string, unknown>;
    const axes = CASE_AXES.reduce<Record<CaseScoreAxis, number>>((acc, axis) => {
      const value = axesRaw?.[axis];
      const numeric = typeof value === 'number' ? value : Number(value);
      acc[axis] = Number.isFinite(numeric) ? Number(numeric) : 0;
      return acc;
    }, {} as Record<CaseScoreAxis, number>);

    const notesValue = row.notes;
    const notes: string[] = Array.isArray(notesValue)
      ? (notesValue as unknown[]).filter((item): item is string => typeof item === 'string')
      : typeof notesValue === 'string'
        ? [notesValue]
        : [];

    summaries.push({
      sourceId: row.source_id,
      url,
      score: typeof row.score_overall === 'number' ? row.score_overall : Number(row.score_overall ?? 0),
      hardBlock: Boolean(row.hard_block),
      notes,
      axes,
    });
  }

  return summaries;
}

async function fetchTrustPanelForRun(
  runId: string,
  orgId: string,
  payload: IRACPayload,
  verification: VerificationResult,
): Promise<TrustPanelPayload | null> {
  try {
    const retrievalQuery = await supabase
      .from('run_retrieval_sets')
      .select('origin, snippet, similarity, weight, metadata')
      .eq('run_id', runId);

    if (retrievalQuery.error) {
      console.warn('trust_panel_retrieval_query_failed', retrievalQuery.error.message);
    }

    const retrievalSnippets: HybridSnippet[] = (retrievalQuery.data ?? []).map((row) => {
      const metadata = (row?.metadata ?? {}) as Record<string, unknown>;
      const trustTier = metadata.trustTier;
      return {
        content: typeof row?.snippet === 'string' ? row.snippet : '',
        similarity: typeof row?.similarity === 'number' ? row.similarity : 0,
        weight: typeof row?.weight === 'number' ? row.weight : 0,
        origin: row?.origin === 'file_search' ? 'file_search' : 'local',
        sourceId: typeof metadata.sourceId === 'string' ? metadata.sourceId : null,
        documentId: typeof metadata.documentId === 'string' ? metadata.documentId : null,
        fileId: typeof metadata.fileId === 'string' ? metadata.fileId : null,
        url: typeof metadata.url === 'string' ? metadata.url : null,
        title: typeof metadata.title === 'string' ? metadata.title : null,
        publisher: typeof metadata.publisher === 'string' ? metadata.publisher : null,
        trustTier:
          trustTier === 'T1' || trustTier === 'T2' || trustTier === 'T3' || trustTier === 'T4'
            ? trustTier
            : undefined,
        eli: typeof metadata.eli === 'string' ? metadata.eli : null,
        ecli: typeof metadata.ecli === 'string' ? metadata.ecli : null,
        bindingLanguage: typeof metadata.bindingLanguage === 'string' ? metadata.bindingLanguage : null,
        residencyZone: typeof metadata.residencyZone === 'string' ? metadata.residencyZone : null,
        akomaArticleCount:
          typeof metadata.akomaArticleCount === 'number' && Number.isFinite(metadata.akomaArticleCount)
            ? metadata.akomaArticleCount
            : null,
      } satisfies HybridSnippet;
    });

    const caseSummaries = await loadCaseQualitySummaries(orgId, payload.citations);
    const forceHitl = caseSummaries.some((item) => item.hardBlock || item.score < 55);

    return buildTrustPanel(payload, retrievalSnippets, { summaries: caseSummaries, forceHitl }, verification);
  } catch (error) {
    console.warn('trust_panel_fetch_failed', error);
    return null;
  }
}

async function persistRun(
  input: AgentRunInput,
  payload: IRACPayload,
  toolLogs: ToolInvocationLog[],
  retrievalSnippets: HybridSnippet[],
  telemetry: ToolTelemetry[],
  learningJobs: Array<{ type: string; payload: unknown }>,
  complianceEvents: ComplianceEventRecord[] = [],
  complianceAssessment: ComplianceAssessment | null = null,
  planTrace: AgentPlanStep[] = [],
  verification: VerificationResult,
  runKey: string | null = null,
  confidentialMode = false,
): Promise<{ runId: string; trust: TrustPanelPayload }> {
  const startedAt = new Date().toISOString();
  const insertPayload = {
    org_id: input.orgId,
    user_id: input.userId,
    question: input.question,
    jurisdiction_json: payload.jurisdiction,
    model: env.AGENT_MODEL,
    risk_level: payload.risk.level,
    hitl_required: payload.risk.hitl_required,
    confidential_mode: confidentialMode,
    irac: payload,
    started_at: startedAt,
    finished_at: new Date().toISOString(),
    status: 'completed',
    plan_trace: planTrace,
    run_key: runKey,
    verification_status: verification.status,
    verification_notes: verification.notes,
  };

  const { data: runData, error: runError } = await supabase
    .from('agent_runs')
    .insert(insertPayload)
    .select('id')
    .single();

  if (runError || !runData) {
    if ((runError as { code?: string } | null)?.code === '23505' && runKey) {
      const existing = await supabase
        .from('agent_runs')
        .select('id')
        .eq('org_id', input.orgId)
        .eq('run_key', runKey)
        .order('finished_at', { ascending: false })
        .limit(1)
        .maybeSingle();

      if (existing.data?.id) {
        const restoredTrust =
          (await fetchTrustPanelForRun(existing.data.id as string, input.orgId, payload, verification)) ??
          buildTrustPanel(
            payload,
            retrievalSnippets,
            { summaries: [], forceHitl: payload.risk.hitl_required },
            verification,
          );
        return { runId: existing.data.id as string, trust: restoredTrust };
      }
    }
    throw new Error(runError?.message ?? 'Unable to persist agent run');
  }

  if (toolLogs.length > 0) {
    const records = toolLogs.map((log) => ({
      run_id: runData.id,
      tool_name: log.name,
      args: log.args,
      output: typeof log.output === 'string' ? log.output : JSON.stringify(log.output),
    }));
    const { error: toolError } = await supabase.from('tool_invocations').insert(records);
    if (toolError) {
      throw new Error(toolError.message);
    }
  }

  if (!confidentialMode && retrievalSnippets.length > 0) {
    const retrievalRecords = retrievalSnippets.map((snippet) => ({
      run_id: runData.id,
      org_id: input.orgId,
      origin: snippet.origin,
      snippet: snippet.content,
      similarity: Number.isFinite(snippet.similarity) ? snippet.similarity : null,
      weight: Number.isFinite(snippet.weight) ? snippet.weight : null,
      metadata: {
        sourceId: snippet.sourceId ?? null,
        documentId: snippet.documentId ?? null,
        fileId: snippet.fileId ?? null,
        url: snippet.url ?? null,
        title: snippet.title ?? null,
        publisher: snippet.publisher ?? null,
        trustTier: snippet.trustTier ?? null,
        eli: snippet.eli ?? null,
        ecli: snippet.ecli ?? null,
        bindingLanguage: snippet.bindingLanguage ?? null,
        residencyZone: snippet.residencyZone ?? null,
        akomaArticleCount: snippet.akomaArticleCount ?? null,
      },
    }));
    const { error: retrievalError } = await supabase.from('run_retrieval_sets').insert(retrievalRecords);
    if (retrievalError) {
      throw new Error(retrievalError.message);
    }
  }

  if (!confidentialMode && telemetry.length > 0) {
    const telemetryRecords = telemetry.map((entry) => ({
      org_id: input.orgId,
      run_id: runData.id,
      tool_name: entry.name,
      latency_ms: Math.round(entry.latencyMs),
      success: entry.success,
      error_code: entry.errorCode ?? null,
      metadata: entry.metadata ?? null,
    }));
    const { error: telemetryError } = await supabase.from('tool_telemetry').insert(telemetryRecords);
    if (telemetryError) {
      throw new Error(telemetryError.message);
    }
  }

  if (payload.citations.length > 0) {
    const inserts = payload.citations.map((citation) => ({
      run_id: runData.id,
      title: citation.title,
      publisher: citation.court_or_publisher,
      date: citation.date,
      url: citation.url,
      domain_ok: isUrlAllowlisted(citation.url),
    }));

    const { error: citationError } = await supabase.from('run_citations').insert(inserts);
    if (citationError) {
      throw new Error(citationError.message);
    }
  }

  if (complianceEvents.length > 0) {
    const auditRecords = complianceEvents.map((event) => ({
      org_id: input.orgId,
      actor_user_id: input.userId,
      kind: event.kind,
      object: `agent_run:${runData.id}`,
      before_state: null,
      after_state: null,
      metadata: event.metadata ?? null,
    }));

    const { error: auditError } = await supabase.from('audit_events').insert(auditRecords);
    if (auditError) {
      console.warn('audit_event_insert_failed', auditError.message);
    }
  }

  if (complianceAssessment) {
    const { error: complianceError } = await supabase.from('compliance_assessments').insert({
      org_id: input.orgId,
      run_id: runData.id,
      fria_required: complianceAssessment.fria.required,
      fria_reasons: complianceAssessment.fria.reasons,
      cepej_passed: complianceAssessment.cepej.passed,
      cepej_violations: complianceAssessment.cepej.violations,
    });
    if (complianceError) {
      console.warn('compliance_assessment_insert_failed', complianceError.message);
    }
  }

  if (payload.risk.hitl_required || payload.risk.level === 'HIGH') {
    const { error: hitlError } = await supabase.from('hitl_queue').insert({
      run_id: runData.id,
      org_id: input.orgId,
      reason: payload.risk.hitl_required
        ? 'Agent a requis une revue humaine explicite.'
        : 'Niveau de risque élevé détecté.',
      status: 'pending',
    });
    if (hitlError) {
      throw new Error(hitlError.message);
    }
  }

  if (learningJobs.length > 0) {
    const learningRecords = learningJobs.map((job) => ({
      org_id: input.orgId,
      type: job.type,
      payload: job.payload,
    }));
    const { error: learningError } = await supabase.from('agent_learning_jobs').insert(learningRecords);
    if (learningError) {
      throw new Error(learningError.message);
    }
  }

  const caseQuality = await computeCaseQuality(input.orgId, payload.jurisdiction?.country ?? null, payload.citations);
  if (caseQuality.forceHitl) {
    const { error: riskUpdateError } = await supabase
      .from('agent_runs')
      .update({ risk_level: 'HIGH', hitl_required: true })
      .eq('id', runData.id);

    if (riskUpdateError) {
      console.warn('agent_run_risk_update_failed', riskUpdateError.message);
    }

    const { data: existingHitl, error: hitlLookupError } = await supabase
      .from('hitl_queue')
      .select('id')
      .eq('run_id', runData.id)
      .maybeSingle();

    if (hitlLookupError && hitlLookupError.code !== 'PGRST116') {
      console.warn('hitl_queue_lookup_failed', hitlLookupError.message);
    }

    if (!existingHitl) {
      const { error: extraHitlError } = await supabase.from('hitl_queue').insert({
        run_id: runData.id,
        org_id: input.orgId,
        reason: 'Revue obligatoire : jurisprudence à faible fiabilité ou blocage détecté.',
        status: 'pending',
      });
      if (extraHitlError) {
        console.warn('hitl_queue_insert_failed', extraHitlError.message);
      }
    }
  }

  const trustPanel = buildTrustPanel(payload, retrievalSnippets, caseQuality, verification);

  return { runId: runData.id as string, trust: trustPanel };
}

function buildInstructions(
  routing: RoutingResult,
  confidentialMode = false,
  allowedJurisdictions: string[] = [],
): string {
  const segments = [
    'Tu es Avocat-AI, un agent juridique francophone senior (30 ans d\'expérience).',
    'Réponds en français sauf demande contraire.',
    'Produis toujours une analyse IRAC complète avec citations officielles et précise le statut linguistique.',
    'Utilise en premier lieu l’outil route_jurisdiction pour confirmer la juridiction avant d’apporter une réponse.',
    'Appuie-toi sur les outils fournis (lookup_code_article, deadline_calculator, ohada_uniform_act, limitation_check, interest_calculator, generate_pleading_template) pour étayer ta réponse.',
    'Ne cite que des sources appartenant aux domaines officiels autorisés. Si aucune source fiable n’est disponible, recommande une revue humaine.',
    'Priorise OHADA et CCJA pour les États membres avant de recourir au droit interne.',
  ];

  if (confidentialMode) {
    segments.push(
      'Mode confidentiel actif : n’utilise que File Search et les documents internes ; n’ouvre pas la recherche web.',
    );
  }

  if (allowedJurisdictions.length > 0) {
    segments.push(
      `Juridictions autorisées pour ce locataire: ${allowedJurisdictions
        .map((code) => code.toUpperCase())
        .join(', ')}. Refuse ou escalade au HITL si la demande sort de ce périmètre.`,
    );
  }

  if (routing.primary) {
    segments.push(
      `Juridiction pressentie: ${routing.primary.country} (EU=${routing.primary.eu ? 'oui' : 'non'}, OHADA=${routing.primary.ohada ? 'oui' : 'non'}). Confiance ${Math.round(
        routing.primary.confidence * 100,
      )}%. ${routing.primary.rationale}`,
    );
  }

  if (routing.candidates.length > 1) {
    segments.push(
      `Autres juridictions possibles: ${routing.candidates
        .slice(1)
        .map((candidate) => `${candidate.country} (${Math.round(candidate.confidence * 100)}%)`)
        .join(', ')}.`,
    );
  }

  routing.warnings.forEach((warning) => segments.push(`Avertissement: ${warning}`));
  return segments.join('\n');
}

function formatOhadaInsight(question: string, routing: RoutingResult): string | null {
  if (!routing.primary?.ohada) {
    return null;
  }
  const mapping = resolveOhadaTopic(question);
  if (!mapping) {
    return null;
  }

  return `Orientation OHADA: ${mapping.data.act}, articles ${mapping.data.articles.join(', ')}. ${mapping.data.note}`;
}

function formatDeadlineInsight(question: string): string | null {
  if (!/d\u00e9lai|prescription|forclusion/i.test(question)) {
    return null;
  }
  const result = runDeadlineCalculator(question);
  return `Estimation de délai: ${result.deadline} (${result.reasoning})`;
}

const FR_ANALYTICS_JUDGE_TERMS = [
  'juge',
  'juges',
  'magistrat',
  'magistrats',
  'magistrature',
  'cour de cassation',
  'cour d\'appel',
];

const FR_ANALYTICS_ACTION_TERMS = [
  'statistique',
  'statistiques',
  'statistic',
  'profilage',
  'profil',
  'notation',
  'noter',
  'classement',
  'score',
  'scoring',
  'pr\u00e9dictif',
  'predictif',
  'pr\u00e9diction',
  'prediction',
  'analyse',
  'analyser',
  'analytiques',
  'performance',
  'comparer',
];

function normaliseForGuardrail(value: string): string {
  return value
    .normalize('NFD')
    .replace(/[\u0300-\u036f]/g, '')
    .toLowerCase();
}

function enforceFranceJudgeAnalyticsBan(question: string, routing: RoutingResult): FranceAnalyticsGuardResult {
  const normalized = normaliseForGuardrail(question);
  const mentionsJudge = FR_ANALYTICS_JUDGE_TERMS.some((term) => normalized.includes(term));
  const mentionsAnalytics = FR_ANALYTICS_ACTION_TERMS.some((term) => normalized.includes(term));

  if (!mentionsJudge || !mentionsAnalytics) {
    return { triggered: false, rationale: '' };
  }

  const franceContext =
    routing.primary?.country === 'FR' ||
    routing.candidates.some((candidate) => candidate.country === 'FR' && candidate.confidence >= 0.2) ||
    normalized.includes('france') ||
    normalized.includes('hexagone');

  if (!franceContext) {
    return { triggered: false, rationale: '' };
  }

  return {
    triggered: true,
    rationale:
      "L'article L10 du Code de l'organisation judiciaire interdit la mise à disposition de données permettant d'évaluer, d'analyser ou de prédire le comportement d'un magistrat.",
  };
}

async function findCodeReference(
  orgId: string,
  jurisdiction: string | null,
  code: string | undefined,
  article: string | undefined,
): Promise<unknown> {
  if (!jurisdiction) {
    return null;
  }

  let query = supabase
    .from('sources')
    .select('id, title, source_url, publisher, consolidated, effective_date')
    .eq('org_id', orgId)
    .eq('jurisdiction_code', jurisdiction);

  if (code) {
    query = query.ilike('title', `%${code}%`);
  }

  const { data, error } = await query.limit(5);
  if (error) {
    return { error: error.message };
  }

  if (!data || data.length === 0) {
    return null;
  }

  const normalizedArticle = article ? article.replace(/\s+/g, ' ').toLowerCase() : null;
  const match = normalizedArticle
    ? data.find((entry) => entry.title.toLowerCase().includes(normalizedArticle)) ?? data[0]
    : data[0];

  return match;
}

function normaliseMatterType(value: string | undefined): string {
  if (!value) {
    return 'assignation';
  }
  const lower = value.toLowerCase();
  if (lower.includes('assign')) return 'assignation';
  if (lower.includes('demeure')) return 'miseEnDemeure';
  if (lower.includes('contrat')) return 'contrats';
  if (lower.includes('proc')) return 'procesVerbal';
  if (lower.includes('protocole')) return 'protocole';
  return value;
}

function buildJurisdictionCandidates(
  context: AgentExecutionContext,
  explicit: string | null,
): string[] {
  const candidates = new Set<string>();
  if (explicit) {
    candidates.add(explicit);
  }
  if (context.lastJurisdiction?.country) {
    candidates.add(context.lastJurisdiction.country);
  }
  if (context.initialRouting.primary?.country) {
    candidates.add(context.initialRouting.primary.country);
  }
  if (context.initialRouting.primary?.ohada) {
    candidates.add('OHADA');
  }
  candidates.add('FR');
  return Array.from(candidates);
}

async function fetchPleadingTemplate(
  orgId: string,
  jurisdictionCandidates: string[],
  matterType: string,
  locale?: string,
) {
  if (jurisdictionCandidates.length === 0) {
    return null;
  }

  const { data, error } = await supabase
    .from('pleading_templates')
    .select('id, org_id, jurisdiction_code, matter_type, title, summary, sections, fill_ins, locale')
    .in('jurisdiction_code', jurisdictionCandidates)
    .eq('matter_type', matterType)
    .or(`org_id.eq.${orgId},org_id.is.null`)
    .order('org_id', { ascending: false, nullsLast: true })
    .order('created_at', { ascending: false });

  if (error) {
    console.warn('pleading_template_query_failed', error.message);
    return null;
  }

  if (!data || data.length === 0) {
    return null;
  }

  const localeLower = locale?.toLowerCase();
  const ordered = data.sort((a, b) => {
    const indexA = jurisdictionCandidates.indexOf(a.jurisdiction_code);
    const indexB = jurisdictionCandidates.indexOf(b.jurisdiction_code);
    return indexA - indexB;
  });

  const preferred = localeLower
    ? ordered.find((entry) => entry.locale?.toLowerCase() === localeLower) ?? ordered[0]
    : ordered[0];

  return preferred ?? null;
}

function recordTelemetry(
  context: AgentExecutionContext,
  telemetry: ToolTelemetry[],
  entry: ToolTelemetry,
): void {
  if (context.confidentialMode) {
    return;
  }
  telemetry.push(entry);
}

function recordWebSearchTruncationTelemetry(
  context: AgentExecutionContext,
  telemetry: ToolTelemetry[],
  items: unknown,
): void {
  if (context.confidentialMode || context.webSearchMode === 'disabled') {
    return;
  }
  if (!Array.isArray(items) || items.length === 0) {
    return;
  }

  for (const item of items) {
    const call = normaliseHostedToolCall(item);
    if (!call) {
      continue;
    }
    if (!call.name.toLowerCase().includes('web_search')) {
      continue;
    }
    const summary = summariseWebSearchProviderData(call.providerData);
    if (summary && summary.filtered > 0) {
      recordTelemetry(context, telemetry, {
        name: 'web_search_allowlist_truncation',
        latencyMs: 0,
        success: true,
        errorCode: null,
        metadata: {
          total_results: summary.total,
          allowlisted_results: summary.allowed,
          filtered_results: summary.filtered,
          mode: context.webSearchMode,
        },
      });
      break;
    }
  }
}

function normaliseHostedToolCall(
  item: unknown,
): { name: string; providerData: Record<string, unknown> } | null {
  if (!item || typeof item !== 'object') {
    return null;
  }
  const raw = (item as { rawItem?: unknown }).rawItem ?? item;
  if (!raw || typeof raw !== 'object') {
    return null;
  }
  const record = raw as Record<string, unknown>;
  if ((record.type as string | undefined)?.toLowerCase() !== 'hosted_tool_call') {
    return null;
  }
  const providerData = record.providerData;
  if (!providerData || typeof providerData !== 'object') {
    return null;
  }
  const name = typeof record.name === 'string' ? record.name : '';
  return { name, providerData: providerData as Record<string, unknown> };
}

function summariseWebSearchProviderData(
  providerData: Record<string, unknown>,
): { total: number; allowed: number; filtered: number } | null {
  const stats: {
    total: number;
    allowed: number;
    filtered: number;
    allUrls: Set<string>;
    allowlistedUrls: Set<string>;
  } = {
    total: 0,
    allowed: 0,
    filtered: 0,
    allUrls: new Set(),
    allowlistedUrls: new Set(),
  };

  collectWebSearchStats(providerData, '', stats);

  let total = stats.total;
  let allowed = stats.allowed;
  let filtered = stats.filtered;

  if (stats.allUrls.size > 0) {
    if (stats.allUrls.size > total) {
      total = stats.allUrls.size;
    }
    if (stats.allowlistedUrls.size > allowed) {
      allowed = stats.allowlistedUrls.size;
    }
    if (filtered === 0) {
      filtered = Math.max(total - allowed, 0);
    }
  }

  if (filtered <= 0) {
    return null;
  }

  if (allowed + filtered > total) {
    total = allowed + filtered;
  }

  if (total === 0) {
    total = allowed + filtered;
  }
  if (allowed > total) {
    allowed = Math.max(total - filtered, 0);
  }

  return { total, allowed, filtered };
}

const FILTERED_KEY_PATTERN = /(filtered|blocked|disallowed|truncated|removed|non_allowlisted|excluded)/i;
const ALLOWED_KEY_PATTERN = /(allowlisted|allowed|whitelisted|permitted)/i;
const RESULTS_KEY_PATTERN = /(results|documents|items|hits|total)/i;

function collectWebSearchStats(
  value: unknown,
  path: string,
  stats: {
    total: number;
    allowed: number;
    filtered: number;
    allUrls: Set<string>;
    allowlistedUrls: Set<string>;
  },
): void {
  if (value === null || value === undefined) {
    return;
  }

  if (typeof value === 'number') {
    applyNumericStat(value, path, stats);
    return;
  }

  if (typeof value === 'string') {
    const url = extractUrl(value);
    if (url) {
      stats.allUrls.add(url);
      if (isUrlAllowlisted(url)) {
        stats.allowlistedUrls.add(url);
      }
    }
    return;
  }

  if (Array.isArray(value)) {
    applyArrayStat(value, path, stats);
    return;
  }

  if (typeof value === 'object') {
    for (const [key, inner] of Object.entries(value as Record<string, unknown>)) {
      const nextPath = path ? `${path}.${key}` : key;
      if (typeof inner === 'string') {
        const url = extractUrl(inner);
        if (url) {
          stats.allUrls.add(url);
          if (isUrlAllowlisted(url)) {
            stats.allowlistedUrls.add(url);
          }
        }
      } else {
        collectWebSearchStats(inner, nextPath, stats);
      }
    }
  }
}

function applyNumericStat(
  value: number,
  path: string,
  stats: { total: number; allowed: number; filtered: number },
): void {
  if (FILTERED_KEY_PATTERN.test(path)) {
    stats.filtered = Math.max(stats.filtered, value);
  } else if (ALLOWED_KEY_PATTERN.test(path)) {
    stats.allowed = Math.max(stats.allowed, value);
  } else if (RESULTS_KEY_PATTERN.test(path)) {
    stats.total = Math.max(stats.total, value);
  }
}

function applyArrayStat(
  values: unknown[],
  path: string,
  stats: {
    total: number;
    allowed: number;
    filtered: number;
    allUrls: Set<string>;
    allowlistedUrls: Set<string>;
  },
): void {
  if (values.length === 0) {
    return;
  }

  if (FILTERED_KEY_PATTERN.test(path)) {
    stats.filtered = Math.max(stats.filtered, values.length);
  } else if (ALLOWED_KEY_PATTERN.test(path)) {
    stats.allowed = Math.max(stats.allowed, values.length);
  } else if (RESULTS_KEY_PATTERN.test(path)) {
    stats.total = Math.max(stats.total, values.length);
  }

  for (const entry of values) {
    const url = extractUrl(entry);
    if (url) {
      stats.allUrls.add(url);
      if (isUrlAllowlisted(url)) {
        stats.allowlistedUrls.add(url);
      }
    }
    if (entry && typeof entry === 'object') {
      collectWebSearchStats(entry, path, stats);
    }
  }
}

function extractUrl(value: unknown): string | null {
  if (typeof value === 'string') {
    try {
      const url = new URL(value);
      return url.href;
    } catch (error) {
      return null;
    }
  }
  if (value && typeof value === 'object') {
    for (const key of ['url', 'link', 'href']) {
      const candidate = (value as Record<string, unknown>)[key];
      if (typeof candidate === 'string') {
        try {
          const url = new URL(candidate);
          return url.href;
        } catch (error) {
          continue;
        }
      }
    }
  }
  return null;
}

function buildAgent(
  toolLogs: ToolInvocationLog[],
  telemetry: ToolTelemetry[],
  context: AgentExecutionContext,
): Agent<AgentExecutionContext, typeof IRACSchema> {
  const routeJurisdictionTool = tool<AgentExecutionContext>({
    name: TOOL_NAMES.routeJurisdiction,
    description:
      'Analyse la question pour identifier la juridiction pertinente et signaler les overlays (UE, OHADA, Maghreb).',
    parameters: z
      .object({
        question: z.string().optional(),
        context: z.string().optional(),
      })
      .strict(),
    execute: async (input, runContext) => {
      consumeToolBudget(runContext.context, TOOL_NAMES.routeJurisdiction);
      const started = performance.now();
      try {
        const question = input.question ?? runContext.context.prompt;
        const ctx = input.context ?? runContext.context.supplementalContext;
        const result = detectJurisdiction(question, ctx);
        runContext.context.lastJurisdiction = result.primary;
        toolLogs.push({
          name: 'routeJurisdiction',
          args: { question, context: ctx },
          output: result,
        });
        recordTelemetry(runContext.context, telemetry, {
          name: TOOL_NAMES.routeJurisdiction,
          latencyMs: performance.now() - started,
          success: true,
          errorCode: null,
        });
        return JSON.stringify(result);
      } catch (error) {
        recordTelemetry(runContext.context, telemetry, {
          name: TOOL_NAMES.routeJurisdiction,
          latencyMs: performance.now() - started,
          success: false,
          errorCode: error instanceof Error ? error.message : 'unknown',
        });
        throw error;
      }
    },
  });

  const lookupCodeArticleTool = tool<AgentExecutionContext>({
    name: TOOL_NAMES.lookupCodeArticle,
    description: "Retrouve l'URL officielle d'un article de code dans la juridiction courante.",
    parameters: z
      .object({
        jurisdiction: z.string().optional(),
        code: z.string().optional(),
        article: z.string().optional(),
      })
      .strict(),
    execute: async (input, runContext) => {
      consumeToolBudget(runContext.context, TOOL_NAMES.lookupCodeArticle);
      const started = performance.now();
      const jurisdiction =
        input.jurisdiction ?? runContext.context.lastJurisdiction?.country ?? runContext.context.initialRouting.primary?.country ?? null;
      try {
        const data = await findCodeReference(runContext.context.orgId, jurisdiction, input.code, input.article);
        toolLogs.push({
          name: 'lookupCodeArticle',
          args: { jurisdiction, code: input.code, article: input.article },
          output: data,
        });
        recordTelemetry(runContext.context, telemetry, {
          name: TOOL_NAMES.lookupCodeArticle,
          latencyMs: performance.now() - started,
          success: true,
          errorCode: null,
        });
        return JSON.stringify(data);
      } catch (error) {
        recordTelemetry(runContext.context, telemetry, {
          name: TOOL_NAMES.lookupCodeArticle,
          latencyMs: performance.now() - started,
          success: false,
          errorCode: error instanceof Error ? error.message : 'unknown',
        });
        throw error;
      }
    },
  });

  const deadlineCalculatorTool = tool<AgentExecutionContext>({
    name: TOOL_NAMES.deadlineCalculator,
    description: 'Fournit un délai procédural estimatif et des notes méthodologiques.',
    parameters: z
      .object({
        start_date: z.string().optional(),
        procedure_type: z.string().optional(),
      })
      .strict(),
    execute: async (input, runContext) => {
      consumeToolBudget(runContext.context, TOOL_NAMES.deadlineCalculator);
      const started = performance.now();
      try {
        const referenceText = `${runContext.context.prompt}\n${runContext.context.supplementalContext ?? ''}`;
        const result = runDeadlineCalculator(referenceText, input.start_date);
        toolLogs.push({
          name: 'deadlineCalculator',
          args: { start_date: input.start_date, procedure_type: input.procedure_type },
          output: result,
        });
        recordTelemetry(runContext.context, telemetry, {
          name: TOOL_NAMES.deadlineCalculator,
          latencyMs: performance.now() - started,
          success: true,
          errorCode: null,
        });
        return JSON.stringify(result);
      } catch (error) {
        recordTelemetry(runContext.context, telemetry, {
          name: TOOL_NAMES.deadlineCalculator,
          latencyMs: performance.now() - started,
          success: false,
          errorCode: error instanceof Error ? error.message : 'unknown',
        });
        throw error;
      }
    },
  });

  const ohadaUniformActTool = tool<AgentExecutionContext>({
    name: TOOL_NAMES.ohadaUniformAct,
    description: 'Identifie les Actes uniformes OHADA pertinents pour un sujet donné.',
    parameters: z
      .object({
        topic: z.string(),
      })
      .strict(),
    execute: async (input, runContext) => {
      consumeToolBudget(runContext.context, TOOL_NAMES.ohadaUniformAct);
      const started = performance.now();
      try {
        const mapping = resolveOhadaTopic(input.topic);
        const lastJurisdiction = runContext.context.lastJurisdiction;
        const output =
          mapping && (lastJurisdiction?.ohada ?? false)
            ? { act: mapping.data.act, articles: mapping.data.articles, note: mapping.data.note }
            : null;
        toolLogs.push({ name: 'ohadaUniformAct', args: input, output });
        recordTelemetry(runContext.context, telemetry, {
          name: TOOL_NAMES.ohadaUniformAct,
          latencyMs: performance.now() - started,
          success: true,
          errorCode: null,
        });
        return JSON.stringify(output);
      } catch (error) {
        recordTelemetry(runContext.context, telemetry, {
          name: TOOL_NAMES.ohadaUniformAct,
          latencyMs: performance.now() - started,
          success: false,
          errorCode: error instanceof Error ? error.message : 'unknown',
        });
        throw error;
      }
    },
  });

  const limitationTool = tool<AgentExecutionContext>({
    name: TOOL_NAMES.limitationCheck,
    description: 'Estime un délai de prescription à partir des standards juridiques.',
    parameters: z
      .object({
        jurisdiction: z.string().optional(),
        claim_type: z.string().optional(),
        start_date: z.string().optional(),
      })
      .strict(),
    execute: async (input, runContext) => {
      consumeToolBudget(runContext.context, TOOL_NAMES.limitationCheck);
      const started = performance.now();
      try {
        const jurisdiction =
          input.jurisdiction ?? runContext.context.lastJurisdiction?.country ?? runContext.context.initialRouting.primary?.country ?? 'FR';
        const info = DEFAULT_LIMITATIONS[jurisdiction] ?? { years: 5, reference: 'Prescription quinquennale par défaut.' };
        const startDate = input.start_date ? new Date(input.start_date) : new Date();
        const deadline = new Date(startDate);
        deadline.setFullYear(deadline.getFullYear() + info.years);
        const output = {
          jurisdiction,
          limit_years: info.years,
          deadline: deadline.toISOString().slice(0, 10),
          reference: info.reference,
        };
        toolLogs.push({ name: 'limitationCheck', args: input, output });
        recordTelemetry(runContext.context, telemetry, {
          name: TOOL_NAMES.limitationCheck,
          latencyMs: performance.now() - started,
          success: true,
          errorCode: null,
        });
        return JSON.stringify(output);
      } catch (error) {
        recordTelemetry(runContext.context, telemetry, {
          name: TOOL_NAMES.limitationCheck,
          latencyMs: performance.now() - started,
          success: false,
          errorCode: error instanceof Error ? error.message : 'unknown',
        });
        throw error;
      }
    },
  });

  const interestTool = tool<AgentExecutionContext>({
    name: TOOL_NAMES.interestCalculator,
    description: 'Calcule des intérêts légaux simples pour un principal donné.',
    parameters: z
      .object({
        jurisdiction: z.string().optional(),
        principal: z.number(),
        start_date: z.string(),
        end_date: z.string().optional(),
        rate_type: z.string().optional(),
      })
      .strict(),
    execute: async (input, runContext) => {
      consumeToolBudget(runContext.context, TOOL_NAMES.interestCalculator);
      const started = performance.now();
      try {
        const jurisdiction = input.jurisdiction ?? runContext.context.lastJurisdiction?.country ?? 'FR';
        const rate = LEGAL_INTEREST_DEFAULT[jurisdiction] ?? LEGAL_INTEREST_DEFAULT.FR;
        const start = new Date(input.start_date);
        const end = input.end_date ? new Date(input.end_date) : new Date();
        const durationMs = end.getTime() - start.getTime();
        const years = Math.max(durationMs / (1000 * 60 * 60 * 24 * 365), 0);
        const interest = input.principal * rate * years;
        const output = {
          jurisdiction,
          rate,
          interest_amount: Number(interest.toFixed(2)),
          years: Number(years.toFixed(3)),
          note: 'Calcul simple à vérifier selon taux officiels publiés.',
        };
        toolLogs.push({ name: 'interestCalculator', args: input, output });
        recordTelemetry(runContext.context, telemetry, {
          name: TOOL_NAMES.interestCalculator,
          latencyMs: performance.now() - started,
          success: true,
          errorCode: null,
        });
        return JSON.stringify(output);
      } catch (error) {
        recordTelemetry(runContext.context, telemetry, {
          name: TOOL_NAMES.interestCalculator,
          latencyMs: performance.now() - started,
          success: false,
          errorCode: error instanceof Error ? error.message : 'unknown',
        });
        throw error;
      }
    },
  });

  const bindingLanguageTool = tool<AgentExecutionContext>({
    name: TOOL_NAMES.checkBindingLanguage,
    description:
      'Identifie la langue juridiquement contraignante pour une source donnée et précise si une bannière d’avertissement est requise.',
    parameters: z
      .object({
        url: z.string().url().optional(),
        jurisdiction: z.string().optional(),
      })
      .strict(),
    execute: async (input, runContext) => {
      consumeToolBudget(runContext.context, TOOL_NAMES.checkBindingLanguage);
      const started = performance.now();
      try {
        const jurisdiction =
          input.jurisdiction ?? runContext.context.lastJurisdiction?.country ?? runContext.context.initialRouting.primary?.country ?? null;
        const info = determineBindingLanguage(jurisdiction, input.url);
        const output = {
          jurisdiction: info.jurisdiction,
          binding_lang: info.bindingLang,
          translation_notice: info.translationNotice ?? null,
          requires_banner: info.requiresBanner,
          source: info.source,
          rationale: info.rationale,
        };
        toolLogs.push({ name: 'checkBindingLanguage', args: input, output });
        recordTelemetry(runContext.context, telemetry, {
          name: TOOL_NAMES.checkBindingLanguage,
          latencyMs: performance.now() - started,
          success: true,
          errorCode: null,
        });
        return JSON.stringify(output);
      } catch (error) {
        recordTelemetry(runContext.context, telemetry, {
          name: TOOL_NAMES.checkBindingLanguage,
          latencyMs: performance.now() - started,
          success: false,
          errorCode: error instanceof Error ? error.message : 'unknown',
        });
        throw error;
      }
    },
  });

  const validateCitationTool = tool<AgentExecutionContext>({
    name: TOOL_NAMES.validateCitation,
    description: 'Vérifie qu’une URL appartient au périmètre autorisé et précise la marche à suivre sinon.',
    parameters: z
      .object({
        url: z.string().url(),
      })
      .strict(),
    execute: async (input, runContext) => {
      consumeToolBudget(runContext.context, TOOL_NAMES.validateCitation);
      const started = performance.now();
      try {
        const host = new URL(input.url).hostname;
        const allowlisted = isUrlAllowlisted(input.url);
        const output = {
          url: input.url,
          domain: host,
          allowlisted,
          recommendation: allowlisted
            ? 'Citation conforme aux domaines officiels.'
            : 'Domaine hors périmètre: relancer avec site:<domaine_officiel> ou escalader HITL.',
        };
        toolLogs.push({ name: 'validateCitation', args: input, output });
        recordTelemetry(runContext.context, telemetry, {
          name: TOOL_NAMES.validateCitation,
          latencyMs: performance.now() - started,
          success: true,
          errorCode: null,
        });
        return JSON.stringify(output);
      } catch (error) {
        recordTelemetry(runContext.context, telemetry, {
          name: TOOL_NAMES.validateCitation,
          latencyMs: performance.now() - started,
          success: false,
          errorCode: error instanceof Error ? error.message : 'unknown',
        });
        throw error;
      }
    },
  });

  const redlineTool = tool<AgentExecutionContext>({
    name: TOOL_NAMES.redlineContract,
    description:
      'Compare deux versions de clause ou de contrat et retourne un diff structuré avec recommandations.',
    parameters: z
      .object({
        base_text: z.string(),
        proposed_text: z.string(),
        jurisdiction: z.string().optional(),
        title: z.string().optional(),
      })
      .strict(),
    execute: async (input, runContext) => {
      consumeToolBudget(runContext.context, TOOL_NAMES.redlineContract);
      const started = performance.now();
      try {
        const diffParts = diffWordsWithSpace(input.base_text, input.proposed_text);
        let additions = 0;
        let deletions = 0;
        const changes = diffParts.map((part) => {
          if (part.added) additions += part.value.length;
          if (part.removed) deletions += part.value.length;
          return {
            type: part.added ? 'added' : part.removed ? 'removed' : 'context',
            text: part.value,
          };
        });
        const summary = {
          additions,
          deletions,
          net: additions - deletions,
        };
        const jurisdiction = input.jurisdiction ?? runContext.context.lastJurisdiction?.country ?? null;
        const output = {
          title: input.title ?? 'Redline',
          jurisdiction,
          summary,
          changes,
          recommendation:
            additions > deletions
              ? "Vérifier les ajouts: possible extension des obligations; escalade HITL recommandée."
              : 'Peu de modifications additionnelles; confirmer cohérence juridique.',
        };
        toolLogs.push({
          name: 'redlineContract',
          args: {
            jurisdiction,
            title: input.title,
            baseLength: input.base_text.length,
            proposedLength: input.proposed_text.length,
          },
          output,
        });
        recordTelemetry(runContext.context, telemetry, {
          name: TOOL_NAMES.redlineContract,
          latencyMs: performance.now() - started,
          success: true,
          errorCode: null,
        });
        return JSON.stringify(output);
      } catch (error) {
        recordTelemetry(runContext.context, telemetry, {
          name: TOOL_NAMES.redlineContract,
          latencyMs: performance.now() - started,
          success: false,
          errorCode: error instanceof Error ? error.message : 'unknown',
        });
        throw error;
      }
    },
  });

  const snapshotAuthorityTool = tool<AgentExecutionContext>({
    name: TOOL_NAMES.snapshotAuthority,
    description:
      'Planifie la capture d’un document officiel (PDF/HTML) pour ingestion dans le corpus autorisé et le vector store.',
    parameters: z
      .object({
        url: z.string().url(),
        jurisdiction: z.string().optional(),
        title: z.string().optional(),
        notes: z.string().optional(),
        priority: z.number().int().min(-5).max(10).optional(),
      })
      .strict(),
    execute: async (input, runContext) => {
      consumeToolBudget(runContext.context, TOOL_NAMES.snapshotAuthority);
      const started = performance.now();
      try {
        const { data, error } = await supabase
          .from('agent_task_queue')
          .insert({
            type: 'authority_snapshot',
            org_id: runContext.context.orgId,
            priority: input.priority ?? 5,
            payload: {
              url: input.url,
              jurisdiction: input.jurisdiction ?? runContext.context.lastJurisdiction?.country ?? null,
              title: input.title ?? null,
              notes: input.notes ?? null,
            },
          })
          .select('id')
          .single();

        if (error) {
          throw new Error(error.message);
        }

        const output = {
          task_id: data?.id ?? null,
          status: 'queued',
          message: "Requête de capture planifiée pour ingestion officielle.",
        };
        toolLogs.push({ name: 'snapshotAuthority', args: input, output });
        recordTelemetry(runContext.context, telemetry, {
          name: TOOL_NAMES.snapshotAuthority,
          latencyMs: performance.now() - started,
          success: true,
          errorCode: null,
        });
        return JSON.stringify(output);
      } catch (error) {
        recordTelemetry(runContext.context, telemetry, {
          name: TOOL_NAMES.snapshotAuthority,
          latencyMs: performance.now() - started,
          success: false,
          errorCode: error instanceof Error ? error.message : 'unknown',
        });
        throw error;
      }
    },
  });

  const generateTemplateTool = tool<AgentExecutionContext>({
    name: TOOL_NAMES.generatePleadingTemplate,
    description:
      'Retourne un modèle de plaidoirie structuré (sections et champs à renseigner) pour la juridiction détectée.',
    parameters: z
      .object({
        jurisdiction: z.string().optional(),
        matter_type: z.string().optional(),
        locale: z.string().optional(),
      })
      .strict(),
    execute: async (input, runContext) => {
      consumeToolBudget(runContext.context, TOOL_NAMES.generatePleadingTemplate);
      const started = performance.now();
      try {
        const matterType = normaliseMatterType(input.matter_type);
        const candidates = buildJurisdictionCandidates(
          runContext.context,
          input.jurisdiction ?? null,
        );
        const template = await fetchPleadingTemplate(
          runContext.context.orgId,
          candidates,
          matterType,
          input.locale,
        );

        const defaultSections = [
          { heading: 'Faits', body: 'Présenter les faits essentiels et les pièces majeures.' },
          { heading: 'Arguments', body: 'Exposer les fondements juridiques avec références officielles.' },
          { heading: 'Conclusions', body: 'Formuler les demandes et mesures sollicitées.' },
        ];

        const sections = Array.isArray(template?.sections)
          ? (template?.sections as Array<{ heading?: string; body?: string }>).
              filter((section) => typeof section?.heading === 'string' && typeof section?.body === 'string').
              map((section) => ({ heading: section.heading as string, body: section.body as string }))
          : defaultSections;

        const fillIns = Array.isArray(template?.fill_ins)
          ? (template?.fill_ins as unknown[])
              .filter((item): item is string => typeof item === 'string' && item.length > 0)
          : ['Parties', 'Demandes', 'Références'];

        const payload = {
          title: template?.title ?? 'Modèle générique',
          summary:
            template?.summary ??
            "Aucun modèle dédié trouvé : soumettre en revue humaine avant diffusion externe.",
          jurisdiction: template?.jurisdiction_code ?? candidates[0] ?? 'FR',
          matter_type: template?.matter_type ?? matterType,
          locale: template?.locale ?? input.locale ?? 'fr',
          doc_sections: sections,
          fill_ins: fillIns,
        };

        toolLogs.push({
          name: 'generatePleadingTemplate',
          args: {
            jurisdiction: input.jurisdiction ?? runContext.context.lastJurisdiction?.country ?? null,
            matterType,
            locale: input.locale ?? null,
          },
          output: payload,
        });

        recordTelemetry(runContext.context, telemetry, {
          name: TOOL_NAMES.generatePleadingTemplate,
          latencyMs: performance.now() - started,
          success: true,
          errorCode: null,
        });

        return JSON.stringify(payload);
      } catch (error) {
        recordTelemetry(runContext.context, telemetry, {
          name: TOOL_NAMES.generatePleadingTemplate,
          latencyMs: performance.now() - started,
          success: false,
          errorCode: error instanceof Error ? error.message : 'unknown',
        });
        throw error;
      }
    },
  });

  const caseAlignmentTool = tool<AgentExecutionContext>({
    name: TOOL_NAMES.evaluateCaseAlignment,
    description:
      "Expose les liens entre une décision jurisprudentielle et les textes applicables (articles de codes, règlements, actes uniformes).",
    parameters: z
      .object({
        case_url: z.string().url(),
        jurisdiction: z.string().optional(),
      })
      .strict(),
    execute: async (input, runContext) => {
      consumeToolBudget(runContext.context, TOOL_NAMES.evaluateCaseAlignment);
      const started = performance.now();
      try {
        const { data: sourceRow, error: sourceError } = await supabase
          .from('sources')
          .select('id, source_url, title, jurisdiction_code')
          .eq('org_id', runContext.context.orgId)
          .eq('source_url', input.case_url)
          .maybeSingle();

        if (sourceError) {
          throw new Error(sourceError.message);
        }
        if (!sourceRow?.id) {
          return JSON.stringify({
            status: 'not_found',
            message: "Aucune décision ne correspond à cette URL dans le corpus ingéré.",
          });
        }

        const { data: links, error: linksError } = await supabase
          .from('case_statute_links')
          .select('statute_url, article, alignment_score, rationale_json')
          .eq('org_id', runContext.context.orgId)
          .eq('case_source_id', sourceRow.id);

        if (linksError) {
          throw new Error(linksError.message);
        }

        const payload = {
          status: 'ok',
          case: { url: sourceRow.source_url, title: sourceRow.title, jurisdiction: sourceRow.jurisdiction_code },
          alignments: (links ?? []).map((entry) => ({
            statute_url: entry.statute_url,
            article: entry.article,
            alignment_score: entry.alignment_score,
            rationale: entry.rationale_json,
          })),
        };

        toolLogs.push({
          name: TOOL_NAMES.evaluateCaseAlignment,
          args: { case_url: input.case_url, jurisdiction: input.jurisdiction ?? null },
          output: payload,
        });

        recordTelemetry(runContext.context, telemetry, {
          name: TOOL_NAMES.evaluateCaseAlignment,
          latencyMs: performance.now() - started,
          success: true,
          errorCode: null,
        });

        return JSON.stringify(payload);
      } catch (error) {
        recordTelemetry(runContext.context, telemetry, {
          name: TOOL_NAMES.evaluateCaseAlignment,
          latencyMs: performance.now() - started,
          success: false,
          errorCode: error instanceof Error ? error.message : 'unknown',
        });
        throw error;
      }
    },
  });

  const baseFileSearch = fileSearchTool(env.OPENAI_VECTOR_STORE_AUTHORITIES_ID, {
    includeSearchResults: true,
    maxNumResults: 8,
  });
  const budgetedFileSearch = {
    ...baseFileSearch,
    execute: async (input: unknown, runContext: { context: AgentExecutionContext }) => {
      consumeToolBudget(runContext.context, 'file_search');
      return baseFileSearch.execute(input, runContext);
    },
  };

  const hostedTools = [budgetedFileSearch];

  if (!context.confidentialMode && context.webSearchMode !== 'disabled') {
    const searchContextSize = context.webSearchMode === 'broad' ? 'large' : 'medium';

    if (context.webSearchMode === 'allowlist') {
      const allowlistChunks = (DOMAIN_ALLOWLIST_CHUNKS.length > 0 ? DOMAIN_ALLOWLIST_CHUNKS : [DOMAIN_ALLOWLIST]).filter(
        (chunk) => chunk.length > 0,
      );
      if (allowlistChunks.length === 0) {
        allowlistChunks.push([]);
      }
      const webSearchTools = allowlistChunks.map((chunk, index) => {
        const baseWebSearch = webSearchTool({
          name: index === 0 ? 'web_search' : `web_search_allowlist_${index + 1}`,
          filters: { allowedDomains: chunk },
          searchContextSize,
        });
        return {
          ...baseWebSearch,
          execute: async (input: unknown, runContext: { context: AgentExecutionContext }) => {
            consumeToolBudget(runContext.context, 'web_search');
            return baseWebSearch.execute(input, runContext);
          },
        };
      });

      for (let i = webSearchTools.length - 1; i >= 0; i -= 1) {
        hostedTools.unshift(webSearchTools[i]);
      }
    } else {
      const baseWebSearch = webSearchTool({ searchContextSize });
      const budgetedWebSearch = {
        ...baseWebSearch,
        execute: async (input: unknown, runContext: { context: AgentExecutionContext }) => {
          consumeToolBudget(runContext.context, 'web_search');
          return baseWebSearch.execute(input, runContext);
        },
      };
      hostedTools.unshift(budgetedWebSearch);
    }
  }

  return new Agent<AgentExecutionContext, typeof IRACSchema>({
    name: 'avocat-francophone',
    instructions: buildInstructions(
      context.initialRouting,
      context.confidentialMode,
      context.allowedJurisdictions,
    ),
    model: env.AGENT_MODEL,
    tools: [
      ...hostedTools,
      routeJurisdictionTool,
      lookupCodeArticleTool,
      deadlineCalculatorTool,
      ohadaUniformActTool,
      limitationTool,
      interestTool,
      bindingLanguageTool,
      validateCitationTool,
      redlineTool,
      snapshotAuthorityTool,
      caseAlignmentTool,
      generateTemplateTool,
    ],
    outputType: IRACSchema,
    outputGuardrails: [citationsAllowlistGuardrail],
  });
}

export async function runLegalAgent(
  input: AgentRunInput,
  accessContext?: OrgAccessContext,
): Promise<AgentRunResult> {
  if (!input.orgId || !input.userId) {
    throw new Error('orgId et userId sont obligatoires pour tracer la requête');
  }

  ensureOpenAIProvider();

  const toolLogs: ToolInvocationLog[] = [];
  const telemetryRecords: ToolTelemetry[] = [];
  const useStub = shouldUseStubAgent();
  const planner = await planRun(input, accessContext ?? null, useStub, toolLogs);

<<<<<<< HEAD
  const residencySignature = resolveResidencySignature(accessContext ?? null);
=======
>>>>>>> abfe2929
  const runKey = createRunKey(
    input,
    planner.initialRouting,
    planner.context.confidentialMode,
<<<<<<< HEAD
    residencySignature,
=======
    planner.context.webSearchMode,
>>>>>>> abfe2929
  );
  const existing = await findExistingRun(runKey, input.orgId);
  if (existing) {
    const payload: IRACPayload = {
      ...existing.payload,
      risk: { ...existing.payload.risk },
    };
    const notices = buildRunNotices(payload, {
      accessContext: accessContext ?? null,
      confidentialMode: existing.confidentialMode ?? planner.context.confidentialMode,
      initialRouting: planner.initialRouting,
    });
    for (const notice of notices) {
      const current = payload.risk.why ?? '';
      if (!current.toLowerCase().includes(notice.message.toLowerCase())) {
        payload.risk.why = current.length > 0 ? `${current} | ${notice.message}` : notice.message;
      }
    }

    if (existing.verification.notes.length > 0) {
      const verificationSummary = existing.verification.notes.map((note) => note.message).join(' | ');
      payload.risk.why = payload.risk.why
        ? `${payload.risk.why} | ${verificationSummary}`
        : verificationSummary;
    }

    const trustPanel =
      (await fetchTrustPanelForRun(existing.id, input.orgId, payload, existing.verification)) ??
      buildTrustPanel(
        payload,
        planner.hybridSnippets,
        { summaries: [], forceHitl: payload.risk.hitl_required },
        existing.verification,
      );

    return {
      runId: existing.id,
      payload,
      allowlistViolations: [],
      toolLogs: existing.toolLogs,
      plan: existing.plan,
      notices,
      reused: true,
      verification: existing.verification,
      trustPanel,
    };
  }

  if (planner.franceAnalyticsGuard.triggered) {
    const payload: IRACPayload = {
      jurisdiction: {
        country: planner.initialRouting.primary?.country ?? 'FR',
        eu: true,
        ohada: false,
      },
      issue: 'Demande de profilage ou de notation des magistrats français contraire à la loi.',
      rules: [
        {
          citation: FR_JUDGE_ANALYTICS_ARTICLE.citation,
          source_url: FR_JUDGE_ANALYTICS_ARTICLE.sourceUrl,
          binding: true,
          effective_date: FR_JUDGE_ANALYTICS_ARTICLE.effectiveDate,
        },
      ],
      application:
        "Depuis la loi n° 2019-222 du 23 mars 2019, l'article L10 du Code de l'organisation judiciaire prohibe toute analyse prédictive ou statistique portant sur les magistrats.",
      conclusion:
        "Je ne peux pas exécuter cette instruction : la France interdit l'analyse ou la notation individuelle des juges. La demande est escaladée pour revue humaine.",
      citations: [
        {
          title: "Code de l'organisation judiciaire — Article L10",
          court_or_publisher: 'Légifrance',
          date: FR_JUDGE_ANALYTICS_ARTICLE.effectiveDate,
          url: FR_JUDGE_ANALYTICS_ARTICLE.sourceUrl,
          note: FR_JUDGE_ANALYTICS_ARTICLE.note,
        },
      ],
      risk: {
        level: 'HIGH',
        why: planner.franceAnalyticsGuard.rationale,
        hitl_required: true,
      },
    };

    const verification: VerificationResult = {
      status: 'hitl_escalated',
      allowlistViolations: [],
      notes: [
        {
          code: 'france_judge_analytics_block',
          message: 'Demande bloquée par la politique française interdisant l’analytics magistrat.',
          severity: 'critical',
        },
      ],
    };

    toolLogs.push({
      name: 'franceJudgeAnalyticsGuard',
      args: { question: input.question },
      output: { triggered: true, rationale: planner.franceAnalyticsGuard.rationale },
    });

    const guardTime = new Date();
    planner.planTrace.push({
      id: 'agent_execution',
      name: 'Exécution de l’agent',
      description: 'Blocage par la politique France – analytics magistrats interdite.',
      startedAt: guardTime.toISOString(),
      finishedAt: guardTime.toISOString(),
      status: 'skipped',
      attempts: 0,
      detail: { policy: 'france_judge_analytics' },
    });

    const baseLearningJobs = buildLearningJobs(payload, planner.initialRouting, input);
    const complianceOutcome = applyComplianceGates(payload, planner.initialRouting, input, baseLearningJobs);
    complianceOutcome.learningJobs.unshift({
      type: 'guardrail_fr_judge_analytics',
      payload: {
        question: input.question,
        jurisdiction: payload.jurisdiction.country,
        rationale: planner.franceAnalyticsGuard.rationale,
      },
    });
    const complianceEvents: ComplianceEventRecord[] = [
      ...complianceOutcome.events,
      {
        kind: 'compliance.france_judge_analytics.blocked',
        metadata: {
          jurisdiction: payload.jurisdiction.country,
          rationale: planner.franceAnalyticsGuard.rationale,
        },
      },
    ];

    const notices = buildRunNotices(payload, {
      accessContext: accessContext ?? null,
      confidentialMode: planner.context.confidentialMode,
      initialRouting: planner.initialRouting,
    });
    for (const notice of notices) {
      const current = payload.risk.why ?? '';
      if (!current.toLowerCase().includes(notice.message.toLowerCase())) {
        payload.risk.why = current.length > 0 ? `${current} | ${notice.message}` : notice.message;
      }
    }

    const { runId, trust } = await persistRun(
      input,
      payload,
      toolLogs,
      planner.hybridSnippets,
      telemetryRecords,
      complianceOutcome.learningJobs,
      complianceEvents,
      complianceOutcome.assessment,
      planner.planTrace,
      verification,
      runKey,
      planner.context.confidentialMode,
    );

    return {
      runId,
      payload,
      allowlistViolations: [],
      toolLogs,
      plan: planner.planTrace,
      notices,
      verification,
      trustPanel: trust,
    };
  }

  if (useStub) {
    const payload = buildStubPayload(input.question, planner.initialRouting, planner.hybridSnippets);
    toolLogs.push({ name: 'stubGenerator', args: { question: input.question }, output: payload });

    const stubTime = new Date();
    planner.planTrace.push({
      id: 'agent_execution',
      name: 'Exécution de l’agent',
      description: 'Mode stub actif : génération hors ligne.',
      startedAt: stubTime.toISOString(),
      finishedAt: stubTime.toISOString(),
      status: 'success',
      attempts: 1,
      detail: { mode: 'stub' },
    });

    const baseLearningJobs = buildLearningJobs(payload, planner.initialRouting, input);
    const complianceOutcome = applyComplianceGates(payload, planner.initialRouting, input, baseLearningJobs);
    const notices = buildRunNotices(payload, {
      accessContext: accessContext ?? null,
      confidentialMode: planner.context.confidentialMode,
      initialRouting: planner.initialRouting,
    });

    const verification: VerificationResult = {
      status: payload.risk.hitl_required || payload.risk.level === 'HIGH' ? 'hitl_escalated' : 'passed',
      notes: [],
      allowlistViolations: [],
    };
    for (const notice of notices) {
      const current = payload.risk.why ?? '';
      if (!current.toLowerCase().includes(notice.message.toLowerCase())) {
        payload.risk.why = current.length > 0 ? `${current} | ${notice.message}` : notice.message;
      }
    }

    let runId: string;
    let trustPanel: TrustPanelPayload;
    try {
      const result = await persistRun(
        input,
        payload,
        toolLogs,
        planner.hybridSnippets,
        telemetryRecords,
        complianceOutcome.learningJobs,
        complianceOutcome.events,
        complianceOutcome.assessment,
        planner.planTrace,
        verification,
        runKey,
        planner.context.confidentialMode,
      );
      runId = result.runId;
      trustPanel = result.trust;
    } catch (error) {
      console.warn('persistRun_failed_stub_mode', error);
      runId = `stub-${Date.now()}`;
      trustPanel = buildTrustPanel(
        payload,
        planner.hybridSnippets,
        { summaries: [], forceHitl: payload.risk.hitl_required },
        verification,
      );
    }

    return {
      runId,
      payload,
      allowlistViolations: [],
      toolLogs,
      plan: planner.planTrace,
      notices,
      verification,
      trustPanel,
    };
  }

  const agent = buildAgent(toolLogs, telemetryRecords, planner.context);
  const execution = await executeAgentPlan(
    agent,
    planner,
    input,
    planner.hybridSnippets,
    telemetryRecords,
  );
  const payload = execution.payload;

  const verificationTask = async () =>
    verifyAgentPayload(payload, {
      allowlistViolations: execution.allowlistViolations,
      initialRouting: planner.initialRouting,
    });

  const verification =
    (await recordPlanStep<VerificationResult>(
      planner.planTrace,
      'verification',
      'Vérification post-exécution',
      'Contrôle post-exécution des citations et de la structure IRAC.',
      verificationTask,
      {
        detail: (result) => ({
          status: result.status,
          notes: result.notes.map((note) => note.code),
        }),
      },
    )) ?? { status: 'passed', notes: [], allowlistViolations: [] };

  const bindingInfo = applyBindingLanguageNotices(payload, planner.initialRouting);
  const baseLearningJobs = buildLearningJobs(payload, planner.initialRouting, input);
  const complianceOutcome = applyComplianceGates(payload, planner.initialRouting, input, baseLearningJobs);

  if (verification.notes.length > 0) {
    const verificationSummary = verification.notes.map((note) => note.message).join(' | ');
    payload.risk.why = payload.risk.why
      ? `${payload.risk.why} | ${verificationSummary}`
      : verificationSummary;
  }

  if (bindingInfo?.requiresBanner) {
    complianceOutcome.learningJobs.push({
      type: 'binding_language_banner',
      payload: {
        jurisdiction: bindingInfo.jurisdiction,
        notice: bindingInfo.translationNotice,
        source: bindingInfo.source,
        question: input.question,
      },
    });
  }

  const notices = buildRunNotices(payload, {
    accessContext: accessContext ?? null,
    confidentialMode: planner.context.confidentialMode,
    initialRouting: planner.initialRouting,
  });
  for (const notice of notices) {
    const current = payload.risk.why ?? '';
    if (!current.toLowerCase().includes(notice.message.toLowerCase())) {
      payload.risk.why = current.length > 0 ? `${current} | ${notice.message}` : notice.message;
    }
  }

  const { runId, trust: trustPanel } = await persistRun(
    input,
    payload,
    toolLogs,
    planner.hybridSnippets,
    telemetryRecords,
    complianceOutcome.learningJobs,
    complianceOutcome.events,
    complianceOutcome.assessment,
    planner.planTrace,
    verification,
    runKey,
    planner.context.confidentialMode,
  );

  return {
    runId,
    payload,
    allowlistViolations: execution.allowlistViolations,
    toolLogs,
    plan: planner.planTrace,
    notices,
    verification,
    trustPanel,
  };
}

export function getAgentPlatformDefinition(): AgentPlatformDefinition {
  const baseInstructions = buildInstructions({ primary: null, candidates: [], warnings: [] }, false, []);

  const tools: AgentPlatformToolDefinition[] = [
    {
      name: TOOL_NAMES.routeJurisdiction,
      description: 'Analyse la question pour identifier la juridiction pertinente et signaler les avertissements.',
      paramsSummary: '{ question: string, context?: string }',
      category: 'custom',
    },
    {
      name: TOOL_NAMES.lookupCodeArticle,
      description: "Retrouve l'URL officielle d'un article de code dans la juridiction courante.",
      paramsSummary: '{ jurisdiction?: string, code?: string, article?: string }',
      category: 'custom',
    },
    {
      name: TOOL_NAMES.deadlineCalculator,
      description: 'Fournit un délai procédural estimatif et des notes méthodologiques.',
      paramsSummary: '{ start_date?: string, procedure_type?: string }',
      category: 'custom',
    },
    {
      name: TOOL_NAMES.ohadaUniformAct,
      description: 'Identifie les Actes uniformes OHADA pertinents pour un sujet donné.',
      paramsSummary: '{ topic: string }',
      category: 'custom',
    },
    {
      name: TOOL_NAMES.limitationCheck,
      description: 'Analyse la prescription civile/pénale en fonction du corpus et des pays OHADA.',
      paramsSummary: '{ question: string }',
      category: 'custom',
    },
    {
      name: TOOL_NAMES.interestCalculator,
      description: 'Calcule des intérêts légaux simples pour un principal donné.',
      paramsSummary: '{ jurisdiction?: string, principal: number, start_date: string, end_date?: string, rate_type?: string }',
      category: 'custom',
    },
    {
      name: TOOL_NAMES.checkBindingLanguage,
      description: 'Identifie la langue juridiquement contraignante et les besoins de bannière.',
      paramsSummary: '{ url?: string, jurisdiction?: string }',
      category: 'custom',
    },
    {
      name: TOOL_NAMES.validateCitation,
      description: 'Vérifie qu’une URL appartient au périmètre autorisé et propose la marche à suivre sinon.',
      paramsSummary: '{ url: string }',
      category: 'custom',
    },
    {
      name: TOOL_NAMES.redlineContract,
      description: 'Compare deux versions de documents et génère un diff juridique.',
      paramsSummary: '{ original: string, revised: string }',
      category: 'custom',
    },
    {
      name: TOOL_NAMES.snapshotAuthority,
      description: 'Capture un extrait d’autorité pour la constitution de dossiers de preuve.',
      paramsSummary: '{ url: string }',
      category: 'custom',
    },
    {
      name: TOOL_NAMES.generatePleadingTemplate,
      description: 'Génère un modèle d’acte juridique structuré selon la juridiction.',
      paramsSummary: '{ template: string, variables: Record<string,string> }',
      category: 'custom',
    },
    {
      name: TOOL_NAMES.evaluateCaseAlignment,
      description: 'Évalue l’alignement d’une situation factuelle avec une décision de justice.',
      paramsSummary: '{ citation: string, facts: string }',
      category: 'custom',
    },
  ];

  return {
    name: 'avocat-francophone',
    description:
      'Agent juridique francophone senior orienté IRAC, couvrant les juridictions OHADA, UE et Canada avec outils de conformité.',
    instructions: baseInstructions,
    tools,
    hostedTools: ['file_search', 'web_search'],
    resources: {
      vectorStoreEnv: 'OPENAI_VECTOR_STORE_AUTHORITIES_ID',
    },
  };
}

export type { IRACPayload } from '@avocat-ai/shared';
export { determineBindingLanguage };<|MERGE_RESOLUTION|>--- conflicted
+++ resolved
@@ -400,7 +400,6 @@
   };
 }
 
-<<<<<<< HEAD
 function resolveResidencySignature(accessContext: OrgAccessContext | null | undefined): string | null {
   if (!accessContext) {
     return null;
@@ -439,17 +438,11 @@
   return Array.from(segments).sort().join('|');
 }
 
-=======
->>>>>>> abfe2929
 function createRunKey(
   input: AgentRunInput,
   routing: RoutingResult,
   confidentialMode: boolean,
-<<<<<<< HEAD
   residencySignature: string | null,
-=======
-  webSearchMode: WebSearchMode,
->>>>>>> abfe2929
 ): string {
   const hash = createHash('sha256');
   hash.update(input.orgId);
@@ -4362,19 +4355,12 @@
   const useStub = shouldUseStubAgent();
   const planner = await planRun(input, accessContext ?? null, useStub, toolLogs);
 
-<<<<<<< HEAD
   const residencySignature = resolveResidencySignature(accessContext ?? null);
-=======
->>>>>>> abfe2929
   const runKey = createRunKey(
     input,
     planner.initialRouting,
     planner.context.confidentialMode,
-<<<<<<< HEAD
     residencySignature,
-=======
-    planner.context.webSearchMode,
->>>>>>> abfe2929
   );
   const existing = await findExistingRun(runKey, input.orgId);
   if (existing) {
