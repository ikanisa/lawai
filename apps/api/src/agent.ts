// Partial typing cleanup guarded at module boundaries
import {
  Agent,
  OpenAIProvider,
  defineOutputGuardrail,
  fileSearchTool,
  run as runAgent,
  setDefaultModelProvider,
  setDefaultOpenAIKey,
  setOpenAIAPI,
  tool,
  webSearchTool,
} from '@openai/agents';
import {
  AgentPlanNotice,
  AgentPlanStep,
  IRACPayload,
  IRACSchema,
  OFFICIAL_DOMAIN_ALLOWLIST,
  buildWebSearchAllowlist,
  DEFAULT_WEB_SEARCH_ALLOWLIST_MAX,
  WebSearchMode,
  getJurisdictionsForDomain,
} from '@avocat-ai/shared';
import { diffWordsWithSpace } from 'diff';
import { createServiceClient } from '@avocat-ai/supabase';
import { createHash } from 'node:crypto';
import { performance } from 'node:perf_hooks';
import { z } from 'zod';
import { env, loadAllowlistOverride } from './config.js';
import { CASE_TRUST_WEIGHTS, evaluateCaseQuality, type CaseScoreAxis } from './case-quality.js';
import { OrgAccessContext, isJurisdictionAllowed } from './access-control.js';
import { evaluateCompliance } from './compliance.js';
import type { ComplianceAssessment } from './compliance.js';
import { getOpenAI, logOpenAIDebug } from './openai.js';

type ToolInvocationLog = {
  name: string;
  args: unknown;
  output: unknown;
};

type ToolTelemetry = {
  name: string;
  latencyMs: number;
  success: boolean;
  errorCode?: string | null;
  metadata?: Record<string, unknown> | null;
};

export const TOOL_NAMES = {
  routeJurisdiction: 'route_jurisdiction',
  lookupCodeArticle: 'lookup_code_article',
  deadlineCalculator: 'deadline_calculator',
  ohadaUniformAct: 'ohada_uniform_act',
  limitationCheck: 'limitation_check',
  interestCalculator: 'interest_calculator',
  checkBindingLanguage: 'check_binding_language',
  validateCitation: 'validate_citation',
  redlineContract: 'redline_contract',
  snapshotAuthority: 'snapshot_authority',
  generatePleadingTemplate: 'generate_pleading_template',
  evaluateCaseAlignment: 'evaluate_case_alignment',
} as const;

export type ToolName = (typeof TOOL_NAMES)[keyof typeof TOOL_NAMES];

type ComplianceEventRecord = {
  kind: string;
  metadata?: Record<string, unknown>;
};

type VerificationSeverity = 'info' | 'warning' | 'critical';

export type VerificationStatus = 'passed' | 'hitl_escalated';

export interface VerificationNote {
  code: string;
  message: string;
  severity: VerificationSeverity;
}

export interface VerificationResult {
  status: VerificationStatus;
  notes: VerificationNote[];
  allowlistViolations: string[];
}

export interface AgentRunInput {
  question: string;
  context?: string;
  orgId: string;
  userId: string;
  confidentialMode?: boolean;
  webSearchMode?: WebSearchMode;
}

export interface AgentRunResult {
  runId: string;
  payload: IRACPayload;
  allowlistViolations: string[];
  toolLogs: ToolInvocationLog[];
  plan?: AgentPlanStep[];
  reused?: boolean;
  notices?: AgentPlanNotice[];
  verification?: VerificationResult;
  trustPanel?: TrustPanelPayload;
}

interface JurisdictionHint {
  country: string;
  eu: boolean;
  ohada: boolean;
  confidence: number;
  rationale: string;
}

interface RoutingResult {
  primary: JurisdictionHint | null;
  candidates: JurisdictionHint[];
  warnings: string[];
}

interface AgentExecutionContext {
  orgId: string;
  userId: string;
  allowlist: string[];
  prompt: string;
  supplementalContext?: string;
  initialRouting: RoutingResult;
  lastJurisdiction: JurisdictionHint | null;
  confidentialMode: boolean;
  webSearchMode: WebSearchMode;
  allowedJurisdictions: string[];
  toolUsage: Record<string, number>;
  toolBudgets: Record<string, number>;
  synonymExpansions: Record<string, string[]>;
  policyVersion: PolicyVersionContext | null;
}

interface PolicyVersionContext {
  name: string;
  activatedAt: string;
  notes?: string | null;
}

export interface AgentPlatformToolDefinition {
  name: string;
  description: string;
  paramsSummary: string;
  category: 'hosted' | 'custom';
}

export interface AgentPlatformDefinition {
  name: string;
  description: string;
  instructions: string;
  tools: AgentPlatformToolDefinition[];
  hostedTools: string[];
  resources: {
    vectorStoreEnv?: string;
  };
}

interface FranceAnalyticsGuardResult {
  triggered: boolean;
  rationale: string;
}

interface CaseQualitySummary {
  sourceId: string;
  url: string;
  score: number;
  hardBlock: boolean;
  notes: string[];
  axes: Record<CaseScoreAxis, number>;
}

const CASE_AXES: CaseScoreAxis[] = ['PW', 'ST', 'SA', 'PI', 'JF', 'LB', 'RC', 'CQ'];

interface TrustPanelCitationSummary {
  total: number;
  allowlisted: number;
  ratio: number;
  nonAllowlisted: Array<{ title: string; url: string }>;
  translationWarnings: string[];
  bindingNotes: Record<string, number>;
  rules: { total: number; binding: number; nonBinding: number };
}

interface TrustPanelCaseItem {
  url: string;
  score: number;
  hardBlock: boolean;
  notes: string[];
  axes: Record<CaseScoreAxis, number>;
}

interface TrustPanelCaseQualitySummary {
  items: TrustPanelCaseItem[];
  minScore: number | null;
  maxScore: number | null;
  forceHitl: boolean;
}

interface TrustPanelRetrievalSummary {
  snippetCount: number;
  fileSearch: number;
  local: number;
  topHosts: Array<{ host: string; count: number }>;
}

interface TrustPanelRiskSummary {
  level: IRACPayload['risk']['level'];
  hitlRequired: boolean;
  reason: string;
  verification: {
    status: VerificationStatus;
    notes: VerificationNote[];
  };
}

interface TrustPanelProvenanceSummary {
  totalSources: number;
  withEli: number;
  withEcli: number;
  residencyBreakdown: Array<{ zone: string; count: number }>;
  bindingLanguages: Array<{ language: string; count: number }>;
  akomaArticles: number;
}

export interface TrustPanelPayload {
  citationSummary: TrustPanelCitationSummary;
  retrievalSummary: TrustPanelRetrievalSummary;
  caseQuality: TrustPanelCaseQualitySummary;
  risk: TrustPanelRiskSummary;
  provenance: TrustPanelProvenanceSummary;
}

export interface HybridSnippet {
  content: string;
  similarity: number;
  weight: number;
  origin: 'local' | 'file_search';
  sourceId?: string | null;
  documentId?: string | null;
  fileId?: string | null;
  url?: string | null;
  title?: string | null;
  publisher?: string | null;
  trustTier?: 'T1' | 'T2' | 'T3' | 'T4';
  eli?: string | null;
  ecli?: string | null;
  bindingLanguage?: string | null;
  residencyZone?: string | null;
  akomaArticleCount?: number | null;
}

const supabase = createServiceClient({
  SUPABASE_URL: env.SUPABASE_URL,
  SUPABASE_SERVICE_ROLE_KEY: env.SUPABASE_SERVICE_ROLE_KEY,
});

<<<<<<< HEAD
const DOMAIN_PRIORITY_SCORES: Record<string, number> = { OHADA: 0, EU: 1 };
const DEFAULT_DOMAIN_PRIORITY = 2;

type WebSearchAllowlistOptions = {
  /**
   * Maximum number of domains per chunk. Values <= 0 disable chunking and
   * return a single chunk containing the full allowlist.
   */
  chunkSize?: number;
};

type WebSearchAllowlistResult = {
  /**
   * Deterministically ordered allowlist ready to be injected in prompts or
   * tool filters.
   */
  allowlist: string[];
  /**
   * Consecutive slices of `allowlist`. Each chunk respects `chunkSize` (20 by
   * default) so callers can send multiple requests when downstream APIs impose
   * per-call limits.
   */
  chunks: string[][];
  /**
   * Resolved chunk size used to compute `chunks`. Exposed for debugging and to
   * document deterministic behaviour.
   */
  chunkSize: number;
};

/**
 * Orders and normalises the web search allowlist.
 *
 * - Input collections are flattened and non-string/falsy values are ignored.
 * - Strings are lowercased, stripped of protocols/paths and deduplicated.
 * - Domains are ranked with an explicit jurisdiction priority map
 *   (OHADA → 0, EU → 1, other → 2). The first appearance order is preserved as
 *   the primary tiebreaker and the domain name alphabetical order as a
 *   secondary fallback, ensuring deterministic output.
 * - When `chunkSize` is positive, the sorted allowlist is split into
 *   consecutive chunks capped at that size (20 domains by default).
 */
function buildWebSearchAllowlist(
  raw: Iterable<unknown> | null | undefined,
  options: WebSearchAllowlistOptions = {},
): WebSearchAllowlistResult {
  const resolvedChunkSize = Number.isFinite(options.chunkSize)
    ? Math.trunc(options.chunkSize ?? 20)
    : 20;
  const chunkSize = resolvedChunkSize > 0 ? resolvedChunkSize : 0;

  let order = 0;
  const collected = new Map<string, { index: number; score: number }>();

  const normaliseDomain = (value: string): string | null => {
    const trimmed = value.trim();
    if (!trimmed) {
      return null;
    }

    let candidate = trimmed;
    if (candidate.startsWith('//')) {
      candidate = `https:${candidate}`;
    }

    if (candidate.includes('://')) {
      try {
        candidate = new URL(candidate).hostname;
      } catch (error) {
        const [, rest] = candidate.split('://');
        candidate = rest ? rest.split('/')[0] : candidate;
      }
    }

    candidate = candidate.replace(/^\*\./, '');
    candidate = candidate.replace(/^\.+/, '');
    candidate = candidate.replace(/\/.+$/, '');
    candidate = candidate.replace(/:+\d+$/, '');
    candidate = candidate.replace(/\.+$/, '');

    const lower = candidate.toLowerCase();
    return lower ? lower : null;
  };

  const register = (value: unknown): void => {
    if (!value) {
      return;
    }

    if (typeof value === 'string') {
      const domain = normaliseDomain(value);
      if (!domain || collected.has(domain)) {
        return;
      }

      const jurisdictions = getJurisdictionsForDomain(domain);
      const score = jurisdictions.reduce<number>(
        (current, jurisdiction) =>
          Math.min(current, DOMAIN_PRIORITY_SCORES[jurisdiction] ?? DEFAULT_DOMAIN_PRIORITY),
        DEFAULT_DOMAIN_PRIORITY,
      );

      collected.set(domain, { index: order, score });
      order += 1;
      return;
    }

    if (Array.isArray(value)) {
      for (const entry of value) {
        register(entry);
      }
      return;
    }

    if (typeof value === 'object') {
      const iterable = (value as Iterable<unknown>)[Symbol.iterator];
      if (typeof iterable === 'function') {
        for (const entry of value as Iterable<unknown>) {
          register(entry);
        }
      }
    }
  };

  register(raw);

  const ordered = Array.from(collected.entries())
    .map(([domain, meta]) => ({ domain, score: meta.score, index: meta.index }))
    .sort((a, b) => {
      if (a.score !== b.score) {
        return a.score - b.score;
      }
      if (a.index !== b.index) {
        return a.index - b.index;
      }
      return a.domain.localeCompare(b.domain);
    });

  const allowlist = ordered.map((entry) => entry.domain);
  const chunks: string[][] = [];

  if (chunkSize > 0) {
    for (let start = 0; start < allowlist.length; start += chunkSize) {
      chunks.push(allowlist.slice(start, start + chunkSize));
    }
  } else if (allowlist.length > 0) {
    chunks.push([...allowlist]);
  }

  return { allowlist, chunks, chunkSize: chunkSize > 0 ? chunkSize : allowlist.length };
}

const resolvedAllowlist = buildWebSearchAllowlist(
  loadAllowlistOverride() ?? OFFICIAL_DOMAIN_ALLOWLIST,
  { chunkSize: 20 },
);

const DOMAIN_ALLOWLIST = resolvedAllowlist.allowlist;
const DOMAIN_ALLOWLIST_CHUNKS = resolvedAllowlist.chunks;
=======
const webSearchAllowlist = buildWebSearchAllowlist({
  fallback: OFFICIAL_DOMAIN_ALLOWLIST,
  override: loadAllowlistOverride(),
  maxDomains: DEFAULT_WEB_SEARCH_ALLOWLIST_MAX,
  onTruncate: ({ truncatedCount, totalDomains, maxDomains, source }) => {
    console.warn('web_search_allowlist_truncated', {
      truncatedCount,
      totalDomains,
      maxDomains,
      source,
    });
  },
});

const DOMAIN_ALLOWLIST = webSearchAllowlist.allowlist;
>>>>>>> b316d0f5

const stubMode = env.AGENT_STUB_MODE;

type ToolBudgetName = ToolName | 'web_search' | 'file_search';

const TOOL_BUDGET_DEFAULTS: Record<ToolBudgetName, number> = {
  web_search: 3,
  file_search: 8,
  [TOOL_NAMES.routeJurisdiction]: 3,
  [TOOL_NAMES.lookupCodeArticle]: 5,
  [TOOL_NAMES.deadlineCalculator]: 3,
  [TOOL_NAMES.ohadaUniformAct]: 3,
  [TOOL_NAMES.limitationCheck]: 3,
  [TOOL_NAMES.interestCalculator]: 3,
  [TOOL_NAMES.checkBindingLanguage]: 5,
  [TOOL_NAMES.validateCitation]: 5,
  [TOOL_NAMES.redlineContract]: 2,
  [TOOL_NAMES.snapshotAuthority]: 2,
  [TOOL_NAMES.generatePleadingTemplate]: 2,
  [TOOL_NAMES.evaluateCaseAlignment]: 3,
};

function countAkomaArticles(value: unknown): number {
  if (!value || typeof value !== 'object') {
    return 0;
  }
  const record = value as Record<string, unknown>;
  const body = record.body as Record<string, unknown> | undefined;
  if (!body || typeof body !== 'object') {
    return 0;
  }
  const articles = body.articles;
  if (Array.isArray(articles)) {
    return articles.length;
  }
  return 0;
}

interface PlannerOutcome {
  planTrace: AgentPlanStep[];
  context: AgentExecutionContext;
  initialRouting: RoutingResult;
  hybridSnippets: HybridSnippet[];
  ohadaInsight: string | null;
  deadlineInsight: string | null;
  franceAnalyticsGuard: FranceAnalyticsGuardResult;
}

type PlanStepOptions<T> = {
  optional?: boolean;
  detail?: (result: T) => Record<string, unknown> | null;
};

function consumeToolBudget(context: AgentExecutionContext, toolName: ToolBudgetName): void {
  const remaining = context.toolBudgets[toolName] ?? Infinity;
  const used = context.toolUsage[toolName] ?? 0;
  if (used >= remaining) {
    throw new Error(`tool_budget_exceeded:${toolName}`);
  }
  context.toolUsage[toolName] = used + 1;
}

async function recordPlanStep<T>(
  trace: AgentPlanStep[],
  id: string,
  name: string,
  description: string,
  executor: () => Promise<T>,
  options?: PlanStepOptions<T>,
): Promise<T | null> {
  const started = new Date();
  let status: AgentPlanStep['status'] = 'success';
  let attempts = 0;
  let detail: Record<string, unknown> | null = null;
  if (typeof executor !== 'function') {
    throw new TypeError(`executor is not a function for plan step ${id} (args=${arguments.length})`);
  }
  try {
    attempts += 1;
    const result = await executor();
    if (options?.detail) {
      detail = options.detail(result);
    }
    const finished = new Date();
    trace.push({
      id,
      name,
      description,
      startedAt: started.toISOString(),
      finishedAt: finished.toISOString(),
      status,
      attempts,
      detail,
    });
    return result;
  } catch (error) {
    status = options?.optional ? 'skipped' : 'failed';
    const finished = new Date();
    detail = {
      error: error instanceof Error ? error.message : String(error),
    };
    trace.push({
      id,
      name,
      description,
      startedAt: started.toISOString(),
      finishedAt: finished.toISOString(),
      status,
      attempts,
      detail,
    });
    if (options?.optional) {
      return null;
    }
    throw error;
  }
}

function summariseHybridSnippets(snippets: HybridSnippet[]): Record<string, unknown> {
  const originCounts: Record<string, number> = {};
  for (const snippet of snippets) {
    originCounts[snippet.origin] = (originCounts[snippet.origin] ?? 0) + 1;
  }
  const sample = snippets.slice(0, 3).map((snippet) => ({
    origin: snippet.origin,
    trustTier: snippet.trustTier ?? null,
    url: snippet.url ?? null,
  }));
  return {
    total: snippets.length,
    origins: originCounts,
    sample,
  };
}

function createRunKey(
  input: AgentRunInput,
  routing: RoutingResult,
  confidentialMode: boolean,
  webSearchMode: WebSearchMode,
): string {
  const hash = createHash('sha256');
  hash.update(input.orgId);
  hash.update('|');
  hash.update(input.userId);
  hash.update('|');
  hash.update(input.question.trim());
  hash.update('|');
  hash.update((input.context ?? '').trim());
  hash.update('|');
  hash.update(confidentialMode ? 'confidential' : 'standard');
  hash.update('|');
  hash.update(webSearchMode);
  if (routing.primary?.country) {
    hash.update('|');
    hash.update(routing.primary.country);
  }
  return hash.digest('hex');
}

function parseMaybeJson(value: unknown): unknown {
  if (typeof value === 'string') {
    try {
      return JSON.parse(value);
    } catch (error) {
      return value;
    }
  }
  return value;
}

const RESIDENCY_ZONE_NOTICES: Record<string, string> = {
  eu: 'Résidence de données : toutes les opérations restent dans l’espace UE/EEE conformément à la politique de résidence.',
  ohada:
    'Résidence de données : traitement limité aux infrastructures approuvées dans l’espace OHADA. Vérifiez les exigences locales additionnelles avant export.',
  ch: 'Résidence de données : conservation en Suisse (cantons francophones) selon les exigences de confidentialité helvétiques.',
  ca: 'Résidence de données : stockage et traitement au Canada / Québec ; respecter les obligations de la Loi sur la protection des renseignements personnels.',
  rw: 'Résidence de données : hébergement au Rwanda conformément aux directives du Ministry of Justice / RLRC.',
  maghreb:
    'Résidence de données : stockage dans l’enveloppe Maghreb ; appliquer les restrictions locales sur les transferts transfrontaliers.',
};

function resolveResidencyZone(accessContext: OrgAccessContext | null | undefined): string | null {
  if (!accessContext) {
    return null;
  }
  const raw = (accessContext.rawPolicies ?? {})['residency_zone'];
  if (!raw) {
    return null;
  }
  if (typeof raw === 'string') {
    return raw.toLowerCase();
  }
  if (typeof raw === 'object') {
    const candidate =
      (raw as { zone?: string }).zone ??
      (raw as { code?: string }).code ??
      (raw as { value?: string }).value ??
      null;
    if (typeof candidate === 'string' && candidate.length > 0) {
      return candidate.toLowerCase();
    }
  }
  return null;
}

function buildRunNotices(
  payload: IRACPayload,
  options: { accessContext?: OrgAccessContext | null; confidentialMode: boolean; initialRouting?: RoutingResult | null },
): AgentPlanNotice[] {
  const notices: AgentPlanNotice[] = [];
  const residencyZone = resolveResidencyZone(options.accessContext);
  if (residencyZone && RESIDENCY_ZONE_NOTICES[residencyZone]) {
    notices.push({ type: 'residency', message: RESIDENCY_ZONE_NOTICES[residencyZone] });
  }

  const ohadaActive = Boolean(payload.jurisdiction?.ohada) || Boolean(options.initialRouting?.primary?.ohada);
  if (ohadaActive) {
    notices.push({
      type: 'ohada',
      message:
        "Zone OHADA : appliquez en priorité les Actes uniformes et la jurisprudence CCJA avant toute règle nationale complémentaire.",
    });
  }

  if (options.confidentialMode) {
    notices.push({
      type: 'confidential',
      message:
        'Mode confidentiel actif : la recherche web est désactivée et le cache hors ligne doit être purgé avant toute exportation.',
    });
  }

  return notices;
}

async function findExistingRun(
  runKey: string,
  orgId: string,
): Promise<
  | {
      id: string;
      payload: IRACPayload;
      plan: AgentPlanStep[];
      toolLogs: ToolInvocationLog[];
      confidentialMode: boolean;
      verification: VerificationResult;
    }
  | null
> {
  if (!runKey) {
    return null;
  }

  const existingQuery = await supabase
    .from('agent_runs')
    .select('id, irac, plan_trace, confidential_mode, verification_status, verification_notes')
    .eq('org_id', orgId)
    .eq('run_key', runKey)
    .order('finished_at', { ascending: false })
    .limit(1)
    .maybeSingle();

  if (existingQuery.error) {
    console.warn('existing_run_lookup_failed', existingQuery.error.message);
    return null;
  }

  const row = existingQuery.data as {
    id?: string;
    irac?: IRACPayload;
    plan_trace?: unknown;
    confidential_mode?: boolean | null;
    verification_status?: VerificationStatus | null;
    verification_notes?: unknown;
  } | null;
  if (!row?.id || !row.irac) {
    return null;
  }

  const planTrace = Array.isArray(row.plan_trace)
    ? (row.plan_trace as AgentPlanStep[])
    : [];

  const toolRows = await supabase
    .from('tool_invocations')
    .select('tool_name, args, output')
    .eq('run_id', row.id)
    .order('created_at', { ascending: true });

  if (toolRows.error) {
    console.warn('existing_run_tool_lookup_failed', toolRows.error.message);
  }

  const toolLogs: ToolInvocationLog[] = (toolRows.data ?? []).map((toolRow) => ({
    name: typeof toolRow.tool_name === 'string' ? toolRow.tool_name : 'unknown',
    args: parseMaybeJson(toolRow.args),
    output: parseMaybeJson(toolRow.output),
  }));

  const verificationNotes = Array.isArray(row.verification_notes)
    ? (row.verification_notes as VerificationNote[])
    : [];

  const verification: VerificationResult = {
    status: row.verification_status ?? 'passed',
    notes: verificationNotes,
    allowlistViolations: [],
  };

  return {
    id: row.id,
    payload: row.irac,
    plan: planTrace,
    toolLogs,
    confidentialMode: Boolean(row.confidential_mode),
    verification,
  };
}

function isRetryableAgentError(error: unknown): boolean {
  if (!(error instanceof Error)) {
    return false;
  }
  const message = error.message.toLowerCase();
  return message.includes('hors périmètre') || message.includes('guardrail');
}

async function planRun(
  input: AgentRunInput,
  accessContext: OrgAccessContext | null,
  useStub: boolean,
  toolLogs: ToolInvocationLog[],
): Promise<PlannerOutcome> {
  const planTrace: AgentPlanStep[] = [];

  const initialRouting =
    (await recordPlanStep<RoutingResult>(
      planTrace,
      TOOL_NAMES.routeJurisdiction,
      'Analyse de juridiction',
      'Détection des juridictions pertinentes et des avertissements.',
      async () => detectJurisdiction(input.question, input.context),
    )) ?? { primary: null, candidates: [], warnings: [] };

  toolLogs.push({
    name: 'preflightRouting',
    args: { question: input.question, context: input.context },
    output: initialRouting,
  });

  const ohadaInsight = await recordPlanStep<string | null>(
    planTrace,
    'ohada_preemption',
    'Vérification OHADA',
    'Identifie les sujets OHADA et préemption potentielle.',
    async () => formatOhadaInsight(input.question, initialRouting),
    {
      optional: true,
      detail: (value) => (value ? { summary: value } : null),
    },
  );
  if (ohadaInsight) {
    toolLogs.push({ name: 'preflightOhada', args: { question: input.question }, output: ohadaInsight });
  }

  const deadlineInsight = await recordPlanStep<string | null>(
    planTrace,
    'deadline_estimate',
    'Estimation des délais',
    'Produit une estimation initiale des délais procéduraux.',
    async () => formatDeadlineInsight(input.question),
    {
      optional: true,
      detail: (value) => (value ? { summary: value } : null),
    },
  );
  if (deadlineInsight) {
    toolLogs.push({ name: 'preflightDeadline', args: { question: input.question }, output: deadlineInsight });
  }

  const allowedJurisdictions = accessContext
    ? Array.from(accessContext.entitlements.entries())
        .filter(([, value]) => value.canRead)
        .map(([code]) => code.toUpperCase())
    : [];

  const enforcedConfidentialMode = Boolean(accessContext?.policies.confidentialMode) || Boolean(input.confidentialMode);

  const synonymMap =
    (await recordPlanStep<Map<string, string[]>>(
      planTrace,
      'synonym_feedback',
      'Synonymes appris',
      'Injecte les synonymes validés par la boucle de learning dans la planification.',
      async () => fetchSynonymExpansions(initialRouting.primary?.country ?? null),
      {
        optional: true,
        detail: (value) =>
          value.size > 0
            ? {
                terms: Array.from(value.entries())
                  .slice(0, 5)
                  .map(([term, expansions]) => ({ term, expansions })),
                total: value.size,
              }
            : null,
      },
    )) ?? new Map<string, string[]>();

  const policyVersion =
    (await recordPlanStep<PolicyVersionContext | null>(
      planTrace,
      'policy_version',
      'Politique active',
      'Identifie la dernière version de politique/guardrail activée pour contextualiser la réponse.',
      async () => fetchActivePolicyVersion(),
      {
        optional: true,
        detail: (value) =>
          value
            ? {
                name: value.name,
                activatedAt: value.activatedAt,
                notes: value.notes ?? null,
              }
            : null,
      },
    )) ?? null;

  const synonymRecord: Record<string, string[]> = {};
  for (const [term, expansions] of synonymMap) {
    synonymRecord[term] = expansions;
  }

  const requestedWebSearchMode = input.webSearchMode ?? 'allowlist';
  const effectiveWebSearchMode: WebSearchMode = enforcedConfidentialMode
    ? 'disabled'
    : requestedWebSearchMode;

  const context: AgentExecutionContext = {
    orgId: input.orgId,
    userId: input.userId,
    allowlist: DOMAIN_ALLOWLIST,
    prompt: input.question,
    supplementalContext: input.context,
    initialRouting,
    lastJurisdiction: initialRouting.primary,
    confidentialMode: enforcedConfidentialMode,
    webSearchMode: effectiveWebSearchMode,
    allowedJurisdictions,
    toolUsage: {},
    toolBudgets: { ...TOOL_BUDGET_DEFAULTS },
    synonymExpansions: synonymRecord,
    policyVersion,
  };

  if (enforcedConfidentialMode || effectiveWebSearchMode === 'disabled') {
    context.toolBudgets.web_search = 0;
  }

  if (
    accessContext &&
    initialRouting.primary?.country &&
    !isJurisdictionAllowed(accessContext.entitlements, initialRouting.primary.country)
  ) {
    const error = new Error('jurisdiction_not_entitled');
    (error as Error & { statusCode?: number }).statusCode = 403;
    throw error;
  }

  let hybridSnippets: HybridSnippet[] = [];
  if (useStub) {
    const now = new Date();
    planTrace.push({
      id: 'hybrid_retrieval',
      name: 'Contexte hybride',
      description: 'Mode stub actif – récupération hybride ignorée.',
      startedAt: now.toISOString(),
      finishedAt: now.toISOString(),
      status: 'skipped',
      attempts: 0,
      detail: { reason: 'stub_mode' },
    });
  } else {
    hybridSnippets =
      (await recordPlanStep<HybridSnippet[]>(
        planTrace,
        'hybrid_retrieval',
        'Récupération hybride',
        'Combine le vector store local et File Search pour pré-contextualiser la réponse.',
        async () =>
          fetchHybridSnippets(
            input.orgId,
            input.question,
            initialRouting.primary?.country ?? null,
            synonymMap,
          ),
        { detail: (snippets) => summariseHybridSnippets(snippets) },
      )) ?? [];

    if (hybridSnippets.length > 0) {
      toolLogs.push({
        name: 'hybridContext',
        args: { orgId: input.orgId, jurisdiction: initialRouting.primary?.country ?? null },
        output: hybridSnippets,
      });
    }
  }

  const franceAnalyticsGuard =
    (await recordPlanStep<FranceAnalyticsGuardResult>(
      planTrace,
      'france_judge_analytics_guard',
      'Contrôle analytics magistrats',
      'Vérifie si la requête enfreint l’interdiction française de profilage des juges.',
      async () =>
        accessContext?.policies.franceJudgeAnalyticsBlocked === false
          ? { triggered: false, rationale: '' }
          : enforceFranceJudgeAnalyticsBan(input.question, initialRouting),
      {
        detail: (value) => ({ triggered: value.triggered, rationale: value.rationale }),
      },
    )) ?? { triggered: false, rationale: '' };

  if (franceAnalyticsGuard.triggered) {
    const lastStep = planTrace[planTrace.length - 1];
    if (lastStep && lastStep.id === 'france_judge_analytics_guard') {
      lastStep.status = 'failed';
    }
  }

  return {
    planTrace,
    context,
    initialRouting,
    hybridSnippets,
    ohadaInsight: ohadaInsight ?? null,
    deadlineInsight: deadlineInsight ?? null,
    franceAnalyticsGuard,
  };
}

async function executeAgentPlan(
  agent: Agent<AgentExecutionContext, typeof IRACSchema>,
  planner: PlannerOutcome,
  input: AgentRunInput,
  hybridSnippets: HybridSnippet[],
  telemetry: ToolTelemetry[],
): Promise<{ payload: IRACPayload; allowlistViolations: string[]; attempts: number }>
{
  const context = planner.context;
  const prefaceSegments = [input.question];

  if (input.context) {
    prefaceSegments.push(`Contexte utilisateur:\n${input.context}`);
  }

  if (context.confidentialMode) {
    prefaceSegments.push(
      'Mode confidentiel activé : utilisez uniquement les documents déposés et les corpus internes ; ne lancez pas de recherche web.',
    );
  }

  const insights: string[] = [];
  if (planner.ohadaInsight) {
    insights.push(planner.ohadaInsight);
  }
  if (planner.deadlineInsight) {
    insights.push(planner.deadlineInsight);
  }
  if (insights.length > 0) {
    prefaceSegments.push(`Aperçu analytique:\n${insights.join('\n')}`);
  }

  const synonymPreface = formatSynonymPreface(
    new Map(Object.entries(context.synonymExpansions ?? {})),
  );
  if (synonymPreface) {
    prefaceSegments.push(synonymPreface);
  }

  if (context.policyVersion) {
    const note = context.policyVersion.notes ? ` – ${context.policyVersion.notes}` : '';
    prefaceSegments.push(
      `Politique active (${context.policyVersion.activatedAt}): ${context.policyVersion.name}${note}`,
    );
  }

  if (hybridSnippets.length > 0) {
    prefaceSegments.push(`Extraits du corpus officiel:\n${summariseSnippets(hybridSnippets)}`);
  }

  const basePrompt = prefaceSegments.join('\n\n');
  let prompt = basePrompt;
  let attempts = 0;
  const maxAttempts = 2;
  const startedAt = new Date();
  let lastError: unknown = null;

  while (attempts < maxAttempts) {
    attempts += 1;
    try {
      const result = await runAgent(agent, prompt, { context, maxTurns: 8 });
      recordWebSearchTruncationTelemetry(context, telemetry, result?.newItems ?? null);
      if (!result.finalOutput) {
        throw new Error('Réponse vide du moteur d’agent.');
      }

      const payload = result.finalOutput;
      const violations = payload.citations
        .filter((citation) => !isUrlAllowlisted(citation.url))
        .map((citation) => citation.url);

      const finishedAt = new Date();
      planner.planTrace.push({
        id: 'agent_execution',
        name: 'Exécution de l’agent',
        description: 'Génération de la réponse structurée via l’Agents SDK.',
        startedAt: startedAt.toISOString(),
        finishedAt: finishedAt.toISOString(),
        status: 'success',
        attempts,
        detail: { allowlistViolations: violations.length },
      });

      return { payload, allowlistViolations: violations, attempts };
    } catch (error) {
      lastError = error;
      if (attempts < maxAttempts && isRetryableAgentError(error)) {
        prompt = `${basePrompt}\n\nIMPORTANT : Reformule ta recherche en utilisant uniquement les domaines autorisés (${DOMAIN_ALLOWLIST.join(', ')}).`;
        continue;
      }

      const finishedAt = new Date();
      planner.planTrace.push({
        id: 'agent_execution',
        name: 'Exécution de l’agent',
        description: 'Génération de la réponse structurée via l’Agents SDK.',
        startedAt: startedAt.toISOString(),
        finishedAt: finishedAt.toISOString(),
        status: 'failed',
        attempts,
        detail: {
          error: error instanceof Error ? error.message : String(error),
        },
      });
      throw error;
    }
  }

  throw lastError ?? new Error('agent_execution_failed');
}

function shouldUseStubAgent(): boolean {
  if (stubMode === 'always') {
    return true;
  }
  if (stubMode === 'never') {
    return false;
  }
  return env.OPENAI_API_KEY === 'test' || env.AGENT_MODEL.includes('test');
}

let providerConfigured = false;
function ensureOpenAIProvider(): void {
  if (providerConfigured) {
    return;
  }
  setDefaultOpenAIKey(env.OPENAI_API_KEY);
  setOpenAIAPI('responses');
  setDefaultModelProvider(
    new OpenAIProvider({
      apiKey: env.OPENAI_API_KEY,
      useResponses: true,
    }),
  );
  providerConfigured = true;
}

const citationsAllowlistGuardrail = defineOutputGuardrail<IRACPayload>({
  name: 'citations-allowlist',
  execute: async ({ agentOutput }) => {
    const violations = agentOutput.citations
      .filter((citation) => !isUrlAllowlisted(citation.url))
      .map((citation) => citation.url);

    return {
      tripwireTriggered: violations.length > 0,
      outputInfo: {
        violations,
      },
    };
  },
});

const OHADA_MEMBERS = [
  'Benin',
  'Burkina Faso',
  'Cameroon',
  'Central African Republic',
  'Chad',
  'Comoros',
  'Congo',
  'Côte d\u2019Ivoire',
  'Cote d\'Ivoire',
  'Democratic Republic of the Congo',
  'Equatorial Guinea',
  'Gabon',
  'Guinea',
  'Guinea-Bissau',
  'Mali',
  'Niger',
  'Senegal',
  'Togo',
];

const OHADA_TOPIC_MAP: Record<string, { act: string; articles: string[]; note: string }> = {
  surete: {
    act: 'Acte uniforme portant organisation des sûretés',
    articles: ['1', '2', '3', '4'],
    note: 'Version du 15 décembre 2010 en vigueur depuis 2011-05-16.',
  },
  sûretés: {
    act: 'Acte uniforme portant organisation des sûretés',
    articles: ['1', '2', '3', '4'],
    note: 'Version du 15 décembre 2010 en vigueur depuis 2011-05-16.',
  },
  recouvrement: {
    act: 'Acte uniforme organisant les procédures simplifiées de recouvrement et les voies d\'exécution',
    articles: ['3', '10', '28'],
    note: 'Version du 17 octobre 2022 en vigueur depuis 2023-01-17.',
  },
  société: {
    act: 'Acte uniforme relatif au droit des sociétés commerciales et du GIE (AUSCGIE)',
    articles: ['40', '269'],
    note: 'Version révisée du 30 janvier 2014 en vigueur depuis 2014-05-05.',
  },
  societe: {
    act: 'Acte uniforme relatif au droit des sociétés commerciales et du GIE (AUSCGIE)',
    articles: ['40', '269'],
    note: 'Version révisée du 30 janvier 2014 en vigueur depuis 2014-05-05.',
  },
};

const DEFAULT_LIMITATIONS: Record<string, { years: number; reference: string }> = {
  FR: { years: 5, reference: 'Prescription quinquennale (Code civil art. 2224).' },
  'CA-QC': { years: 3, reference: 'Prescription de trois ans (C.c.Q., art. 2925).' },
  BE: { years: 5, reference: 'Prescription de droit commun (Code civil art. 2262bis).' },
  LU: { years: 3, reference: 'Prescription triennale (Code civil luxembourgeois).' },
};

const FR_JUDGE_ANALYTICS_ARTICLE = {
  citation: "Code de l'organisation judiciaire, art. L10",
  sourceUrl: 'https://www.legifrance.gouv.fr/codes/article_lc/LEGIARTI000038287787/',
  effectiveDate: '2019-03-25',
  note: "Interdit l'analyse prédictive ou statistique sur le comportement des magistrats.",
};

const LEGAL_INTEREST_DEFAULT: Record<string, number> = {
  FR: 0.04,
  'CA-QC': 0.05,
  BE: 0.05,
  LU: 0.05,
  OHADA: 0.05,
};

const DEADLINE_DEFAULT_DAYS = 30;

type BindingLanguageInfo = {
  jurisdiction: string;
  bindingLang: string;
  translationNotice?: string;
  requiresBanner: boolean;
  source: string;
};

const JURISDICTION_BINDING_RULES: Record<string, BindingLanguageInfo> = {
  MA: {
    jurisdiction: 'MA',
    bindingLang: 'ar',
    translationNotice:
      'La version française du Bulletin officiel est une traduction informative; seule la version arabe fait foi.',
    requiresBanner: true,
    source: 'Bulletin officiel du Royaume du Maroc (sgg.gov.ma) – édition de traduction officielle.',
  },
  TN: {
    jurisdiction: 'TN',
    bindingLang: 'ar',
    translationNotice:
      'La version arabe du Journal Officiel de la République Tunisienne fait foi; la version française est informative.',
    requiresBanner: true,
    source: 'Imprimerie Officielle de Tunisie (iort.gov.tn).',
  },
  DZ: {
    jurisdiction: 'DZ',
    bindingLang: 'ar',
    translationNotice:
      'La version arabe du Journal officiel algérien est contraignante; la version française accompagne pour information.',
    requiresBanner: true,
    source: 'Journal officiel de la République algérienne démocratique et populaire (joradp.dz).',
  },
  'CA-QC': {
    jurisdiction: 'CA-QC',
    bindingLang: 'fr/en',
    translationNotice:
      'Au Québec comme au Canada, les versions française et anglaise ont la même valeur juridique. Vérifiez les deux versions lorsque cela est pertinent.',
    requiresBanner: false,
    source: 'Charte de la langue française (Québec) et Loi sur les langues officielles (Canada).',
  },
  CA: {
    jurisdiction: 'CA',
    bindingLang: 'fr/en',
    translationNotice:
      'Les textes fédéraux canadiens sont publiés dans les deux langues officielles et ont une valeur juridique équivalente.',
    requiresBanner: false,
    source: 'Loi sur les langues officielles et Loi sur les textes législatifs.',
  },
  CH: {
    jurisdiction: 'CH',
    bindingLang: 'fr/de/it',
    translationNotice:
      'Les textes suisses doivent être vérifiés dans les versions française et allemande lorsqu’elles existent.',
    requiresBanner: false,
    source: 'Fedlex et Tribunal fédéral publient les textes dans plusieurs langues officielles.',
  },
  RW: {
    jurisdiction: 'RW',
    bindingLang: 'rw/en',
    translationNotice:
      'La Gazette officielle du Rwanda est publiée en kinyarwanda et en anglais; les versions françaises doivent être vérifiées.',
    requiresBanner: false,
    source: 'Ministry of Justice / Rwanda Law Reform Commission gazettes.',
  },
};

const DOMAIN_BINDING_RULES: Record<string, BindingLanguageInfo> = {
  'sgg.gov.ma': JURISDICTION_BINDING_RULES.MA,
  'iort.gov.tn': JURISDICTION_BINDING_RULES.TN,
  'joradp.dz': JURISDICTION_BINDING_RULES.DZ,
  'minijust.gov.rw': JURISDICTION_BINDING_RULES.RW,
  'amategeko.gov.rw': JURISDICTION_BINDING_RULES.RW,
  'rlrc.gov.rw': JURISDICTION_BINDING_RULES.RW,
  'judiciary.gov.rw': JURISDICTION_BINDING_RULES.RW,
  'laws-lois.justice.gc.ca': JURISDICTION_BINDING_RULES['CA-QC'],
  'canlii.org': JURISDICTION_BINDING_RULES['CA-QC'],
  'legisquebec.gouv.qc.ca': JURISDICTION_BINDING_RULES['CA-QC'],
  'fedlex.admin.ch': JURISDICTION_BINDING_RULES.CH,
  'bger.ch': JURISDICTION_BINDING_RULES.CH,
};

function isUrlAllowlisted(url: string): boolean {
  try {
    const hostname = new URL(url).hostname;
    return DOMAIN_ALLOWLIST.some((domain) => hostname === domain || hostname.endsWith(`.${domain}`));
  } catch (error) {
    return false;
  }
}

function detectJurisdiction(question: string, context?: string): RoutingResult {
  const haystack = `${question}\n${context ?? ''}`;
  const candidates: JurisdictionHint[] = [];

  const ROUTING_KEYWORDS: Array<{
    code: string;
    eu: boolean;
    ohada: boolean;
    patterns: RegExp[];
    rationale: string;
  }> = [
    {
      code: 'FR',
      eu: true,
      ohada: false,
      rationale: 'Mots-clés français (Paris, Légifrance, Code civil).',
      patterns: [/france/i, /paris/i, /l\u00e9gifrance/i, /code\s+civil/i, /cassation\s+fran\w*/i],
    },
    {
      code: 'BE',
      eu: true,
      ohada: false,
      rationale: 'Références belges (Moniteur, Justel, Bruxelles).',
      patterns: [/belg/i, /moniteur/i, /justel/i, /bruxelles/i],
    },
    {
      code: 'LU',
      eu: true,
      ohada: false,
      rationale: 'Mentions luxembourgeoises (Legilux, Luxembourg).',
      patterns: [/luxembourg/i, /legilux/i],
    },
    {
      code: 'MC',
      eu: false,
      ohada: false,
      rationale: 'Mentions monégasques.',
      patterns: [/monaco/i, /l\u00e9gimonaco/i],
    },
    {
      code: 'CH',
      eu: false,
      ohada: false,
      rationale: 'Indices suisses (Fedlex, canton francophone).',
      patterns: [/suisse/i, /fedlex/i, /tribunal f\u00e9d\u00e9ral/i, /lausanne/i, /gen\u00e8ve/i],
    },
    {
      code: 'CA-QC',
      eu: false,
      ohada: false,
      rationale: 'Références québécoises (Code civil du Québec, CanLII).',
      patterns: [/qu[ée]bec/i, /canlii/i, /c\.p\.c\./i, /c\.c\.q\./i],
    },
    {
      code: 'MA',
      eu: false,
      ohada: false,
      rationale: 'Références marocaines (BO, Rabat).',
      patterns: [/maroc/i, /rabat/i, /bulletin officiel/i],
    },
    {
      code: 'TN',
      eu: false,
      ohada: false,
      rationale: 'Références tunisiennes (JORT, Tunis).',
      patterns: [/tunisie/i, /jort/i, /tunis/i],
    },
    {
      code: 'DZ',
      eu: false,
      ohada: false,
      rationale: 'Références algériennes (JORADP, Alger).',
      patterns: [/alg[ée]rie/i, /joradp/i, /alger/i],
    },
    {
      code: 'OHADA',
      eu: false,
      ohada: true,
      rationale: "Mention explicite de l'OHADA ou d'un État membre.",
      patterns: [/ohada/i, /ccja/i, ...OHADA_MEMBERS.map((member) => new RegExp(member, 'i'))],
    },
  ];

  for (const entry of ROUTING_KEYWORDS) {
    let score = 0;
    for (const pattern of entry.patterns) {
      if (pattern.test(haystack)) {
        score += 1;
      }
    }
    if (score > 0) {
      const confidence = Math.min(1, 0.4 + score * 0.2);
      candidates.push({
        country: entry.code,
        eu: entry.eu,
        ohada: entry.ohada,
        confidence,
        rationale: entry.rationale,
      });
    }
  }

  candidates.sort((a, b) => b.confidence - a.confidence);
  const primary = candidates.length > 0 ? candidates[0] : null;

  const warnings: string[] = [];
  if (!primary) {
    warnings.push('Aucune juridiction explicite détectée; demander confirmation utilisateur.');
  }
  if (primary?.ohada) {
    warnings.push('Prioriser les Actes uniformes OHADA et la jurisprudence CCJA.');
  }

  return {
    primary,
    candidates,
    warnings,
  };
}

function runDeadlineCalculator(reference: string, explicitStartDate?: string): { deadline: string; reasoning: string } {
  const match = explicitStartDate ? null : reference.match(/(\d{4}-\d{2}-\d{2})/);
  const startDate = explicitStartDate ? new Date(explicitStartDate) : match ? new Date(match[1]) : new Date();
  const deadlineDate = new Date(startDate);
  deadlineDate.setDate(deadlineDate.getDate() + DEADLINE_DEFAULT_DAYS);

  return {
    deadline: deadlineDate.toISOString().slice(0, 10),
    reasoning: `Hypothèse par défaut: délai de ${DEADLINE_DEFAULT_DAYS} jours à compter du ${startDate
      .toISOString()
      .slice(0, 10)} (à affiner selon la procédure).`,
  };
}

function resolveOhadaTopic(question: string): { key: string; data: { act: string; articles: string[]; note: string } } | null {
  const normalized = question.toLowerCase();
  for (const [key, data] of Object.entries(OHADA_TOPIC_MAP)) {
    if (normalized.includes(key)) {
      return { key, data };
    }
  }
  return null;
}

function determineBindingLanguage(
  jurisdictionHint: string | null,
  url?: string,
): BindingLanguageInfo & { rationale: string } {
  if (url) {
    try {
      const host = new URL(url).hostname.toLowerCase();
      if (DOMAIN_BINDING_RULES[host]) {
        const info = DOMAIN_BINDING_RULES[host];
        return { ...info, rationale: `Règle spécifique au domaine ${host}.` };
      }
      const parts = host.split('.');
      while (parts.length > 2) {
        parts.shift();
        const candidate = parts.join('.');
        if (DOMAIN_BINDING_RULES[candidate]) {
          const info = DOMAIN_BINDING_RULES[candidate];
          return { ...info, rationale: `Règle spécifique au domaine ${candidate}.` };
        }
      }
    } catch (error) {
      // ignore malformed URL; fallback to jurisdiction
    }
  }

  if (jurisdictionHint && JURISDICTION_BINDING_RULES[jurisdictionHint]) {
    const info = JURISDICTION_BINDING_RULES[jurisdictionHint];
    return { ...info, rationale: `Règle linguistique propre à la juridiction ${jurisdictionHint}.` };
  }

  const fallback: BindingLanguageInfo = {
    jurisdiction: jurisdictionHint ?? 'FR',
    bindingLang: 'fr',
    translationNotice: 'Le texte officiel en français fait foi; vérifier les consolidations.',
    requiresBanner: false,
    source: 'Portails officiels francophones (Légifrance, Justel, Legilux, etc.).',
  };
  return { ...fallback, rationale: 'Aucune règle spécifique détectée; application du régime francophone par défaut.' };
}

async function fetchSynonymExpansions(
  jurisdiction: string | null,
): Promise<Map<string, string[]>> {
  const codes = new Set<string>(['GLOBAL']);
  if (jurisdiction) {
    codes.add(jurisdiction.toUpperCase());
  }

  const { data, error } = await supabase
    .from('agent_synonyms')
    .select('term, expansions, jurisdiction')
    .in('jurisdiction', Array.from(codes))
    .order('created_at', { ascending: false });

  if (error) {
    console.warn('synonym_lookup_failed', error.message);
    return new Map();
  }

  const map = new Map<string, string[]>();
  for (const row of data ?? []) {
    if (!row || typeof row !== 'object') {
      continue;
    }
    const term = typeof row.term === 'string' ? row.term : null;
    const expansions = Array.isArray(row.expansions)
      ? (row.expansions as unknown[])
          .map((value) => (typeof value === 'string' ? value : null))
          .filter((value): value is string => Boolean(value))
      : [];
    if (!term || expansions.length === 0) {
      continue;
    }
    if (!map.has(term)) {
      map.set(term, expansions);
    }
  }
  return map;
}

async function fetchActivePolicyVersion(): Promise<PolicyVersionContext | null> {
  const { data, error } = await supabase
    .from('agent_policy_versions')
    .select('name, activated_at, notes')
    .not('activated_at', 'is', null)
    .order('activated_at', { ascending: false })
    .limit(1);

  if (error) {
    console.warn('policy_version_lookup_failed', error.message);
    return null;
  }

  const row = Array.isArray(data) && data.length > 0 ? data[0] : null;
  if (!row || typeof row !== 'object' || !row.activated_at || !row.name) {
    return null;
  }

  return {
    name: String(row.name),
    activatedAt: String(row.activated_at),
    notes: typeof row.notes === 'string' ? row.notes : null,
  };
}

function formatSynonymPreface(map: Map<string, string[]>): string | null {
  if (map.size === 0) {
    return null;
  }
  const segments: string[] = [];
  for (const [term, expansions] of map) {
    if (expansions.length === 0) {
      continue;
    }
    segments.push(`${term}: ${expansions.join(', ')}`);
  }
  if (segments.length === 0) {
    return null;
  }
  return `Termes appris / synonymes utiles:\n${segments.join('\n')}`;
}

function augmentQuestionWithSynonyms(question: string, map: Map<string, string[]>): string {
  if (map.size === 0) {
    return question;
  }
  const additions: string[] = [];
  for (const [term, expansions] of map) {
    if (!question.toLowerCase().includes(term.toLowerCase()) && expansions.length > 0) {
      continue;
    }
    additions.push(`${term}: ${expansions.join(', ')}`);
  }
  if (additions.length === 0) {
    return question;
  }
  return `${question}\n\nSynonymes pertinents : ${additions.join(' | ')}`;
}

async function embedQuestionForHybrid(question: string): Promise<number[] | null> {
  const openai = getOpenAI();

  try {
    const response = await openai.embeddings.create({
      model: env.EMBEDDING_MODEL,
      input: question,
      ...(env.EMBEDDING_DIMENSION ? { dimensions: env.EMBEDDING_DIMENSION } : {}),
    });

    const embedding = response.data?.[0]?.embedding;
    if (!Array.isArray(embedding)) {
      return null;
    }

    return embedding as number[];
  } catch (error) {
    await logOpenAIDebug('embed_question_hybrid', error);
    const message = error instanceof Error ? error.message : 'embedding_failed';
    throw new Error(message);
  }
}

async function queryFileSearchResults(
  question: string,
  maxResults: number,
): Promise<Array<{ content: string; score: number; fileId: string | null }>> {
  if (!env.OPENAI_VECTOR_STORE_AUTHORITIES_ID || env.OPENAI_VECTOR_STORE_AUTHORITIES_ID === 'vs_test') {
    return [];
  }

  try {
    const openai = getOpenAI();
    const payload = await openai.responses.create({
      model: env.AGENT_MODEL,
      input: [
        {
          role: 'user',
          content: [
            {
              type: 'text',
              text: question,
            },
          ],
        },
      ],
      tools: [{ type: 'file_search' }],
      tool_choice: { type: 'tool', function: { name: 'file_search' } },
      tool_resources: {
        file_search: {
          vector_store_ids: [env.OPENAI_VECTOR_STORE_AUTHORITIES_ID],
        },
      },
      metadata: { purpose: 'hybrid_retrieval_probe' },
      max_output_tokens: 1,
    });
    const results: Array<{ content: string; score: number; fileId: string | null }> = [];

    const visit = (node: unknown): void => {
      if (!node) {
        return;
      }
      if (Array.isArray(node)) {
        for (const entry of node) {
          visit(entry);
        }
        return;
      }
      if (typeof node !== 'object') {
        return;
      }

      const maybe = node as Record<string, unknown>;
      if (maybe.file_search && typeof maybe.file_search === 'object') {
        const candidate = maybe.file_search as { results?: unknown };
        if (Array.isArray(candidate.results)) {
          for (const raw of candidate.results) {
            if (!raw || typeof raw !== 'object') continue;
            const rawRecord = raw as Record<string, unknown>;
            const fileId = typeof rawRecord.file_id === 'string' ? rawRecord.file_id : null;
            const score = typeof rawRecord.score === 'number' ? rawRecord.score : 0;
            let content = '';
            if (Array.isArray(rawRecord.content)) {
              for (const segment of rawRecord.content) {
                if (!segment || typeof segment !== 'object') continue;
                const typed = segment as Record<string, unknown>;
                if (typeof typed.text === 'string' && typed.text.trim().length > 0) {
                  content = typed.text.trim();
                  break;
                }
              }
            }
            if (!content && typeof rawRecord.text === 'string') {
              content = rawRecord.text.trim();
            }
            if (content.length > 0) {
              results.push({ content: content.slice(0, 600), score, fileId });
            }
          }
        }
      }

      for (const value of Object.values(maybe)) {
        visit(value);
      }
    };

    visit(payload);

    return results.slice(0, maxResults);
  } catch (error) {
    await logOpenAIDebug('file_search_probe', error);
    console.warn('file_search_query_error', error instanceof Error ? error.message : error);
    return [];
  }
}

async function fetchHybridSnippets(
  orgId: string,
  question: string,
  jurisdiction: string | null,
  synonyms: Map<string, string[]>,
): Promise<HybridSnippet[]> {
  try {
    const augmentedQuestion = augmentQuestionWithSynonyms(question, synonyms);
    const embedding = await embedQuestionForHybrid(augmentedQuestion);
    if (!embedding) {
      return [];
    }

    const { data, error } = await supabase.rpc('match_chunks', {
      p_org: orgId,
      p_query_embedding: embedding,
      p_match_count: 8,
      p_jurisdiction: jurisdiction ?? null,
    });

    if (error) {
      console.warn('hybrid_context_rpc_failed', error.message);
    }

    const normalized = Array.isArray(data)
      ? data
          .map((entry) => {
            if (!entry || typeof entry !== 'object') {
              return null;
            }
            const content = typeof entry.content === 'string' ? entry.content : null;
            if (!content) {
              return null;
            }
            return {
              content: content.replace(/\s+/g, ' ').trim().slice(0, 600),
              similarity: typeof entry.similarity === 'number' ? entry.similarity : 0,
              trustTier: typeof entry.trust_tier === 'string' ? (entry.trust_tier as 'T1' | 'T2' | 'T3' | 'T4') : 'T4',
              sourceType: typeof entry.source_type === 'string' ? entry.source_type : null,
              sourceId: typeof entry.source_id === 'string' ? entry.source_id : null,
              documentId: typeof entry.document_id === 'string' ? entry.document_id : null,
            };
          })
          .filter((value): value is {
            content: string;
            similarity: number;
            trustTier: 'T1' | 'T2' | 'T3' | 'T4';
            sourceType: string | null;
            sourceId: string | null;
            documentId: string | null;
          } => Boolean(value))
      : [];

    const caseSourceIds = normalized
      .filter((entry) => entry.sourceType?.toLowerCase().includes('case') || entry.sourceType?.toLowerCase().includes('juris'))
      .map((entry) => entry.sourceId)
      .filter((value): value is string => Boolean(value));

    const caseQuality: Map<string, { score: number; hardBlock: boolean }> = new Map();
    if (caseSourceIds.length > 0) {
      const { data: scoreRows, error: scoreError } = await supabase
        .from('case_scores')
        .select('source_id, score_overall, hard_block')
        .in('source_id', caseSourceIds)
        .eq('org_id', orgId)
        .order('computed_at', { ascending: false });
      if (scoreError) {
        console.warn('case_score_lookup_failed', scoreError.message);
      }
      if (Array.isArray(scoreRows)) {
        for (const row of scoreRows) {
          if (!row?.source_id) continue;
          if (!caseQuality.has(row.source_id)) {
            caseQuality.set(row.source_id, {
              score: typeof row.score_overall === 'number' ? row.score_overall : 0,
              hardBlock: Boolean(row.hard_block),
            });
          }
        }
      }
    }

    const localSourceIds = new Set<string>();
    for (const entry of normalized) {
      if (entry.sourceId) {
        localSourceIds.add(entry.sourceId);
      }
    }

    const sourceMetadata: Map<
      string,
      {
        url: string | null;
        title: string | null;
        publisher: string | null;
        trustTier?: string;
        eli?: string | null;
        ecli?: string | null;
        bindingLanguage?: string | null;
        residencyZone?: string | null;
        akomaArticleCount?: number;
      }
    > = new Map();
    if (localSourceIds.size > 0) {
      const { data: sourceRows, error: sourceError } = await supabase
        .from('sources')
        .select('id, source_url, title, publisher, trust_tier, eli, ecli, binding_lang, residency_zone, akoma_ntoso')
        .eq('org_id', orgId)
        .in('id', Array.from(localSourceIds));
      if (sourceError) {
        console.warn('source_metadata_lookup_failed', sourceError.message);
      }
      if (Array.isArray(sourceRows)) {
        for (const row of sourceRows) {
          if (!row?.id) continue;
          sourceMetadata.set(row.id, {
            url: typeof row.source_url === 'string' ? row.source_url : null,
            title: typeof row.title === 'string' ? row.title : null,
            publisher: typeof row.publisher === 'string' ? row.publisher : null,
            trustTier: typeof row.trust_tier === 'string' ? row.trust_tier : undefined,
            eli: typeof row.eli === 'string' ? row.eli : null,
            ecli: typeof row.ecli === 'string' ? row.ecli : null,
            bindingLanguage: typeof row.binding_lang === 'string' ? row.binding_lang : null,
            residencyZone: typeof row.residency_zone === 'string' ? row.residency_zone : null,
            akomaArticleCount: countAkomaArticles(row.akoma_ntoso),
          });
        }
      }
    }

    const localSnippets: HybridSnippet[] = normalized
      .map((entry) => {
        const baseWeight = CASE_TRUST_WEIGHTS[entry.trustTier] ?? CASE_TRUST_WEIGHTS.T4;
        let weight = baseWeight;
        let blocked = false;

        if (entry.sourceType && entry.sourceType.toLowerCase().includes('case') && entry.sourceId) {
          const quality = caseQuality.get(entry.sourceId);
          if (quality?.hardBlock) {
            blocked = true;
          } else if (quality) {
            const normalizedScore = Math.max(0.1, quality.score / 100);
            weight *= normalizedScore;
            if (quality.score < 60) {
              weight *= 0.4;
            }
          } else {
            weight *= 0.6;
          }
        }

        if (blocked || entry.similarity <= 0.1 || weight <= 0) {
          return null;
        }

        const metadata = entry.sourceId ? sourceMetadata.get(entry.sourceId) : null;

        return {
          content: entry.content,
          similarity: entry.similarity,
          weight,
          origin: 'local' as const,
          sourceId: entry.sourceId,
          documentId: entry.documentId,
          url: metadata?.url ?? null,
          title: metadata?.title ?? null,
          publisher: metadata?.publisher ?? null,
          trustTier: entry.trustTier,
          eli: metadata?.eli ?? null,
          ecli: metadata?.ecli ?? null,
          bindingLanguage: metadata?.bindingLanguage ?? null,
          residencyZone: metadata?.residencyZone ?? null,
          akomaArticleCount: metadata?.akomaArticleCount ?? null,
        } satisfies HybridSnippet | null;
      })
      .filter((value): value is HybridSnippet => Boolean(value));

    const fileSearchRaw = await queryFileSearchResults(question, 6);
    const fileIds = fileSearchRaw.map((item) => item.fileId).filter((value): value is string => Boolean(value));

    const fileMetadata: Map<
      string,
      {
        documentId: string | null;
        sourceId: string | null;
        url: string | null;
        title: string | null;
        publisher: string | null;
        trustTier?: string;
        eli?: string | null;
        ecli?: string | null;
        bindingLanguage?: string | null;
        residencyZone?: string | null;
        akomaArticleCount?: number;
      }
    > = new Map();
    if (fileIds.length > 0) {
      const { data: documentRows, error: docError } = await supabase
        .from('documents')
        .select(
          'id, source_id, openai_file_id, name, storage_path, sources(id, title, source_url, publisher, trust_tier, eli, ecli, binding_lang, residency_zone, akoma_ntoso)',
        )
        .eq('org_id', orgId)
        .in('openai_file_id', fileIds);
      if (docError) {
        console.warn('document_metadata_lookup_failed', docError.message);
      }
      if (Array.isArray(documentRows)) {
        for (const doc of documentRows) {
          if (!doc?.openai_file_id) continue;
          const source = (doc as Record<string, unknown>).sources as
            | (Record<string, unknown> & { id?: string; title?: string; source_url?: string; publisher?: string; trust_tier?: string })
            | null
            | undefined;
          fileMetadata.set(doc.openai_file_id, {
            documentId: typeof doc.id === 'string' ? doc.id : null,
            sourceId: typeof doc.source_id === 'string' ? doc.source_id : (source?.id as string | undefined) ?? null,
            url:
              (typeof source?.source_url === 'string' ? source.source_url : null) ??
              (typeof doc.storage_path === 'string' ? doc.storage_path : null),
            title: typeof source?.title === 'string' ? source.title : typeof doc.name === 'string' ? doc.name : null,
            publisher: typeof source?.publisher === 'string' ? source.publisher : null,
            trustTier: typeof source?.trust_tier === 'string' ? source.trust_tier : undefined,
            eli: typeof source?.eli === 'string' ? source.eli : null,
            ecli: typeof source?.ecli === 'string' ? source.ecli : null,
            bindingLanguage: typeof source?.binding_lang === 'string' ? source.binding_lang : null,
            residencyZone: typeof source?.residency_zone === 'string' ? source.residency_zone : null,
            akomaArticleCount: countAkomaArticles(source?.akoma_ntoso),
          });
        }
      }
    }

    const fileSnippets: HybridSnippet[] = fileSearchRaw.map((result) => {
      const metadata = result.fileId ? fileMetadata.get(result.fileId) : null;
      const trustTier = (metadata?.trustTier as 'T1' | 'T2' | 'T3' | 'T4' | undefined) ?? 'T2';
      const baseWeight = CASE_TRUST_WEIGHTS[trustTier] ?? CASE_TRUST_WEIGHTS.T2;
      const similarity = typeof result.score === 'number' && Number.isFinite(result.score) ? result.score : 0.5;
      const normalizedWeight = baseWeight * Math.max(similarity, 0.2);
      return {
        content: result.content,
        similarity,
        weight: normalizedWeight,
        origin: 'file_search' as const,
        sourceId: metadata?.sourceId ?? null,
        documentId: metadata?.documentId ?? null,
        fileId: result.fileId,
        url: metadata?.url ?? null,
        title: metadata?.title ?? null,
        publisher: metadata?.publisher ?? null,
        trustTier,
        eli: metadata?.eli ?? null,
        ecli: metadata?.ecli ?? null,
        bindingLanguage: metadata?.bindingLanguage ?? null,
        residencyZone: metadata?.residencyZone ?? null,
        akomaArticleCount: metadata?.akomaArticleCount ?? null,
      } satisfies HybridSnippet;
    });

    const combined = [...localSnippets, ...fileSnippets]
      .filter((snippet) => snippet.content.length > 0)
      .sort((a, b) => b.similarity * b.weight - a.similarity * a.weight)
      .slice(0, 8);

    return combined;
  } catch (error) {
    console.warn('hybrid_context_failed', error);
    return [];
  }
}

export async function getHybridRetrievalContext(
  orgId: string,
  question: string,
  jurisdiction: string | null,
): Promise<HybridSnippet[]> {
  return fetchHybridSnippets(orgId, question, jurisdiction, new Map());
}

function summariseSnippets(snippets: HybridSnippet[]): string {
  if (snippets.length === 0) {
    return '';
  }

  return snippets
    .slice(0, 5)
    .map((snippet, index) => {
      const label = snippet.origin === 'file_search' ? 'vector store' : 'local';
      return `#${index + 1} [${label}] ${snippet.content}`;
    })
    .join('\n\n');
}

function verifyAgentPayload(
  payload: IRACPayload,
  options: { allowlistViolations: string[]; initialRouting: RoutingResult },
): VerificationResult {
  if (options.allowlistViolations.length > 0) {
    const domains = options.allowlistViolations.map((url) => {
      try {
        return new URL(url).hostname;
      } catch (error) {
        return url;
      }
    });
    const unique = Array.from(new Set(domains));
    throw new Error(
      `Citations hors périmètre autorisé (${unique.join(', ')}). Relancer avec site:<domaine_officiel> ou escalader HITL.`,
    );
  }

  const notes: VerificationNote[] = [];
  let status: VerificationStatus =
    payload.risk.hitl_required || payload.risk.level === 'HIGH' ? 'hitl_escalated' : 'passed';

  const escalate = (note: VerificationNote) => {
    notes.push(note);
    if (note.severity !== 'info') {
      status = 'hitl_escalated';
      payload.risk.hitl_required = true;
      if (note.severity === 'critical') {
        payload.risk.level = 'HIGH';
      } else if (payload.risk.level === 'LOW') {
        payload.risk.level = 'MEDIUM';
      }
    }
  };

  const trimmedIssue = payload.issue?.trim() ?? '';
  if (trimmedIssue.length === 0) {
    escalate({
      code: 'missing_issue',
      message: "Section « Issue » absente : revue humaine recommandée.",
      severity: 'warning',
    });
  }

  if (!payload.rules || payload.rules.length === 0) {
    escalate({
      code: 'missing_rules',
      message: "Bloc « Règles » vide : escalade HITL obligatoire pour validation juridique.",
      severity: 'critical',
    });
  }

  if (!payload.application || payload.application.trim().length === 0) {
    escalate({
      code: 'missing_application',
      message: "Section « Application » vide : nécessite une revue humaine.",
      severity: 'warning',
    });
  }

  if (!payload.conclusion || payload.conclusion.trim().length === 0) {
    escalate({
      code: 'missing_conclusion',
      message: "Section « Conclusion » vide : confirmer la position juridique via HITL.",
      severity: 'warning',
    });
  }

  if (!payload.citations || payload.citations.length === 0) {
    escalate({
      code: 'missing_citations',
      message: 'Aucune citation officielle fournie : escalade HITL pour vérification et indexation.',
      severity: 'critical',
    });
  } else {
    const officialCitations = payload.citations.filter((citation) => isUrlAllowlisted(citation.url));
    if (officialCitations.length === 0) {
      escalate({
        code: 'no_allowlisted_citation',
        message: 'Les citations renvoient à des domaines secondaires : contrôler et relancer avec sources officielles.',
        severity: 'critical',
      });
    }
  }

  if (payload.rules && payload.rules.length > 0) {
    const bindingCount = payload.rules.filter((rule) => rule.binding).length;
    if (bindingCount === 0) {
      escalate({
        code: 'non_binding_rules',
        message:
          'Les références fournies ne sont pas marquées comme contraignantes : confirmer la source officielle avant diffusion.',
        severity: 'warning',
      });
    }
  }

  if (!options.initialRouting.primary) {
    escalate({
      code: 'ambiguous_jurisdiction',
      message: 'Juridiction non confirmée : la validation humaine doit confirmer le périmètre applicable.',
      severity: 'warning',
    });
  }

  return { status, notes, allowlistViolations: options.allowlistViolations };
}

function buildLearningJobs(
  payload: IRACPayload,
  initialRouting: RoutingResult,
  input: AgentRunInput,
): Array<{ type: string; payload: unknown }> {
  const learningJobs: Array<{ type: string; payload: unknown }> = [];

  if (payload.citations.length === 0) {
    learningJobs.push({
      type: 'indexing_ticket',
      payload: {
        question: input.question,
        orgId: input.orgId,
        routing: initialRouting,
        note: 'Aucune citation fournie par le modèle malgré la réussite de la requête.',
      },
    });
  }

  if (!payload.rules || payload.rules.length === 0) {
    learningJobs.push({
      type: 'guardrail_tune_ticket',
      payload: {
        question: input.question,
        orgId: input.orgId,
        reason: 'Le bloc Règles est vide; vérifier la prompt policy et l’utilisation des outils.',
      },
    });
  }

  if (!initialRouting.primary) {
    learningJobs.push({
      type: 'query_rewrite_ticket',
      payload: {
        question: input.question,
        context: input.context,
        detectedCandidates: initialRouting.candidates,
      },
    });
  }

  return learningJobs;
}

function applyComplianceGates(
  payload: IRACPayload,
  initialRouting: RoutingResult,
  input: AgentRunInput,
  baseJobs: Array<{ type: string; payload: unknown }>,
): {
  learningJobs: Array<{ type: string; payload: unknown }>;
  events: ComplianceEventRecord[];
  assessment: ComplianceAssessment;
} {
  const compliance = evaluateCompliance({
    question: input.question,
    payload,
    primaryJurisdiction: initialRouting.primary ?? null,
  });

  const jobs = [...baseJobs];
  const events: ComplianceEventRecord[] = [];

  if (compliance.fria.required) {
    if (!payload.risk.hitl_required) {
      payload.risk.hitl_required = true;
    }
    if (payload.risk.level === 'LOW') {
      payload.risk.level = 'MEDIUM';
    }

    jobs.push({
      type: 'compliance_fria_ticket',
      payload: {
        question: input.question,
        jurisdiction: payload.jurisdiction.country,
        reasons: compliance.fria.reasons,
      },
    });

    events.push({
      kind: 'compliance.eu_ai_act.fria_required',
      metadata: {
        jurisdiction: payload.jurisdiction.country,
        reasons: compliance.fria.reasons,
      },
    });
  }

  if (compliance.cepej.violations.length > 0) {
    jobs.push({
      type: 'guardrail_cepej_ticket',
      payload: {
        question: input.question,
        jurisdiction: payload.jurisdiction.country,
        violations: compliance.cepej.violations,
      },
    });

    events.push({
      kind: 'compliance.cepej.violation',
      metadata: {
        jurisdiction: payload.jurisdiction.country,
        violations: compliance.cepej.violations,
      },
    });
  }

  return { learningJobs: jobs, events, assessment: compliance };
}

function applyBindingLanguageNotices(
  payload: IRACPayload,
  routing: RoutingResult,
): (BindingLanguageInfo & { rationale: string }) | null {
  const primary = payload.jurisdiction.country ?? routing.primary?.country ?? null;
  const firstCitationUrl = payload.citations.find((citation) => Boolean(citation.url))?.url;
  const fallbackRuleUrl = payload.rules.find((rule) => Boolean(rule.source_url))?.source_url;
  const bindingInfo = determineBindingLanguage(primary, firstCitationUrl ?? fallbackRuleUrl);

  if (!bindingInfo) {
    return null;
  }

  const notice = bindingInfo.translationNotice ?? '';
  if (notice.length > 0) {
    const normalized = notice.toLowerCase();
    let noteInjected = false;
    payload.citations = payload.citations.map((citation, index) => {
      const currentNote = citation.note ?? '';
      if (currentNote.toLowerCase().includes(normalized)) {
        noteInjected = true;
        return citation;
      }
      if (!noteInjected && index === 0) {
        noteInjected = true;
        return {
          ...citation,
          note: currentNote.length > 0 ? `${currentNote} ${notice}` : notice,
        };
      }
      return citation;
    });

    if (!noteInjected && payload.citations.length > 0) {
      payload.citations = [
        {
          ...payload.citations[0],
          note:
            payload.citations[0].note && payload.citations[0].note.length > 0
              ? `${payload.citations[0].note} ${notice}`
              : notice,
        },
        ...payload.citations.slice(1),
      ];
    }

    if (!payload.risk.why.toLowerCase().includes(normalized)) {
      payload.risk.why = payload.risk.why.length > 0 ? `${payload.risk.why} | ${notice}` : notice;
    }
  }

  if (bindingInfo.requiresBanner) {
    if (!payload.risk.hitl_required) {
      payload.risk.hitl_required = true;
    }
    if (payload.risk.level === 'LOW') {
      payload.risk.level = 'MEDIUM';
    }
    if (!payload.risk.why.toLowerCase().includes(bindingInfo.source.toLowerCase())) {
      payload.risk.why = payload.risk.why.length > 0
        ? `${payload.risk.why} | ${bindingInfo.source}`
        : bindingInfo.source;
    }
  }

  return bindingInfo;
}

function buildStubPayload(
  question: string,
  initialRouting: RoutingResult,
  hybridSnippets: HybridSnippet[],
): IRACPayload {
  const normalized = question.toLowerCase();
  const hybridSummary = summariseSnippets(hybridSnippets);
  const contextSection = hybridSummary.length > 0 ? `\n\nSynthèse des extraits RAG:\n${hybridSummary}` : '';

  if (normalized.includes('maroc') || normalized.includes('non-concurrence')) {
    return {
      jurisdiction: { country: 'MA', eu: false, ohada: false },
      issue: 'Validité d’une clause de non-concurrence au Maroc dans un contrat de travail.',
      rules: [
        {
          citation: 'Code du travail marocain, art. 24',
          source_url: 'https://www.sgg.gov.ma/Portals/0/BO/2024/bo_7244_fr.pdf',
          binding: false,
          effective_date: '2024-03-01',
        },
        {
          citation: 'Bulletin officiel du Royaume du Maroc – édition de traduction officielle',
          source_url: 'https://www.sgg.gov.ma/Portals/0/BO/2024/bo_7244_fr.pdf',
          binding: false,
          effective_date: '2024-03-01',
        },
      ],
      application:
        'La clause est licite si elle protège un intérêt légitime, reste limitée dans le temps et l’espace et prévoit une contrepartie financière proportionnée. La version arabe du Bulletin officiel fait foi; la traduction française doit être rapprochée du texte contraignant.' +
        contextSection,
      conclusion:
        'La clause de non-concurrence est valable sous réserve d’un intérêt légitime démontré, d’une limitation raisonnable et d’une indemnisation adéquate, avec revue HITL pour confirmer la version arabe.',
      citations: [
        {
          title: 'Bulletin officiel – traduction officielle',
          court_or_publisher: 'Secrétariat Général du Gouvernement du Maroc',
          date: '2024-03-01',
          url: 'https://www.sgg.gov.ma/Portals/0/BO/2024/bo_7244_fr.pdf',
          note: 'Traduction officielle; vérifier l’édition arabe pour force obligatoire.',
        },
      ],
      risk: {
        level: 'MEDIUM',
        why: 'Traduction non contraignante – validation HITL requise pour confirmer la version arabe.',
        hitl_required: true,
      },
    } satisfies IRACPayload;
  }

  if (normalized.includes('ohada') || normalized.includes('gage') || normalized.includes('sûret')) {
    return {
      jurisdiction: { country: 'OHADA', eu: false, ohada: true },
      issue: 'Constitution d’un gage sans dépossession sur des stocks dans l’espace OHADA.',
      rules: [
        {
          citation: 'Acte uniforme portant organisation des sûretés, art. 233 à 242',
          source_url: 'https://www.ohada.org/index.php/fr/actes-uniformes/128-aus',
          binding: true,
          effective_date: '2011-05-16',
        },
        {
          citation: 'Jurisprudence CCJA confirmant la publicité obligatoire du gage sans dépossession',
          source_url: 'https://www.ohada.org/index.php/fr/jurisprudence/ccja',
          binding: true,
          effective_date: '2019-06-27',
        },
      ],
      application:
        'Le gage doit être constaté par écrit, publié au RCCM et prévoir une description précise des stocks. La CCJA rappelle que la publicité est déterminante pour opposabilité aux tiers.' +
        contextSection,
      conclusion:
        'Le gage sans dépossession est valable dès lors que le créancier procède à la publicité RCCM et maintient une description dynamique des stocks, avec suivi HITL si une particularité locale est identifiée.',
      citations: [
        {
          title: 'Acte uniforme sur les sûretés',
          court_or_publisher: 'OHADA',
          date: '2011-05-16',
          url: 'https://www.ohada.org/index.php/fr/actes-uniformes/128-aus',
          note: 'Acte uniforme – version 2010 en vigueur.',
        },
        {
          title: 'Décision CCJA – gage sans dépossession',
          court_or_publisher: 'Cour Commune de Justice et d’Arbitrage',
          date: '2019-06-27',
          url: 'https://www.ohada.org/index.php/fr/jurisprudence/ccja',
          note: 'Jurisprudence confirmant la publicité au RCCM.',
        },
      ],
      risk: {
        level: 'LOW',
        why: 'Acte uniforme et jurisprudence CCJA directement applicables.',
        hitl_required: false,
      },
    } satisfies IRACPayload;
  }

  const routing = initialRouting.primary ?? {
    country: 'FR',
    eu: true,
    ohada: false,
    confidence: 0.2,
    rationale: 'fallback',
  };

  return {
    jurisdiction: { country: routing.country, eu: routing.eu, ohada: routing.ohada },
    issue: 'Responsabilité délictuelle d’un salarié ayant causé un dommage en France.',
    rules: [
      {
        citation: 'Code civil (FR), art. 1240',
        source_url: 'https://www.legifrance.gouv.fr/codes/article_lc/LEGIARTI000006417902',
        binding: true,
        effective_date: '2016-10-01',
      },
      {
        citation: 'Cour de cassation, chambre sociale, 25 novembre 2015, n° 14-21.125',
        source_url: 'https://www.courdecassation.fr/decision/58fc23dd302bf94d3f8b45c6',
        binding: true,
        effective_date: '2015-11-25',
      },
    ],
    application:
      'La responsabilité délictuelle suppose une faute du salarié, un dommage et un lien de causalité direct. L’employeur peut engager l’action contre le salarié fautif ou rechercher la responsabilité de l’employeur sur le terrain du commettant.' +
      contextSection,
    conclusion:
      'Les critères de l’article 1240 du Code civil sont réunis lorsque la faute personnelle du salarié est caractérisée; une revue HITL est recommandée si une faute pénale est alléguée.',
    citations: [
      {
        title: 'Code civil – article 1240',
        court_or_publisher: 'Légifrance',
        date: '2016-10-01',
        url: 'https://www.legifrance.gouv.fr/codes/article_lc/LEGIARTI000006417902',
        note: 'Texte consolidé',
      },
      {
        title: 'Cass. soc., 25 novembre 2015, n° 14-21.125',
        court_or_publisher: 'Cour de cassation',
        date: '2015-11-25',
        url: 'https://www.courdecassation.fr/decision/58fc23dd302bf94d3f8b45c6',
        note: 'Arrêt intégral',
      },
    ],
    risk: {
      level: 'LOW',
      why: 'Analyse jurisprudentielle classique en droit français.',
      hitl_required: false,
    },
  } satisfies IRACPayload;
}

async function computeCaseQuality(
  orgId: string,
  jurisdiction: string | null,
  citations: IRACPayload['citations'],
): Promise<{ summaries: CaseQualitySummary[]; forceHitl: boolean }> {
  if (!citations || citations.length === 0) {
    return { summaries: [], forceHitl: false };
  }

  const urls = citations.map((citation) => citation.url).filter((url): url is string => typeof url === 'string' && url.length > 0);
  if (urls.length === 0) {
    return { summaries: [], forceHitl: false };
  }

  const { data: sourceRows, error: sourceError } = await supabase
    .from('sources')
    .select(
      'id, source_url, source_type, jurisdiction_code, trust_tier, binding_lang, effective_date, created_at, political_risk_flag, court_rank, court_identifier',
    )
    .eq('org_id', orgId)
    .in('source_url', urls);

  if (sourceError) {
    console.warn('case_quality_source_lookup_failed', sourceError.message);
    return { summaries: [], forceHitl: false };
  }

  const caseSources = (sourceRows ?? []).filter((row) => {
    const type = (row?.source_type ?? '').toLowerCase();
    return type.includes('case') || type.includes('juris');
  });

  if (caseSources.length === 0) {
    return { summaries: [], forceHitl: false };
  }

  const caseIds = caseSources.map((row) => row.id).filter((value): value is string => Boolean(value));

  const [treatmentResult, alignmentResult, overrideResult, existingScoreResult, riskResult] = await Promise.all([
    supabase
      .from('case_treatments')
      .select('source_id, treatment, weight, decided_at')
      .in('source_id', caseIds)
      .eq('org_id', orgId),
    supabase
      .from('case_statute_links')
      .select('case_source_id, alignment_score')
      .in('case_source_id', caseIds)
      .eq('org_id', orgId),
    supabase
      .from('case_score_overrides')
      .select('source_id, new_score, reason')
      .in('source_id', caseIds)
      .eq('org_id', orgId)
      .order('created_at', { ascending: false }),
    supabase
      .from('case_scores')
      .select('source_id, version, hard_block, score_overall')
      .in('source_id', caseIds)
      .eq('org_id', orgId)
      .order('computed_at', { ascending: false }),
    supabase
      .from('risk_register')
      .select('juris_code, court_identifier, risk_flag, note, period_from, period_to')
      .in(
        'juris_code',
        caseSources
          .map((row) => row.jurisdiction_code)
          .filter((value): value is string => typeof value === 'string' && value.length > 0),
      )
      .or(`org_id.eq.${orgId},org_id.is.null`),
  ]);

  if (treatmentResult.error) {
    console.warn('case_treatments_lookup_failed', treatmentResult.error.message);
  }
  if (alignmentResult.error) {
    console.warn('case_statute_links_lookup_failed', alignmentResult.error.message);
  }
  if (overrideResult.error) {
    console.warn('case_score_override_lookup_failed', overrideResult.error.message);
  }
  if (existingScoreResult.error) {
    console.warn('case_score_version_lookup_failed', existingScoreResult.error.message);
  }
  if (riskResult.error) {
    console.warn('risk_register_lookup_failed', riskResult.error.message);
  }

  const treatmentsBySource = new Map<string, { treatment: string; weight?: number | null; decidedAt?: string | null }[]>();
  for (const entry of treatmentResult.data ?? []) {
    if (!entry?.source_id) continue;
    const list = treatmentsBySource.get(entry.source_id) ?? [];
    list.push({ treatment: entry.treatment, weight: entry.weight, decidedAt: entry.decided_at });
    treatmentsBySource.set(entry.source_id, list);
  }

  const alignmentsBySource = new Map<string, { alignmentScore?: number | null }[]>();
  for (const entry of alignmentResult.data ?? []) {
    if (!entry?.case_source_id) continue;
    const list = alignmentsBySource.get(entry.case_source_id) ?? [];
    list.push({ alignmentScore: entry.alignment_score });
    alignmentsBySource.set(entry.case_source_id, list);
  }

  const overridesBySource = new Map<string, { score: number; reason?: string | null }>();
  for (const entry of overrideResult.data ?? []) {
    if (!entry?.source_id || typeof entry.new_score !== 'number') continue;
    if (!overridesBySource.has(entry.source_id)) {
      overridesBySource.set(entry.source_id, { score: entry.new_score, reason: entry.reason });
    }
  }

  const latestVersionBySource = new Map<string, number>();
  const persistedHardBlockBySource = new Map<string, boolean>();
  const persistedScoreBySource = new Map<string, number | null>();
  for (const entry of existingScoreResult.data ?? []) {
    if (!entry?.source_id) continue;
    if (!latestVersionBySource.has(entry.source_id)) {
      latestVersionBySource.set(entry.source_id, typeof entry.version === 'number' ? entry.version : 1);
    }
    if (!persistedHardBlockBySource.has(entry.source_id)) {
      persistedHardBlockBySource.set(entry.source_id, Boolean((entry as { hard_block?: boolean }).hard_block));
    }
    if (!persistedScoreBySource.has(entry.source_id)) {
      const rawScore = (entry as { score_overall?: number }).score_overall;
      persistedScoreBySource.set(entry.source_id, typeof rawScore === 'number' ? rawScore : null);
    }
  }

  const riskOverlaysByJurisdiction = new Map<string, { flag: string; court?: string | null; from?: string | null; to?: string | null; note?: string | null }[]>();
  for (const entry of riskResult.data ?? []) {
    if (!entry?.juris_code) continue;
    const list = riskOverlaysByJurisdiction.get(entry.juris_code) ?? [];
    list.push({
      flag: entry.risk_flag,
      court: entry.court_identifier,
      from: entry.period_from,
      to: entry.period_to,
      note: entry.note,
    });
    riskOverlaysByJurisdiction.set(entry.juris_code, list);
  }

  const summaries: CaseQualitySummary[] = [];
  let forceHitl = false;
  const now = new Date();

  for (const source of caseSources) {
    if (!source?.id || typeof source.source_url !== 'string') {
      continue;
    }

    const riskCandidates = (riskOverlaysByJurisdiction.get(source.jurisdiction_code ?? '') ?? []).filter((risk) => {
      if (risk.court && source.court_identifier && risk.court !== source.court_identifier) {
        return false;
      }
      if (risk.from && new Date(risk.from) > now) {
        return false;
      }
      if (risk.to && new Date(risk.to) < now) {
        return false;
      }
      return true;
    });

    const override = overridesBySource.get(source.id);

    const result = evaluateCaseQuality({
      trustTier: (source.trust_tier as 'T1' | 'T2' | 'T3' | 'T4') ?? 'T4',
      courtRank: source.court_rank ?? null,
      jurisdiction: source.jurisdiction_code ?? 'FR',
      bindingJurisdiction: jurisdiction ?? source.jurisdiction_code ?? 'FR',
      politicalRiskFlag: Boolean(source.political_risk_flag),
      bindingLanguage: source.binding_lang ?? null,
      effectiveDate: source.effective_date ?? null,
      createdAt: source.created_at ?? null,
      treatments: treatmentsBySource.get(source.id) ?? [],
      statuteAlignments: alignmentsBySource.get(source.id) ?? [],
      riskOverlays: riskCandidates.map((risk) => ({ flag: risk.flag, note: risk.note })),
      override: override ?? null,
    });

    const persistedHardBlock = persistedHardBlockBySource.get(source.id) ?? false;
    const combinedHardBlock = result.hardBlock || persistedHardBlock;
    const persistedScore = persistedScoreBySource.get(source.id);
    const summaryScore = Number.isFinite(result.score) ? result.score : persistedScore ?? result.score;

    summaries.push({
      sourceId: source.id,
      url: source.source_url,
      score: summaryScore,
      hardBlock: combinedHardBlock,
      notes: persistedHardBlock && !result.hardBlock ? [...result.notes, 'hard_block_persisted'] : result.notes,
      axes: result.axes,
    });

    if (combinedHardBlock || (typeof summaryScore === 'number' && summaryScore < 55)) {
      forceHitl = true;
    }

    const nextVersion = (latestVersionBySource.get(source.id) ?? 0) + 1;
    const insertPayload = {
      org_id: orgId,
      source_id: source.id,
      juris_code: source.jurisdiction_code ?? 'FR',
      score_overall: result.score,
      axes: result.axes,
      hard_block: result.hardBlock,
      version: nextVersion,
      model_ref: 'case_quality_v1',
      notes: result.notes,
    };

    const { error: insertError } = await supabase.from('case_scores').insert(insertPayload);
    if (insertError) {
      console.warn('case_score_insert_failed', insertError.message);
    }
  }

  return { summaries, forceHitl };
}

function buildTrustPanel(
  payload: IRACPayload,
  retrievalSnippets: HybridSnippet[],
  caseQuality: { summaries: CaseQualitySummary[]; forceHitl: boolean },
  verification: VerificationResult,
): TrustPanelPayload {
  const citations = Array.isArray(payload.citations) ? payload.citations : [];
  let allowlistedCount = 0;
  const nonAllowlisted: Array<{ title: string; url: string }> = [];
  const translationWarnings = new Set<string>();
  const bindingNotes: Record<string, number> = {};

  for (const citation of citations) {
    const allowlisted = isUrlAllowlisted(citation.url);
    if (allowlisted) {
      allowlistedCount += 1;
    } else {
      nonAllowlisted.push({ title: citation.title, url: citation.url });
    }

    const note = (citation.note ?? '').trim();
    if (note.length > 0) {
      if (/traduction|translation|langue|language/i.test(note)) {
        translationWarnings.add(note);
      }
      bindingNotes[note] = (bindingNotes[note] ?? 0) + 1;
    }
  }

  const totalCitations = citations.length;
  const totalRules = Array.isArray(payload.rules) ? payload.rules.length : 0;
  const bindingRuleCount = Array.isArray(payload.rules)
    ? payload.rules.filter((rule) => rule.binding).length
    : 0;

  const snippetCount = retrievalSnippets.length;
  let fileSearchCount = 0;
  let localCount = 0;
  const hostCounts = new Map<string, number>();

  for (const snippet of retrievalSnippets) {
    if (snippet.origin === 'file_search') {
      fileSearchCount += 1;
    } else {
      localCount += 1;
    }

    if (snippet.url) {
      try {
        const host = new URL(snippet.url).hostname.toLowerCase();
        hostCounts.set(host, (hostCounts.get(host) ?? 0) + 1);
      } catch (_error) {
        // ignore malformed URL
      }
    }
  }

  const topHosts = Array.from(hostCounts.entries())
    .sort((a, b) => b[1] - a[1])
    .slice(0, 5)
    .map(([host, count]) => ({ host, count }));

  const caseItems: TrustPanelCaseItem[] = caseQuality.summaries.map((summary) => ({
    url: summary.url,
    score: summary.score,
    hardBlock: summary.hardBlock,
    notes: summary.notes,
    axes: summary.axes,
  }));
  const minScore = caseItems.length > 0 ? Math.min(...caseItems.map((item) => item.score)) : null;
  const maxScore = caseItems.length > 0 ? Math.max(...caseItems.map((item) => item.score)) : null;

  const provenanceBySource = new Map<
    string,
    {
      eli: string | null;
      ecli: string | null;
      bindingLanguage: string | null;
      residencyZone: string | null;
      akomaCount: number;
    }
  >();

  for (const snippet of retrievalSnippets) {
    if (!snippet.sourceId) {
      continue;
    }
    const existing = provenanceBySource.get(snippet.sourceId) ?? {
      eli: null,
      ecli: null,
      bindingLanguage: null,
      residencyZone: null,
      akomaCount: 0,
    };
    if (!existing.eli && snippet.eli) {
      existing.eli = snippet.eli;
    }
    if (!existing.ecli && snippet.ecli) {
      existing.ecli = snippet.ecli;
    }
    const bindingLanguage =
      typeof snippet.bindingLanguage === 'string' ? snippet.bindingLanguage.trim() : '';
    if (!existing.bindingLanguage && bindingLanguage) {
      existing.bindingLanguage = bindingLanguage;
    }
    const residencyZone =
      typeof snippet.residencyZone === 'string' ? snippet.residencyZone.trim() : '';
    if (!existing.residencyZone && residencyZone) {
      existing.residencyZone = residencyZone;
    }
    const articleCount = snippet.akomaArticleCount ?? 0;
    if (articleCount > existing.akomaCount) {
      existing.akomaCount = articleCount;
    }
    provenanceBySource.set(snippet.sourceId, existing);
  }

  const provenanceValues = Array.from(provenanceBySource.values());
  const totalSources = provenanceValues.length;
  const withEli = provenanceValues.filter((entry) => Boolean(entry.eli)).length;
  const withEcli = provenanceValues.filter((entry) => Boolean(entry.ecli)).length;
  const residencyCounter = new Map<string, number>();
  const bindingCounter = new Map<string, number>();
  let akomaArticles = 0;

  for (const entry of provenanceValues) {
    if (entry.residencyZone) {
      const trimmedZone = entry.residencyZone.trim();
      if (trimmedZone.length > 0) {
        const zoneKey = trimmedZone.toLowerCase();
        residencyCounter.set(zoneKey, (residencyCounter.get(zoneKey) ?? 0) + 1);
      }
    }
    if (entry.bindingLanguage) {
      const trimmedLanguage = entry.bindingLanguage.trim();
      if (trimmedLanguage.length > 0) {
        const languageKey = trimmedLanguage.toLowerCase();
        bindingCounter.set(languageKey, (bindingCounter.get(languageKey) ?? 0) + 1);
      }
    }
    if (entry.akomaCount > 0) {
      akomaArticles += entry.akomaCount;
    }
  }

  const residencyBreakdown = Array.from(residencyCounter.entries())
    .sort((a, b) => b[1] - a[1])
    .map(([zone, count]) => ({ zone, count }));

  const bindingLanguages = Array.from(bindingCounter.entries())
    .sort((a, b) => b[1] - a[1])
    .map(([language, count]) => ({ language, count }));

  return {
    citationSummary: {
      total: totalCitations,
      allowlisted: allowlistedCount,
      ratio: totalCitations > 0 ? allowlistedCount / totalCitations : 1,
      nonAllowlisted,
      translationWarnings: Array.from(translationWarnings),
      bindingNotes,
      rules: {
        total: totalRules,
        binding: bindingRuleCount,
        nonBinding: Math.max(totalRules - bindingRuleCount, 0),
      },
    },
    retrievalSummary: {
      snippetCount,
      fileSearch: fileSearchCount,
      local: localCount,
      topHosts,
    },
    caseQuality: {
      items: caseItems,
      minScore,
      maxScore,
      forceHitl: caseQuality.forceHitl,
    },
    risk: {
      level: payload.risk.level,
      hitlRequired: payload.risk.hitl_required || caseQuality.forceHitl,
      reason: payload.risk.why,
      verification: {
        status: verification.status,
        notes: verification.notes,
      },
    },
    provenance: {
      totalSources,
      withEli,
      withEcli,
      residencyBreakdown,
      bindingLanguages,
      akomaArticles,
    },
  };
}

async function loadCaseQualitySummaries(
  orgId: string,
  citations: IRACPayload['citations'],
): Promise<CaseQualitySummary[]> {
  if (!Array.isArray(citations) || citations.length === 0) {
    return [];
  }

  const urls = citations
    .map((citation) => citation.url)
    .filter((url): url is string => typeof url === 'string' && url.length > 0);

  if (urls.length === 0) {
    return [];
  }

  const { data: sourceRows, error: sourceError } = await supabase
    .from('sources')
    .select('id, source_url')
    .eq('org_id', orgId)
    .in('source_url', urls);

  if (sourceError) {
    console.warn('load_case_quality_sources_failed', sourceError.message);
    return [];
  }

  const idByUrl = new Map<string, string>();
  const urlById = new Map<string, string>();
  for (const row of sourceRows ?? []) {
    if (row?.id && typeof row.source_url === 'string') {
      idByUrl.set(row.source_url, row.id);
      urlById.set(row.id, row.source_url);
    }
  }

  if (urlById.size === 0) {
    return [];
  }

  const sourceIds = Array.from(urlById.keys());

  const { data: scoreRows, error: scoreError } = await supabase
    .from('case_scores')
    .select('source_id, score_overall, axes, hard_block, notes')
    .in('source_id', sourceIds)
    .eq('org_id', orgId)
    .order('computed_at', { ascending: false });

  if (scoreError) {
    console.warn('load_case_quality_scores_failed', scoreError.message);
    return [];
  }

  const seen = new Set<string>();
  const summaries: CaseQualitySummary[] = [];
  for (const row of scoreRows ?? []) {
    if (!row?.source_id || seen.has(row.source_id)) {
      continue;
    }
    seen.add(row.source_id);
    const url = urlById.get(row.source_id);
    if (!url) {
      continue;
    }

    const axesRaw = (row.axes ?? {}) as Record<string, unknown>;
    const axes = CASE_AXES.reduce<Record<CaseScoreAxis, number>>((acc, axis) => {
      const value = axesRaw?.[axis];
      const numeric = typeof value === 'number' ? value : Number(value);
      acc[axis] = Number.isFinite(numeric) ? Number(numeric) : 0;
      return acc;
    }, {} as Record<CaseScoreAxis, number>);

    const notesValue = row.notes;
    const notes: string[] = Array.isArray(notesValue)
      ? (notesValue as unknown[]).filter((item): item is string => typeof item === 'string')
      : typeof notesValue === 'string'
        ? [notesValue]
        : [];

    summaries.push({
      sourceId: row.source_id,
      url,
      score: typeof row.score_overall === 'number' ? row.score_overall : Number(row.score_overall ?? 0),
      hardBlock: Boolean(row.hard_block),
      notes,
      axes,
    });
  }

  return summaries;
}

async function fetchTrustPanelForRun(
  runId: string,
  orgId: string,
  payload: IRACPayload,
  verification: VerificationResult,
): Promise<TrustPanelPayload | null> {
  try {
    const retrievalQuery = await supabase
      .from('run_retrieval_sets')
      .select('origin, snippet, similarity, weight, metadata')
      .eq('run_id', runId);

    if (retrievalQuery.error) {
      console.warn('trust_panel_retrieval_query_failed', retrievalQuery.error.message);
    }

    const retrievalSnippets: HybridSnippet[] = (retrievalQuery.data ?? []).map((row) => {
      const metadata = (row?.metadata ?? {}) as Record<string, unknown>;
      const trustTier = metadata.trustTier;
      return {
        content: typeof row?.snippet === 'string' ? row.snippet : '',
        similarity: typeof row?.similarity === 'number' ? row.similarity : 0,
        weight: typeof row?.weight === 'number' ? row.weight : 0,
        origin: row?.origin === 'file_search' ? 'file_search' : 'local',
        sourceId: typeof metadata.sourceId === 'string' ? metadata.sourceId : null,
        documentId: typeof metadata.documentId === 'string' ? metadata.documentId : null,
        fileId: typeof metadata.fileId === 'string' ? metadata.fileId : null,
        url: typeof metadata.url === 'string' ? metadata.url : null,
        title: typeof metadata.title === 'string' ? metadata.title : null,
        publisher: typeof metadata.publisher === 'string' ? metadata.publisher : null,
        trustTier:
          trustTier === 'T1' || trustTier === 'T2' || trustTier === 'T3' || trustTier === 'T4'
            ? trustTier
            : undefined,
        eli: typeof metadata.eli === 'string' ? metadata.eli : null,
        ecli: typeof metadata.ecli === 'string' ? metadata.ecli : null,
        bindingLanguage: typeof metadata.bindingLanguage === 'string' ? metadata.bindingLanguage : null,
        residencyZone: typeof metadata.residencyZone === 'string' ? metadata.residencyZone : null,
        akomaArticleCount:
          typeof metadata.akomaArticleCount === 'number' && Number.isFinite(metadata.akomaArticleCount)
            ? metadata.akomaArticleCount
            : null,
      } satisfies HybridSnippet;
    });

    const caseSummaries = await loadCaseQualitySummaries(orgId, payload.citations);
    const forceHitl = caseSummaries.some((item) => item.hardBlock || item.score < 55);

    return buildTrustPanel(payload, retrievalSnippets, { summaries: caseSummaries, forceHitl }, verification);
  } catch (error) {
    console.warn('trust_panel_fetch_failed', error);
    return null;
  }
}

async function persistRun(
  input: AgentRunInput,
  payload: IRACPayload,
  toolLogs: ToolInvocationLog[],
  retrievalSnippets: HybridSnippet[],
  telemetry: ToolTelemetry[],
  learningJobs: Array<{ type: string; payload: unknown }>,
  complianceEvents: ComplianceEventRecord[] = [],
  complianceAssessment: ComplianceAssessment | null = null,
  planTrace: AgentPlanStep[] = [],
  verification: VerificationResult,
  runKey: string | null = null,
  confidentialMode = false,
): Promise<{ runId: string; trust: TrustPanelPayload }> {
  const startedAt = new Date().toISOString();
  const insertPayload = {
    org_id: input.orgId,
    user_id: input.userId,
    question: input.question,
    jurisdiction_json: payload.jurisdiction,
    model: env.AGENT_MODEL,
    risk_level: payload.risk.level,
    hitl_required: payload.risk.hitl_required,
    confidential_mode: confidentialMode,
    irac: payload,
    started_at: startedAt,
    finished_at: new Date().toISOString(),
    status: 'completed',
    plan_trace: planTrace,
    run_key: runKey,
    verification_status: verification.status,
    verification_notes: verification.notes,
  };

  const { data: runData, error: runError } = await supabase
    .from('agent_runs')
    .insert(insertPayload)
    .select('id')
    .single();

  if (runError || !runData) {
    if ((runError as { code?: string } | null)?.code === '23505' && runKey) {
      const existing = await supabase
        .from('agent_runs')
        .select('id')
        .eq('org_id', input.orgId)
        .eq('run_key', runKey)
        .order('finished_at', { ascending: false })
        .limit(1)
        .maybeSingle();

      if (existing.data?.id) {
        const restoredTrust =
          (await fetchTrustPanelForRun(existing.data.id as string, input.orgId, payload, verification)) ??
          buildTrustPanel(
            payload,
            retrievalSnippets,
            { summaries: [], forceHitl: payload.risk.hitl_required },
            verification,
          );
        return { runId: existing.data.id as string, trust: restoredTrust };
      }
    }
    throw new Error(runError?.message ?? 'Unable to persist agent run');
  }

  if (toolLogs.length > 0) {
    const records = toolLogs.map((log) => ({
      run_id: runData.id,
      tool_name: log.name,
      args: log.args,
      output: typeof log.output === 'string' ? log.output : JSON.stringify(log.output),
    }));
    const { error: toolError } = await supabase.from('tool_invocations').insert(records);
    if (toolError) {
      throw new Error(toolError.message);
    }
  }

  if (!confidentialMode && retrievalSnippets.length > 0) {
    const retrievalRecords = retrievalSnippets.map((snippet) => ({
      run_id: runData.id,
      org_id: input.orgId,
      origin: snippet.origin,
      snippet: snippet.content,
      similarity: Number.isFinite(snippet.similarity) ? snippet.similarity : null,
      weight: Number.isFinite(snippet.weight) ? snippet.weight : null,
      metadata: {
        sourceId: snippet.sourceId ?? null,
        documentId: snippet.documentId ?? null,
        fileId: snippet.fileId ?? null,
        url: snippet.url ?? null,
        title: snippet.title ?? null,
        publisher: snippet.publisher ?? null,
        trustTier: snippet.trustTier ?? null,
        eli: snippet.eli ?? null,
        ecli: snippet.ecli ?? null,
        bindingLanguage: snippet.bindingLanguage ?? null,
        residencyZone: snippet.residencyZone ?? null,
        akomaArticleCount: snippet.akomaArticleCount ?? null,
      },
    }));
    const { error: retrievalError } = await supabase.from('run_retrieval_sets').insert(retrievalRecords);
    if (retrievalError) {
      throw new Error(retrievalError.message);
    }
  }

  if (!confidentialMode && telemetry.length > 0) {
    const telemetryRecords = telemetry.map((entry) => ({
      org_id: input.orgId,
      run_id: runData.id,
      tool_name: entry.name,
      latency_ms: Math.round(entry.latencyMs),
      success: entry.success,
      error_code: entry.errorCode ?? null,
      metadata: entry.metadata ?? null,
    }));
    const { error: telemetryError } = await supabase.from('tool_telemetry').insert(telemetryRecords);
    if (telemetryError) {
      throw new Error(telemetryError.message);
    }
  }

  if (payload.citations.length > 0) {
    const inserts = payload.citations.map((citation) => ({
      run_id: runData.id,
      title: citation.title,
      publisher: citation.court_or_publisher,
      date: citation.date,
      url: citation.url,
      domain_ok: isUrlAllowlisted(citation.url),
    }));

    const { error: citationError } = await supabase.from('run_citations').insert(inserts);
    if (citationError) {
      throw new Error(citationError.message);
    }
  }

  if (complianceEvents.length > 0) {
    const auditRecords = complianceEvents.map((event) => ({
      org_id: input.orgId,
      actor_user_id: input.userId,
      kind: event.kind,
      object: `agent_run:${runData.id}`,
      before_state: null,
      after_state: null,
      metadata: event.metadata ?? null,
    }));

    const { error: auditError } = await supabase.from('audit_events').insert(auditRecords);
    if (auditError) {
      console.warn('audit_event_insert_failed', auditError.message);
    }
  }

  if (complianceAssessment) {
    const { error: complianceError } = await supabase.from('compliance_assessments').insert({
      org_id: input.orgId,
      run_id: runData.id,
      fria_required: complianceAssessment.fria.required,
      fria_reasons: complianceAssessment.fria.reasons,
      cepej_passed: complianceAssessment.cepej.passed,
      cepej_violations: complianceAssessment.cepej.violations,
    });
    if (complianceError) {
      console.warn('compliance_assessment_insert_failed', complianceError.message);
    }
  }

  if (payload.risk.hitl_required || payload.risk.level === 'HIGH') {
    const { error: hitlError } = await supabase.from('hitl_queue').insert({
      run_id: runData.id,
      org_id: input.orgId,
      reason: payload.risk.hitl_required
        ? 'Agent a requis une revue humaine explicite.'
        : 'Niveau de risque élevé détecté.',
      status: 'pending',
    });
    if (hitlError) {
      throw new Error(hitlError.message);
    }
  }

  if (learningJobs.length > 0) {
    const learningRecords = learningJobs.map((job) => ({
      org_id: input.orgId,
      type: job.type,
      payload: job.payload,
    }));
    const { error: learningError } = await supabase.from('agent_learning_jobs').insert(learningRecords);
    if (learningError) {
      throw new Error(learningError.message);
    }
  }

  const caseQuality = await computeCaseQuality(input.orgId, payload.jurisdiction?.country ?? null, payload.citations);
  if (caseQuality.forceHitl) {
    const { error: riskUpdateError } = await supabase
      .from('agent_runs')
      .update({ risk_level: 'HIGH', hitl_required: true })
      .eq('id', runData.id);

    if (riskUpdateError) {
      console.warn('agent_run_risk_update_failed', riskUpdateError.message);
    }

    const { data: existingHitl, error: hitlLookupError } = await supabase
      .from('hitl_queue')
      .select('id')
      .eq('run_id', runData.id)
      .maybeSingle();

    if (hitlLookupError && hitlLookupError.code !== 'PGRST116') {
      console.warn('hitl_queue_lookup_failed', hitlLookupError.message);
    }

    if (!existingHitl) {
      const { error: extraHitlError } = await supabase.from('hitl_queue').insert({
        run_id: runData.id,
        org_id: input.orgId,
        reason: 'Revue obligatoire : jurisprudence à faible fiabilité ou blocage détecté.',
        status: 'pending',
      });
      if (extraHitlError) {
        console.warn('hitl_queue_insert_failed', extraHitlError.message);
      }
    }
  }

  const trustPanel = buildTrustPanel(payload, retrievalSnippets, caseQuality, verification);

  return { runId: runData.id as string, trust: trustPanel };
}

function buildInstructions(
  routing: RoutingResult,
  confidentialMode = false,
  allowedJurisdictions: string[] = [],
): string {
  const segments = [
    'Tu es Avocat-AI, un agent juridique francophone senior (30 ans d\'expérience).',
    'Réponds en français sauf demande contraire.',
    'Produis toujours une analyse IRAC complète avec citations officielles et précise le statut linguistique.',
    'Utilise en premier lieu l’outil route_jurisdiction pour confirmer la juridiction avant d’apporter une réponse.',
    'Appuie-toi sur les outils fournis (lookup_code_article, deadline_calculator, ohada_uniform_act, limitation_check, interest_calculator, generate_pleading_template) pour étayer ta réponse.',
    'Ne cite que des sources appartenant aux domaines officiels autorisés. Si aucune source fiable n’est disponible, recommande une revue humaine.',
    'Priorise OHADA et CCJA pour les États membres avant de recourir au droit interne.',
  ];

  if (confidentialMode) {
    segments.push(
      'Mode confidentiel actif : n’utilise que File Search et les documents internes ; n’ouvre pas la recherche web.',
    );
  }

  if (allowedJurisdictions.length > 0) {
    segments.push(
      `Juridictions autorisées pour ce locataire: ${allowedJurisdictions
        .map((code) => code.toUpperCase())
        .join(', ')}. Refuse ou escalade au HITL si la demande sort de ce périmètre.`,
    );
  }

  if (routing.primary) {
    segments.push(
      `Juridiction pressentie: ${routing.primary.country} (EU=${routing.primary.eu ? 'oui' : 'non'}, OHADA=${routing.primary.ohada ? 'oui' : 'non'}). Confiance ${Math.round(
        routing.primary.confidence * 100,
      )}%. ${routing.primary.rationale}`,
    );
  }

  if (routing.candidates.length > 1) {
    segments.push(
      `Autres juridictions possibles: ${routing.candidates
        .slice(1)
        .map((candidate) => `${candidate.country} (${Math.round(candidate.confidence * 100)}%)`)
        .join(', ')}.`,
    );
  }

  routing.warnings.forEach((warning) => segments.push(`Avertissement: ${warning}`));
  return segments.join('\n');
}

function formatOhadaInsight(question: string, routing: RoutingResult): string | null {
  if (!routing.primary?.ohada) {
    return null;
  }
  const mapping = resolveOhadaTopic(question);
  if (!mapping) {
    return null;
  }

  return `Orientation OHADA: ${mapping.data.act}, articles ${mapping.data.articles.join(', ')}. ${mapping.data.note}`;
}

function formatDeadlineInsight(question: string): string | null {
  if (!/d\u00e9lai|prescription|forclusion/i.test(question)) {
    return null;
  }
  const result = runDeadlineCalculator(question);
  return `Estimation de délai: ${result.deadline} (${result.reasoning})`;
}

const FR_ANALYTICS_JUDGE_TERMS = [
  'juge',
  'juges',
  'magistrat',
  'magistrats',
  'magistrature',
  'cour de cassation',
  'cour d\'appel',
];

const FR_ANALYTICS_ACTION_TERMS = [
  'statistique',
  'statistiques',
  'statistic',
  'profilage',
  'profil',
  'notation',
  'noter',
  'classement',
  'score',
  'scoring',
  'pr\u00e9dictif',
  'predictif',
  'pr\u00e9diction',
  'prediction',
  'analyse',
  'analyser',
  'analytiques',
  'performance',
  'comparer',
];

function normaliseForGuardrail(value: string): string {
  return value
    .normalize('NFD')
    .replace(/[\u0300-\u036f]/g, '')
    .toLowerCase();
}

function enforceFranceJudgeAnalyticsBan(question: string, routing: RoutingResult): FranceAnalyticsGuardResult {
  const normalized = normaliseForGuardrail(question);
  const mentionsJudge = FR_ANALYTICS_JUDGE_TERMS.some((term) => normalized.includes(term));
  const mentionsAnalytics = FR_ANALYTICS_ACTION_TERMS.some((term) => normalized.includes(term));

  if (!mentionsJudge || !mentionsAnalytics) {
    return { triggered: false, rationale: '' };
  }

  const franceContext =
    routing.primary?.country === 'FR' ||
    routing.candidates.some((candidate) => candidate.country === 'FR' && candidate.confidence >= 0.2) ||
    normalized.includes('france') ||
    normalized.includes('hexagone');

  if (!franceContext) {
    return { triggered: false, rationale: '' };
  }

  return {
    triggered: true,
    rationale:
      "L'article L10 du Code de l'organisation judiciaire interdit la mise à disposition de données permettant d'évaluer, d'analyser ou de prédire le comportement d'un magistrat.",
  };
}

async function findCodeReference(
  orgId: string,
  jurisdiction: string | null,
  code: string | undefined,
  article: string | undefined,
): Promise<unknown> {
  if (!jurisdiction) {
    return null;
  }

  let query = supabase
    .from('sources')
    .select('id, title, source_url, publisher, consolidated, effective_date')
    .eq('org_id', orgId)
    .eq('jurisdiction_code', jurisdiction);

  if (code) {
    query = query.ilike('title', `%${code}%`);
  }

  const { data, error } = await query.limit(5);
  if (error) {
    return { error: error.message };
  }

  if (!data || data.length === 0) {
    return null;
  }

  const normalizedArticle = article ? article.replace(/\s+/g, ' ').toLowerCase() : null;
  const match = normalizedArticle
    ? data.find((entry) => entry.title.toLowerCase().includes(normalizedArticle)) ?? data[0]
    : data[0];

  return match;
}

function normaliseMatterType(value: string | undefined): string {
  if (!value) {
    return 'assignation';
  }
  const lower = value.toLowerCase();
  if (lower.includes('assign')) return 'assignation';
  if (lower.includes('demeure')) return 'miseEnDemeure';
  if (lower.includes('contrat')) return 'contrats';
  if (lower.includes('proc')) return 'procesVerbal';
  if (lower.includes('protocole')) return 'protocole';
  return value;
}

function buildJurisdictionCandidates(
  context: AgentExecutionContext,
  explicit: string | null,
): string[] {
  const candidates = new Set<string>();
  if (explicit) {
    candidates.add(explicit);
  }
  if (context.lastJurisdiction?.country) {
    candidates.add(context.lastJurisdiction.country);
  }
  if (context.initialRouting.primary?.country) {
    candidates.add(context.initialRouting.primary.country);
  }
  if (context.initialRouting.primary?.ohada) {
    candidates.add('OHADA');
  }
  candidates.add('FR');
  return Array.from(candidates);
}

async function fetchPleadingTemplate(
  orgId: string,
  jurisdictionCandidates: string[],
  matterType: string,
  locale?: string,
) {
  if (jurisdictionCandidates.length === 0) {
    return null;
  }

  const { data, error } = await supabase
    .from('pleading_templates')
    .select('id, org_id, jurisdiction_code, matter_type, title, summary, sections, fill_ins, locale')
    .in('jurisdiction_code', jurisdictionCandidates)
    .eq('matter_type', matterType)
    .or(`org_id.eq.${orgId},org_id.is.null`)
    .order('org_id', { ascending: false, nullsLast: true })
    .order('created_at', { ascending: false });

  if (error) {
    console.warn('pleading_template_query_failed', error.message);
    return null;
  }

  if (!data || data.length === 0) {
    return null;
  }

  const localeLower = locale?.toLowerCase();
  const ordered = data.sort((a, b) => {
    const indexA = jurisdictionCandidates.indexOf(a.jurisdiction_code);
    const indexB = jurisdictionCandidates.indexOf(b.jurisdiction_code);
    return indexA - indexB;
  });

  const preferred = localeLower
    ? ordered.find((entry) => entry.locale?.toLowerCase() === localeLower) ?? ordered[0]
    : ordered[0];

  return preferred ?? null;
}

function recordTelemetry(
  context: AgentExecutionContext,
  telemetry: ToolTelemetry[],
  entry: ToolTelemetry,
): void {
  if (context.confidentialMode) {
    return;
  }
  telemetry.push(entry);
}

function recordWebSearchTruncationTelemetry(
  context: AgentExecutionContext,
  telemetry: ToolTelemetry[],
  items: unknown,
): void {
  if (context.confidentialMode || context.webSearchMode === 'disabled') {
    return;
  }
  if (!Array.isArray(items) || items.length === 0) {
    return;
  }

  for (const item of items) {
    const call = normaliseHostedToolCall(item);
    if (!call) {
      continue;
    }
    if (!call.name.toLowerCase().includes('web_search')) {
      continue;
    }
    const summary = summariseWebSearchProviderData(call.providerData);
    if (summary && summary.filtered > 0) {
      recordTelemetry(context, telemetry, {
        name: 'web_search_allowlist_truncation',
        latencyMs: 0,
        success: true,
        errorCode: null,
        metadata: {
          total_results: summary.total,
          allowlisted_results: summary.allowed,
          filtered_results: summary.filtered,
          mode: context.webSearchMode,
        },
      });
      break;
    }
  }
}

function normaliseHostedToolCall(
  item: unknown,
): { name: string; providerData: Record<string, unknown> } | null {
  if (!item || typeof item !== 'object') {
    return null;
  }
  const raw = (item as { rawItem?: unknown }).rawItem ?? item;
  if (!raw || typeof raw !== 'object') {
    return null;
  }
  const record = raw as Record<string, unknown>;
  if ((record.type as string | undefined)?.toLowerCase() !== 'hosted_tool_call') {
    return null;
  }
  const providerData = record.providerData;
  if (!providerData || typeof providerData !== 'object') {
    return null;
  }
  const name = typeof record.name === 'string' ? record.name : '';
  return { name, providerData: providerData as Record<string, unknown> };
}

function summariseWebSearchProviderData(
  providerData: Record<string, unknown>,
): { total: number; allowed: number; filtered: number } | null {
  const stats: {
    total: number;
    allowed: number;
    filtered: number;
    allUrls: Set<string>;
    allowlistedUrls: Set<string>;
  } = {
    total: 0,
    allowed: 0,
    filtered: 0,
    allUrls: new Set(),
    allowlistedUrls: new Set(),
  };

  collectWebSearchStats(providerData, '', stats);

  let total = stats.total;
  let allowed = stats.allowed;
  let filtered = stats.filtered;

  if (stats.allUrls.size > 0) {
    if (stats.allUrls.size > total) {
      total = stats.allUrls.size;
    }
    if (stats.allowlistedUrls.size > allowed) {
      allowed = stats.allowlistedUrls.size;
    }
    if (filtered === 0) {
      filtered = Math.max(total - allowed, 0);
    }
  }

  if (filtered <= 0) {
    return null;
  }

  if (allowed + filtered > total) {
    total = allowed + filtered;
  }

  if (total === 0) {
    total = allowed + filtered;
  }
  if (allowed > total) {
    allowed = Math.max(total - filtered, 0);
  }

  return { total, allowed, filtered };
}

const FILTERED_KEY_PATTERN = /(filtered|blocked|disallowed|truncated|removed|non_allowlisted|excluded)/i;
const ALLOWED_KEY_PATTERN = /(allowlisted|allowed|whitelisted|permitted)/i;
const RESULTS_KEY_PATTERN = /(results|documents|items|hits|total)/i;

function collectWebSearchStats(
  value: unknown,
  path: string,
  stats: {
    total: number;
    allowed: number;
    filtered: number;
    allUrls: Set<string>;
    allowlistedUrls: Set<string>;
  },
): void {
  if (value === null || value === undefined) {
    return;
  }

  if (typeof value === 'number') {
    applyNumericStat(value, path, stats);
    return;
  }

  if (typeof value === 'string') {
    const url = extractUrl(value);
    if (url) {
      stats.allUrls.add(url);
      if (isUrlAllowlisted(url)) {
        stats.allowlistedUrls.add(url);
      }
    }
    return;
  }

  if (Array.isArray(value)) {
    applyArrayStat(value, path, stats);
    return;
  }

  if (typeof value === 'object') {
    for (const [key, inner] of Object.entries(value as Record<string, unknown>)) {
      const nextPath = path ? `${path}.${key}` : key;
      if (typeof inner === 'string') {
        const url = extractUrl(inner);
        if (url) {
          stats.allUrls.add(url);
          if (isUrlAllowlisted(url)) {
            stats.allowlistedUrls.add(url);
          }
        }
      } else {
        collectWebSearchStats(inner, nextPath, stats);
      }
    }
  }
}

function applyNumericStat(
  value: number,
  path: string,
  stats: { total: number; allowed: number; filtered: number },
): void {
  if (FILTERED_KEY_PATTERN.test(path)) {
    stats.filtered = Math.max(stats.filtered, value);
  } else if (ALLOWED_KEY_PATTERN.test(path)) {
    stats.allowed = Math.max(stats.allowed, value);
  } else if (RESULTS_KEY_PATTERN.test(path)) {
    stats.total = Math.max(stats.total, value);
  }
}

function applyArrayStat(
  values: unknown[],
  path: string,
  stats: {
    total: number;
    allowed: number;
    filtered: number;
    allUrls: Set<string>;
    allowlistedUrls: Set<string>;
  },
): void {
  if (values.length === 0) {
    return;
  }

  if (FILTERED_KEY_PATTERN.test(path)) {
    stats.filtered = Math.max(stats.filtered, values.length);
  } else if (ALLOWED_KEY_PATTERN.test(path)) {
    stats.allowed = Math.max(stats.allowed, values.length);
  } else if (RESULTS_KEY_PATTERN.test(path)) {
    stats.total = Math.max(stats.total, values.length);
  }

  for (const entry of values) {
    const url = extractUrl(entry);
    if (url) {
      stats.allUrls.add(url);
      if (isUrlAllowlisted(url)) {
        stats.allowlistedUrls.add(url);
      }
    }
    if (entry && typeof entry === 'object') {
      collectWebSearchStats(entry, path, stats);
    }
  }
}

function extractUrl(value: unknown): string | null {
  if (typeof value === 'string') {
    try {
      const url = new URL(value);
      return url.href;
    } catch (error) {
      return null;
    }
  }
  if (value && typeof value === 'object') {
    for (const key of ['url', 'link', 'href']) {
      const candidate = (value as Record<string, unknown>)[key];
      if (typeof candidate === 'string') {
        try {
          const url = new URL(candidate);
          return url.href;
        } catch (error) {
          continue;
        }
      }
    }
  }
  return null;
}

function buildAgent(
  toolLogs: ToolInvocationLog[],
  telemetry: ToolTelemetry[],
  context: AgentExecutionContext,
): Agent<AgentExecutionContext, typeof IRACSchema> {
  const routeJurisdictionTool = tool<AgentExecutionContext>({
    name: TOOL_NAMES.routeJurisdiction,
    description:
      'Analyse la question pour identifier la juridiction pertinente et signaler les overlays (UE, OHADA, Maghreb).',
    parameters: z
      .object({
        question: z.string().optional(),
        context: z.string().optional(),
      })
      .strict(),
    execute: async (input, runContext) => {
      consumeToolBudget(runContext.context, TOOL_NAMES.routeJurisdiction);
      const started = performance.now();
      try {
        const question = input.question ?? runContext.context.prompt;
        const ctx = input.context ?? runContext.context.supplementalContext;
        const result = detectJurisdiction(question, ctx);
        runContext.context.lastJurisdiction = result.primary;
        toolLogs.push({
          name: 'routeJurisdiction',
          args: { question, context: ctx },
          output: result,
        });
        recordTelemetry(runContext.context, telemetry, {
          name: TOOL_NAMES.routeJurisdiction,
          latencyMs: performance.now() - started,
          success: true,
          errorCode: null,
        });
        return JSON.stringify(result);
      } catch (error) {
        recordTelemetry(runContext.context, telemetry, {
          name: TOOL_NAMES.routeJurisdiction,
          latencyMs: performance.now() - started,
          success: false,
          errorCode: error instanceof Error ? error.message : 'unknown',
        });
        throw error;
      }
    },
  });

  const lookupCodeArticleTool = tool<AgentExecutionContext>({
    name: TOOL_NAMES.lookupCodeArticle,
    description: "Retrouve l'URL officielle d'un article de code dans la juridiction courante.",
    parameters: z
      .object({
        jurisdiction: z.string().optional(),
        code: z.string().optional(),
        article: z.string().optional(),
      })
      .strict(),
    execute: async (input, runContext) => {
      consumeToolBudget(runContext.context, TOOL_NAMES.lookupCodeArticle);
      const started = performance.now();
      const jurisdiction =
        input.jurisdiction ?? runContext.context.lastJurisdiction?.country ?? runContext.context.initialRouting.primary?.country ?? null;
      try {
        const data = await findCodeReference(runContext.context.orgId, jurisdiction, input.code, input.article);
        toolLogs.push({
          name: 'lookupCodeArticle',
          args: { jurisdiction, code: input.code, article: input.article },
          output: data,
        });
        recordTelemetry(runContext.context, telemetry, {
          name: TOOL_NAMES.lookupCodeArticle,
          latencyMs: performance.now() - started,
          success: true,
          errorCode: null,
        });
        return JSON.stringify(data);
      } catch (error) {
        recordTelemetry(runContext.context, telemetry, {
          name: TOOL_NAMES.lookupCodeArticle,
          latencyMs: performance.now() - started,
          success: false,
          errorCode: error instanceof Error ? error.message : 'unknown',
        });
        throw error;
      }
    },
  });

  const deadlineCalculatorTool = tool<AgentExecutionContext>({
    name: TOOL_NAMES.deadlineCalculator,
    description: 'Fournit un délai procédural estimatif et des notes méthodologiques.',
    parameters: z
      .object({
        start_date: z.string().optional(),
        procedure_type: z.string().optional(),
      })
      .strict(),
    execute: async (input, runContext) => {
      consumeToolBudget(runContext.context, TOOL_NAMES.deadlineCalculator);
      const started = performance.now();
      try {
        const referenceText = `${runContext.context.prompt}\n${runContext.context.supplementalContext ?? ''}`;
        const result = runDeadlineCalculator(referenceText, input.start_date);
        toolLogs.push({
          name: 'deadlineCalculator',
          args: { start_date: input.start_date, procedure_type: input.procedure_type },
          output: result,
        });
        recordTelemetry(runContext.context, telemetry, {
          name: TOOL_NAMES.deadlineCalculator,
          latencyMs: performance.now() - started,
          success: true,
          errorCode: null,
        });
        return JSON.stringify(result);
      } catch (error) {
        recordTelemetry(runContext.context, telemetry, {
          name: TOOL_NAMES.deadlineCalculator,
          latencyMs: performance.now() - started,
          success: false,
          errorCode: error instanceof Error ? error.message : 'unknown',
        });
        throw error;
      }
    },
  });

  const ohadaUniformActTool = tool<AgentExecutionContext>({
    name: TOOL_NAMES.ohadaUniformAct,
    description: 'Identifie les Actes uniformes OHADA pertinents pour un sujet donné.',
    parameters: z
      .object({
        topic: z.string(),
      })
      .strict(),
    execute: async (input, runContext) => {
      consumeToolBudget(runContext.context, TOOL_NAMES.ohadaUniformAct);
      const started = performance.now();
      try {
        const mapping = resolveOhadaTopic(input.topic);
        const lastJurisdiction = runContext.context.lastJurisdiction;
        const output =
          mapping && (lastJurisdiction?.ohada ?? false)
            ? { act: mapping.data.act, articles: mapping.data.articles, note: mapping.data.note }
            : null;
        toolLogs.push({ name: 'ohadaUniformAct', args: input, output });
        recordTelemetry(runContext.context, telemetry, {
          name: TOOL_NAMES.ohadaUniformAct,
          latencyMs: performance.now() - started,
          success: true,
          errorCode: null,
        });
        return JSON.stringify(output);
      } catch (error) {
        recordTelemetry(runContext.context, telemetry, {
          name: TOOL_NAMES.ohadaUniformAct,
          latencyMs: performance.now() - started,
          success: false,
          errorCode: error instanceof Error ? error.message : 'unknown',
        });
        throw error;
      }
    },
  });

  const limitationTool = tool<AgentExecutionContext>({
    name: TOOL_NAMES.limitationCheck,
    description: 'Estime un délai de prescription à partir des standards juridiques.',
    parameters: z
      .object({
        jurisdiction: z.string().optional(),
        claim_type: z.string().optional(),
        start_date: z.string().optional(),
      })
      .strict(),
    execute: async (input, runContext) => {
      consumeToolBudget(runContext.context, TOOL_NAMES.limitationCheck);
      const started = performance.now();
      try {
        const jurisdiction =
          input.jurisdiction ?? runContext.context.lastJurisdiction?.country ?? runContext.context.initialRouting.primary?.country ?? 'FR';
        const info = DEFAULT_LIMITATIONS[jurisdiction] ?? { years: 5, reference: 'Prescription quinquennale par défaut.' };
        const startDate = input.start_date ? new Date(input.start_date) : new Date();
        const deadline = new Date(startDate);
        deadline.setFullYear(deadline.getFullYear() + info.years);
        const output = {
          jurisdiction,
          limit_years: info.years,
          deadline: deadline.toISOString().slice(0, 10),
          reference: info.reference,
        };
        toolLogs.push({ name: 'limitationCheck', args: input, output });
        recordTelemetry(runContext.context, telemetry, {
          name: TOOL_NAMES.limitationCheck,
          latencyMs: performance.now() - started,
          success: true,
          errorCode: null,
        });
        return JSON.stringify(output);
      } catch (error) {
        recordTelemetry(runContext.context, telemetry, {
          name: TOOL_NAMES.limitationCheck,
          latencyMs: performance.now() - started,
          success: false,
          errorCode: error instanceof Error ? error.message : 'unknown',
        });
        throw error;
      }
    },
  });

  const interestTool = tool<AgentExecutionContext>({
    name: TOOL_NAMES.interestCalculator,
    description: 'Calcule des intérêts légaux simples pour un principal donné.',
    parameters: z
      .object({
        jurisdiction: z.string().optional(),
        principal: z.number(),
        start_date: z.string(),
        end_date: z.string().optional(),
        rate_type: z.string().optional(),
      })
      .strict(),
    execute: async (input, runContext) => {
      consumeToolBudget(runContext.context, TOOL_NAMES.interestCalculator);
      const started = performance.now();
      try {
        const jurisdiction = input.jurisdiction ?? runContext.context.lastJurisdiction?.country ?? 'FR';
        const rate = LEGAL_INTEREST_DEFAULT[jurisdiction] ?? LEGAL_INTEREST_DEFAULT.FR;
        const start = new Date(input.start_date);
        const end = input.end_date ? new Date(input.end_date) : new Date();
        const durationMs = end.getTime() - start.getTime();
        const years = Math.max(durationMs / (1000 * 60 * 60 * 24 * 365), 0);
        const interest = input.principal * rate * years;
        const output = {
          jurisdiction,
          rate,
          interest_amount: Number(interest.toFixed(2)),
          years: Number(years.toFixed(3)),
          note: 'Calcul simple à vérifier selon taux officiels publiés.',
        };
        toolLogs.push({ name: 'interestCalculator', args: input, output });
        recordTelemetry(runContext.context, telemetry, {
          name: TOOL_NAMES.interestCalculator,
          latencyMs: performance.now() - started,
          success: true,
          errorCode: null,
        });
        return JSON.stringify(output);
      } catch (error) {
        recordTelemetry(runContext.context, telemetry, {
          name: TOOL_NAMES.interestCalculator,
          latencyMs: performance.now() - started,
          success: false,
          errorCode: error instanceof Error ? error.message : 'unknown',
        });
        throw error;
      }
    },
  });

  const bindingLanguageTool = tool<AgentExecutionContext>({
    name: TOOL_NAMES.checkBindingLanguage,
    description:
      'Identifie la langue juridiquement contraignante pour une source donnée et précise si une bannière d’avertissement est requise.',
    parameters: z
      .object({
        url: z.string().url().optional(),
        jurisdiction: z.string().optional(),
      })
      .strict(),
    execute: async (input, runContext) => {
      consumeToolBudget(runContext.context, TOOL_NAMES.checkBindingLanguage);
      const started = performance.now();
      try {
        const jurisdiction =
          input.jurisdiction ?? runContext.context.lastJurisdiction?.country ?? runContext.context.initialRouting.primary?.country ?? null;
        const info = determineBindingLanguage(jurisdiction, input.url);
        const output = {
          jurisdiction: info.jurisdiction,
          binding_lang: info.bindingLang,
          translation_notice: info.translationNotice ?? null,
          requires_banner: info.requiresBanner,
          source: info.source,
          rationale: info.rationale,
        };
        toolLogs.push({ name: 'checkBindingLanguage', args: input, output });
        recordTelemetry(runContext.context, telemetry, {
          name: TOOL_NAMES.checkBindingLanguage,
          latencyMs: performance.now() - started,
          success: true,
          errorCode: null,
        });
        return JSON.stringify(output);
      } catch (error) {
        recordTelemetry(runContext.context, telemetry, {
          name: TOOL_NAMES.checkBindingLanguage,
          latencyMs: performance.now() - started,
          success: false,
          errorCode: error instanceof Error ? error.message : 'unknown',
        });
        throw error;
      }
    },
  });

  const validateCitationTool = tool<AgentExecutionContext>({
    name: TOOL_NAMES.validateCitation,
    description: 'Vérifie qu’une URL appartient au périmètre autorisé et précise la marche à suivre sinon.',
    parameters: z
      .object({
        url: z.string().url(),
      })
      .strict(),
    execute: async (input, runContext) => {
      consumeToolBudget(runContext.context, TOOL_NAMES.validateCitation);
      const started = performance.now();
      try {
        const host = new URL(input.url).hostname;
        const allowlisted = isUrlAllowlisted(input.url);
        const output = {
          url: input.url,
          domain: host,
          allowlisted,
          recommendation: allowlisted
            ? 'Citation conforme aux domaines officiels.'
            : 'Domaine hors périmètre: relancer avec site:<domaine_officiel> ou escalader HITL.',
        };
        toolLogs.push({ name: 'validateCitation', args: input, output });
        recordTelemetry(runContext.context, telemetry, {
          name: TOOL_NAMES.validateCitation,
          latencyMs: performance.now() - started,
          success: true,
          errorCode: null,
        });
        return JSON.stringify(output);
      } catch (error) {
        recordTelemetry(runContext.context, telemetry, {
          name: TOOL_NAMES.validateCitation,
          latencyMs: performance.now() - started,
          success: false,
          errorCode: error instanceof Error ? error.message : 'unknown',
        });
        throw error;
      }
    },
  });

  const redlineTool = tool<AgentExecutionContext>({
    name: TOOL_NAMES.redlineContract,
    description:
      'Compare deux versions de clause ou de contrat et retourne un diff structuré avec recommandations.',
    parameters: z
      .object({
        base_text: z.string(),
        proposed_text: z.string(),
        jurisdiction: z.string().optional(),
        title: z.string().optional(),
      })
      .strict(),
    execute: async (input, runContext) => {
      consumeToolBudget(runContext.context, TOOL_NAMES.redlineContract);
      const started = performance.now();
      try {
        const diffParts = diffWordsWithSpace(input.base_text, input.proposed_text);
        let additions = 0;
        let deletions = 0;
        const changes = diffParts.map((part) => {
          if (part.added) additions += part.value.length;
          if (part.removed) deletions += part.value.length;
          return {
            type: part.added ? 'added' : part.removed ? 'removed' : 'context',
            text: part.value,
          };
        });
        const summary = {
          additions,
          deletions,
          net: additions - deletions,
        };
        const jurisdiction = input.jurisdiction ?? runContext.context.lastJurisdiction?.country ?? null;
        const output = {
          title: input.title ?? 'Redline',
          jurisdiction,
          summary,
          changes,
          recommendation:
            additions > deletions
              ? "Vérifier les ajouts: possible extension des obligations; escalade HITL recommandée."
              : 'Peu de modifications additionnelles; confirmer cohérence juridique.',
        };
        toolLogs.push({
          name: 'redlineContract',
          args: {
            jurisdiction,
            title: input.title,
            baseLength: input.base_text.length,
            proposedLength: input.proposed_text.length,
          },
          output,
        });
        recordTelemetry(runContext.context, telemetry, {
          name: TOOL_NAMES.redlineContract,
          latencyMs: performance.now() - started,
          success: true,
          errorCode: null,
        });
        return JSON.stringify(output);
      } catch (error) {
        recordTelemetry(runContext.context, telemetry, {
          name: TOOL_NAMES.redlineContract,
          latencyMs: performance.now() - started,
          success: false,
          errorCode: error instanceof Error ? error.message : 'unknown',
        });
        throw error;
      }
    },
  });

  const snapshotAuthorityTool = tool<AgentExecutionContext>({
    name: TOOL_NAMES.snapshotAuthority,
    description:
      'Planifie la capture d’un document officiel (PDF/HTML) pour ingestion dans le corpus autorisé et le vector store.',
    parameters: z
      .object({
        url: z.string().url(),
        jurisdiction: z.string().optional(),
        title: z.string().optional(),
        notes: z.string().optional(),
        priority: z.number().int().min(-5).max(10).optional(),
      })
      .strict(),
    execute: async (input, runContext) => {
      consumeToolBudget(runContext.context, TOOL_NAMES.snapshotAuthority);
      const started = performance.now();
      try {
        const { data, error } = await supabase
          .from('agent_task_queue')
          .insert({
            type: 'authority_snapshot',
            org_id: runContext.context.orgId,
            priority: input.priority ?? 5,
            payload: {
              url: input.url,
              jurisdiction: input.jurisdiction ?? runContext.context.lastJurisdiction?.country ?? null,
              title: input.title ?? null,
              notes: input.notes ?? null,
            },
          })
          .select('id')
          .single();

        if (error) {
          throw new Error(error.message);
        }

        const output = {
          task_id: data?.id ?? null,
          status: 'queued',
          message: "Requête de capture planifiée pour ingestion officielle.",
        };
        toolLogs.push({ name: 'snapshotAuthority', args: input, output });
        recordTelemetry(runContext.context, telemetry, {
          name: TOOL_NAMES.snapshotAuthority,
          latencyMs: performance.now() - started,
          success: true,
          errorCode: null,
        });
        return JSON.stringify(output);
      } catch (error) {
        recordTelemetry(runContext.context, telemetry, {
          name: TOOL_NAMES.snapshotAuthority,
          latencyMs: performance.now() - started,
          success: false,
          errorCode: error instanceof Error ? error.message : 'unknown',
        });
        throw error;
      }
    },
  });

  const generateTemplateTool = tool<AgentExecutionContext>({
    name: TOOL_NAMES.generatePleadingTemplate,
    description:
      'Retourne un modèle de plaidoirie structuré (sections et champs à renseigner) pour la juridiction détectée.',
    parameters: z
      .object({
        jurisdiction: z.string().optional(),
        matter_type: z.string().optional(),
        locale: z.string().optional(),
      })
      .strict(),
    execute: async (input, runContext) => {
      consumeToolBudget(runContext.context, TOOL_NAMES.generatePleadingTemplate);
      const started = performance.now();
      try {
        const matterType = normaliseMatterType(input.matter_type);
        const candidates = buildJurisdictionCandidates(
          runContext.context,
          input.jurisdiction ?? null,
        );
        const template = await fetchPleadingTemplate(
          runContext.context.orgId,
          candidates,
          matterType,
          input.locale,
        );

        const defaultSections = [
          { heading: 'Faits', body: 'Présenter les faits essentiels et les pièces majeures.' },
          { heading: 'Arguments', body: 'Exposer les fondements juridiques avec références officielles.' },
          { heading: 'Conclusions', body: 'Formuler les demandes et mesures sollicitées.' },
        ];

        const sections = Array.isArray(template?.sections)
          ? (template?.sections as Array<{ heading?: string; body?: string }>).
              filter((section) => typeof section?.heading === 'string' && typeof section?.body === 'string').
              map((section) => ({ heading: section.heading as string, body: section.body as string }))
          : defaultSections;

        const fillIns = Array.isArray(template?.fill_ins)
          ? (template?.fill_ins as unknown[])
              .filter((item): item is string => typeof item === 'string' && item.length > 0)
          : ['Parties', 'Demandes', 'Références'];

        const payload = {
          title: template?.title ?? 'Modèle générique',
          summary:
            template?.summary ??
            "Aucun modèle dédié trouvé : soumettre en revue humaine avant diffusion externe.",
          jurisdiction: template?.jurisdiction_code ?? candidates[0] ?? 'FR',
          matter_type: template?.matter_type ?? matterType,
          locale: template?.locale ?? input.locale ?? 'fr',
          doc_sections: sections,
          fill_ins: fillIns,
        };

        toolLogs.push({
          name: 'generatePleadingTemplate',
          args: {
            jurisdiction: input.jurisdiction ?? runContext.context.lastJurisdiction?.country ?? null,
            matterType,
            locale: input.locale ?? null,
          },
          output: payload,
        });

        recordTelemetry(runContext.context, telemetry, {
          name: TOOL_NAMES.generatePleadingTemplate,
          latencyMs: performance.now() - started,
          success: true,
          errorCode: null,
        });

        return JSON.stringify(payload);
      } catch (error) {
        recordTelemetry(runContext.context, telemetry, {
          name: TOOL_NAMES.generatePleadingTemplate,
          latencyMs: performance.now() - started,
          success: false,
          errorCode: error instanceof Error ? error.message : 'unknown',
        });
        throw error;
      }
    },
  });

  const caseAlignmentTool = tool<AgentExecutionContext>({
    name: TOOL_NAMES.evaluateCaseAlignment,
    description:
      "Expose les liens entre une décision jurisprudentielle et les textes applicables (articles de codes, règlements, actes uniformes).",
    parameters: z
      .object({
        case_url: z.string().url(),
        jurisdiction: z.string().optional(),
      })
      .strict(),
    execute: async (input, runContext) => {
      consumeToolBudget(runContext.context, TOOL_NAMES.evaluateCaseAlignment);
      const started = performance.now();
      try {
        const { data: sourceRow, error: sourceError } = await supabase
          .from('sources')
          .select('id, source_url, title, jurisdiction_code')
          .eq('org_id', runContext.context.orgId)
          .eq('source_url', input.case_url)
          .maybeSingle();

        if (sourceError) {
          throw new Error(sourceError.message);
        }
        if (!sourceRow?.id) {
          return JSON.stringify({
            status: 'not_found',
            message: "Aucune décision ne correspond à cette URL dans le corpus ingéré.",
          });
        }

        const { data: links, error: linksError } = await supabase
          .from('case_statute_links')
          .select('statute_url, article, alignment_score, rationale_json')
          .eq('org_id', runContext.context.orgId)
          .eq('case_source_id', sourceRow.id);

        if (linksError) {
          throw new Error(linksError.message);
        }

        const payload = {
          status: 'ok',
          case: { url: sourceRow.source_url, title: sourceRow.title, jurisdiction: sourceRow.jurisdiction_code },
          alignments: (links ?? []).map((entry) => ({
            statute_url: entry.statute_url,
            article: entry.article,
            alignment_score: entry.alignment_score,
            rationale: entry.rationale_json,
          })),
        };

        toolLogs.push({
          name: TOOL_NAMES.evaluateCaseAlignment,
          args: { case_url: input.case_url, jurisdiction: input.jurisdiction ?? null },
          output: payload,
        });

        recordTelemetry(runContext.context, telemetry, {
          name: TOOL_NAMES.evaluateCaseAlignment,
          latencyMs: performance.now() - started,
          success: true,
          errorCode: null,
        });

        return JSON.stringify(payload);
      } catch (error) {
        recordTelemetry(runContext.context, telemetry, {
          name: TOOL_NAMES.evaluateCaseAlignment,
          latencyMs: performance.now() - started,
          success: false,
          errorCode: error instanceof Error ? error.message : 'unknown',
        });
        throw error;
      }
    },
  });

  const baseFileSearch = fileSearchTool(env.OPENAI_VECTOR_STORE_AUTHORITIES_ID, {
    includeSearchResults: true,
    maxNumResults: 8,
  });
  const budgetedFileSearch = {
    ...baseFileSearch,
    execute: async (input: unknown, runContext: { context: AgentExecutionContext }) => {
      consumeToolBudget(runContext.context, 'file_search');
      return baseFileSearch.execute(input, runContext);
    },
  };

  const hostedTools = [budgetedFileSearch];

  if (!context.confidentialMode && context.webSearchMode !== 'disabled') {
    const searchContextSize = context.webSearchMode === 'broad' ? 'large' : 'medium';

    if (context.webSearchMode === 'allowlist') {
      const allowlistChunks = (DOMAIN_ALLOWLIST_CHUNKS.length > 0 ? DOMAIN_ALLOWLIST_CHUNKS : [DOMAIN_ALLOWLIST]).filter(
        (chunk) => chunk.length > 0,
      );
      if (allowlistChunks.length === 0) {
        allowlistChunks.push([]);
      }
      const webSearchTools = allowlistChunks.map((chunk, index) => {
        const baseWebSearch = webSearchTool({
          name: index === 0 ? 'web_search' : `web_search_allowlist_${index + 1}`,
          filters: { allowedDomains: chunk },
          searchContextSize,
        });
        return {
          ...baseWebSearch,
          execute: async (input: unknown, runContext: { context: AgentExecutionContext }) => {
            consumeToolBudget(runContext.context, 'web_search');
            return baseWebSearch.execute(input, runContext);
          },
        };
      });

      for (let i = webSearchTools.length - 1; i >= 0; i -= 1) {
        hostedTools.unshift(webSearchTools[i]);
      }
    } else {
      const baseWebSearch = webSearchTool({ searchContextSize });
      const budgetedWebSearch = {
        ...baseWebSearch,
        execute: async (input: unknown, runContext: { context: AgentExecutionContext }) => {
          consumeToolBudget(runContext.context, 'web_search');
          return baseWebSearch.execute(input, runContext);
        },
      };
      hostedTools.unshift(budgetedWebSearch);
    }
  }

  return new Agent<AgentExecutionContext, typeof IRACSchema>({
    name: 'avocat-francophone',
    instructions: buildInstructions(
      context.initialRouting,
      context.confidentialMode,
      context.allowedJurisdictions,
    ),
    model: env.AGENT_MODEL,
    tools: [
      ...hostedTools,
      routeJurisdictionTool,
      lookupCodeArticleTool,
      deadlineCalculatorTool,
      ohadaUniformActTool,
      limitationTool,
      interestTool,
      bindingLanguageTool,
      validateCitationTool,
      redlineTool,
      snapshotAuthorityTool,
      caseAlignmentTool,
      generateTemplateTool,
    ],
    outputType: IRACSchema,
    outputGuardrails: [citationsAllowlistGuardrail],
  });
}

export async function runLegalAgent(
  input: AgentRunInput,
  accessContext?: OrgAccessContext,
): Promise<AgentRunResult> {
  if (!input.orgId || !input.userId) {
    throw new Error('orgId et userId sont obligatoires pour tracer la requête');
  }

  ensureOpenAIProvider();

  const toolLogs: ToolInvocationLog[] = [];
  const telemetryRecords: ToolTelemetry[] = [];
  const useStub = shouldUseStubAgent();
  const planner = await planRun(input, accessContext ?? null, useStub, toolLogs);

  const runKey = createRunKey(
    input,
    planner.initialRouting,
    planner.context.confidentialMode,
    planner.context.webSearchMode,
  );
  const existing = await findExistingRun(runKey, input.orgId);
  if (existing) {
    const payload: IRACPayload = {
      ...existing.payload,
      risk: { ...existing.payload.risk },
    };
    const notices = buildRunNotices(payload, {
      accessContext: accessContext ?? null,
      confidentialMode: existing.confidentialMode ?? planner.context.confidentialMode,
      initialRouting: planner.initialRouting,
    });
    for (const notice of notices) {
      const current = payload.risk.why ?? '';
      if (!current.toLowerCase().includes(notice.message.toLowerCase())) {
        payload.risk.why = current.length > 0 ? `${current} | ${notice.message}` : notice.message;
      }
    }

    if (existing.verification.notes.length > 0) {
      const verificationSummary = existing.verification.notes.map((note) => note.message).join(' | ');
      payload.risk.why = payload.risk.why
        ? `${payload.risk.why} | ${verificationSummary}`
        : verificationSummary;
    }

    const trustPanel =
      (await fetchTrustPanelForRun(existing.id, input.orgId, payload, existing.verification)) ??
      buildTrustPanel(
        payload,
        planner.hybridSnippets,
        { summaries: [], forceHitl: payload.risk.hitl_required },
        existing.verification,
      );

    return {
      runId: existing.id,
      payload,
      allowlistViolations: [],
      toolLogs: existing.toolLogs,
      plan: existing.plan,
      notices,
      reused: true,
      verification: existing.verification,
      trustPanel,
    };
  }

  if (planner.franceAnalyticsGuard.triggered) {
    const payload: IRACPayload = {
      jurisdiction: {
        country: planner.initialRouting.primary?.country ?? 'FR',
        eu: true,
        ohada: false,
      },
      issue: 'Demande de profilage ou de notation des magistrats français contraire à la loi.',
      rules: [
        {
          citation: FR_JUDGE_ANALYTICS_ARTICLE.citation,
          source_url: FR_JUDGE_ANALYTICS_ARTICLE.sourceUrl,
          binding: true,
          effective_date: FR_JUDGE_ANALYTICS_ARTICLE.effectiveDate,
        },
      ],
      application:
        "Depuis la loi n° 2019-222 du 23 mars 2019, l'article L10 du Code de l'organisation judiciaire prohibe toute analyse prédictive ou statistique portant sur les magistrats.",
      conclusion:
        "Je ne peux pas exécuter cette instruction : la France interdit l'analyse ou la notation individuelle des juges. La demande est escaladée pour revue humaine.",
      citations: [
        {
          title: "Code de l'organisation judiciaire — Article L10",
          court_or_publisher: 'Légifrance',
          date: FR_JUDGE_ANALYTICS_ARTICLE.effectiveDate,
          url: FR_JUDGE_ANALYTICS_ARTICLE.sourceUrl,
          note: FR_JUDGE_ANALYTICS_ARTICLE.note,
        },
      ],
      risk: {
        level: 'HIGH',
        why: planner.franceAnalyticsGuard.rationale,
        hitl_required: true,
      },
    };

    const verification: VerificationResult = {
      status: 'hitl_escalated',
      allowlistViolations: [],
      notes: [
        {
          code: 'france_judge_analytics_block',
          message: 'Demande bloquée par la politique française interdisant l’analytics magistrat.',
          severity: 'critical',
        },
      ],
    };

    toolLogs.push({
      name: 'franceJudgeAnalyticsGuard',
      args: { question: input.question },
      output: { triggered: true, rationale: planner.franceAnalyticsGuard.rationale },
    });

    const guardTime = new Date();
    planner.planTrace.push({
      id: 'agent_execution',
      name: 'Exécution de l’agent',
      description: 'Blocage par la politique France – analytics magistrats interdite.',
      startedAt: guardTime.toISOString(),
      finishedAt: guardTime.toISOString(),
      status: 'skipped',
      attempts: 0,
      detail: { policy: 'france_judge_analytics' },
    });

    const baseLearningJobs = buildLearningJobs(payload, planner.initialRouting, input);
    const complianceOutcome = applyComplianceGates(payload, planner.initialRouting, input, baseLearningJobs);
    complianceOutcome.learningJobs.unshift({
      type: 'guardrail_fr_judge_analytics',
      payload: {
        question: input.question,
        jurisdiction: payload.jurisdiction.country,
        rationale: planner.franceAnalyticsGuard.rationale,
      },
    });
    const complianceEvents: ComplianceEventRecord[] = [
      ...complianceOutcome.events,
      {
        kind: 'compliance.france_judge_analytics.blocked',
        metadata: {
          jurisdiction: payload.jurisdiction.country,
          rationale: planner.franceAnalyticsGuard.rationale,
        },
      },
    ];

    const notices = buildRunNotices(payload, {
      accessContext: accessContext ?? null,
      confidentialMode: planner.context.confidentialMode,
      initialRouting: planner.initialRouting,
    });
    for (const notice of notices) {
      const current = payload.risk.why ?? '';
      if (!current.toLowerCase().includes(notice.message.toLowerCase())) {
        payload.risk.why = current.length > 0 ? `${current} | ${notice.message}` : notice.message;
      }
    }

    const { runId, trust } = await persistRun(
      input,
      payload,
      toolLogs,
      planner.hybridSnippets,
      telemetryRecords,
      complianceOutcome.learningJobs,
      complianceEvents,
      complianceOutcome.assessment,
      planner.planTrace,
      verification,
      runKey,
      planner.context.confidentialMode,
    );

    return {
      runId,
      payload,
      allowlistViolations: [],
      toolLogs,
      plan: planner.planTrace,
      notices,
      verification,
      trustPanel: trust,
    };
  }

  if (useStub) {
    const payload = buildStubPayload(input.question, planner.initialRouting, planner.hybridSnippets);
    toolLogs.push({ name: 'stubGenerator', args: { question: input.question }, output: payload });

    const stubTime = new Date();
    planner.planTrace.push({
      id: 'agent_execution',
      name: 'Exécution de l’agent',
      description: 'Mode stub actif : génération hors ligne.',
      startedAt: stubTime.toISOString(),
      finishedAt: stubTime.toISOString(),
      status: 'success',
      attempts: 1,
      detail: { mode: 'stub' },
    });

    const baseLearningJobs = buildLearningJobs(payload, planner.initialRouting, input);
    const complianceOutcome = applyComplianceGates(payload, planner.initialRouting, input, baseLearningJobs);
    const notices = buildRunNotices(payload, {
      accessContext: accessContext ?? null,
      confidentialMode: planner.context.confidentialMode,
      initialRouting: planner.initialRouting,
    });

    const verification: VerificationResult = {
      status: payload.risk.hitl_required || payload.risk.level === 'HIGH' ? 'hitl_escalated' : 'passed',
      notes: [],
      allowlistViolations: [],
    };
    for (const notice of notices) {
      const current = payload.risk.why ?? '';
      if (!current.toLowerCase().includes(notice.message.toLowerCase())) {
        payload.risk.why = current.length > 0 ? `${current} | ${notice.message}` : notice.message;
      }
    }

    let runId: string;
    let trustPanel: TrustPanelPayload;
    try {
      const result = await persistRun(
        input,
        payload,
        toolLogs,
        planner.hybridSnippets,
        telemetryRecords,
        complianceOutcome.learningJobs,
        complianceOutcome.events,
        complianceOutcome.assessment,
        planner.planTrace,
        verification,
        runKey,
        planner.context.confidentialMode,
      );
      runId = result.runId;
      trustPanel = result.trust;
    } catch (error) {
      console.warn('persistRun_failed_stub_mode', error);
      runId = `stub-${Date.now()}`;
      trustPanel = buildTrustPanel(
        payload,
        planner.hybridSnippets,
        { summaries: [], forceHitl: payload.risk.hitl_required },
        verification,
      );
    }

    return {
      runId,
      payload,
      allowlistViolations: [],
      toolLogs,
      plan: planner.planTrace,
      notices,
      verification,
      trustPanel,
    };
  }

  const agent = buildAgent(toolLogs, telemetryRecords, planner.context);
  const execution = await executeAgentPlan(
    agent,
    planner,
    input,
    planner.hybridSnippets,
    telemetryRecords,
  );
  const payload = execution.payload;

  const verificationTask = async () =>
    verifyAgentPayload(payload, {
      allowlistViolations: execution.allowlistViolations,
      initialRouting: planner.initialRouting,
    });

  const verification =
    (await recordPlanStep<VerificationResult>(
      planner.planTrace,
      'verification',
      'Vérification post-exécution',
      'Contrôle post-exécution des citations et de la structure IRAC.',
      verificationTask,
      {
        detail: (result) => ({
          status: result.status,
          notes: result.notes.map((note) => note.code),
        }),
      },
    )) ?? { status: 'passed', notes: [], allowlistViolations: [] };

  const bindingInfo = applyBindingLanguageNotices(payload, planner.initialRouting);
  const baseLearningJobs = buildLearningJobs(payload, planner.initialRouting, input);
  const complianceOutcome = applyComplianceGates(payload, planner.initialRouting, input, baseLearningJobs);

  if (verification.notes.length > 0) {
    const verificationSummary = verification.notes.map((note) => note.message).join(' | ');
    payload.risk.why = payload.risk.why
      ? `${payload.risk.why} | ${verificationSummary}`
      : verificationSummary;
  }

  if (bindingInfo?.requiresBanner) {
    complianceOutcome.learningJobs.push({
      type: 'binding_language_banner',
      payload: {
        jurisdiction: bindingInfo.jurisdiction,
        notice: bindingInfo.translationNotice,
        source: bindingInfo.source,
        question: input.question,
      },
    });
  }

  const notices = buildRunNotices(payload, {
    accessContext: accessContext ?? null,
    confidentialMode: planner.context.confidentialMode,
    initialRouting: planner.initialRouting,
  });
  for (const notice of notices) {
    const current = payload.risk.why ?? '';
    if (!current.toLowerCase().includes(notice.message.toLowerCase())) {
      payload.risk.why = current.length > 0 ? `${current} | ${notice.message}` : notice.message;
    }
  }

  const { runId, trust: trustPanel } = await persistRun(
    input,
    payload,
    toolLogs,
    planner.hybridSnippets,
    telemetryRecords,
    complianceOutcome.learningJobs,
    complianceOutcome.events,
    complianceOutcome.assessment,
    planner.planTrace,
    verification,
    runKey,
    planner.context.confidentialMode,
  );

  return {
    runId,
    payload,
    allowlistViolations: execution.allowlistViolations,
    toolLogs,
    plan: planner.planTrace,
    notices,
    verification,
    trustPanel,
  };
}

export function getAgentPlatformDefinition(): AgentPlatformDefinition {
  const baseInstructions = buildInstructions({ primary: null, candidates: [], warnings: [] }, false, []);

  const tools: AgentPlatformToolDefinition[] = [
    {
      name: TOOL_NAMES.routeJurisdiction,
      description: 'Analyse la question pour identifier la juridiction pertinente et signaler les avertissements.',
      paramsSummary: '{ question: string, context?: string }',
      category: 'custom',
    },
    {
      name: TOOL_NAMES.lookupCodeArticle,
      description: "Retrouve l'URL officielle d'un article de code dans la juridiction courante.",
      paramsSummary: '{ jurisdiction?: string, code?: string, article?: string }',
      category: 'custom',
    },
    {
      name: TOOL_NAMES.deadlineCalculator,
      description: 'Fournit un délai procédural estimatif et des notes méthodologiques.',
      paramsSummary: '{ start_date?: string, procedure_type?: string }',
      category: 'custom',
    },
    {
      name: TOOL_NAMES.ohadaUniformAct,
      description: 'Identifie les Actes uniformes OHADA pertinents pour un sujet donné.',
      paramsSummary: '{ topic: string }',
      category: 'custom',
    },
    {
      name: TOOL_NAMES.limitationCheck,
      description: 'Analyse la prescription civile/pénale en fonction du corpus et des pays OHADA.',
      paramsSummary: '{ question: string }',
      category: 'custom',
    },
    {
      name: TOOL_NAMES.interestCalculator,
      description: 'Calcule des intérêts légaux simples pour un principal donné.',
      paramsSummary: '{ jurisdiction?: string, principal: number, start_date: string, end_date?: string, rate_type?: string }',
      category: 'custom',
    },
    {
      name: TOOL_NAMES.checkBindingLanguage,
      description: 'Identifie la langue juridiquement contraignante et les besoins de bannière.',
      paramsSummary: '{ url?: string, jurisdiction?: string }',
      category: 'custom',
    },
    {
      name: TOOL_NAMES.validateCitation,
      description: 'Vérifie qu’une URL appartient au périmètre autorisé et propose la marche à suivre sinon.',
      paramsSummary: '{ url: string }',
      category: 'custom',
    },
    {
      name: TOOL_NAMES.redlineContract,
      description: 'Compare deux versions de documents et génère un diff juridique.',
      paramsSummary: '{ original: string, revised: string }',
      category: 'custom',
    },
    {
      name: TOOL_NAMES.snapshotAuthority,
      description: 'Capture un extrait d’autorité pour la constitution de dossiers de preuve.',
      paramsSummary: '{ url: string }',
      category: 'custom',
    },
    {
      name: TOOL_NAMES.generatePleadingTemplate,
      description: 'Génère un modèle d’acte juridique structuré selon la juridiction.',
      paramsSummary: '{ template: string, variables: Record<string,string> }',
      category: 'custom',
    },
    {
      name: TOOL_NAMES.evaluateCaseAlignment,
      description: 'Évalue l’alignement d’une situation factuelle avec une décision de justice.',
      paramsSummary: '{ citation: string, facts: string }',
      category: 'custom',
    },
  ];

  return {
    name: 'avocat-francophone',
    description:
      'Agent juridique francophone senior orienté IRAC, couvrant les juridictions OHADA, UE et Canada avec outils de conformité.',
    instructions: baseInstructions,
    tools,
    hostedTools: ['file_search', 'web_search'],
    resources: {
      vectorStoreEnv: 'OPENAI_VECTOR_STORE_AUTHORITIES_ID',
    },
  };
}

export type { IRACPayload } from '@avocat-ai/shared';
export { determineBindingLanguage };<|MERGE_RESOLUTION|>--- conflicted
+++ resolved
@@ -261,7 +261,6 @@
   SUPABASE_SERVICE_ROLE_KEY: env.SUPABASE_SERVICE_ROLE_KEY,
 });
 
-<<<<<<< HEAD
 const DOMAIN_PRIORITY_SCORES: Record<string, number> = { OHADA: 0, EU: 1 };
 const DEFAULT_DOMAIN_PRIORITY = 2;
 
@@ -421,23 +420,6 @@
 
 const DOMAIN_ALLOWLIST = resolvedAllowlist.allowlist;
 const DOMAIN_ALLOWLIST_CHUNKS = resolvedAllowlist.chunks;
-=======
-const webSearchAllowlist = buildWebSearchAllowlist({
-  fallback: OFFICIAL_DOMAIN_ALLOWLIST,
-  override: loadAllowlistOverride(),
-  maxDomains: DEFAULT_WEB_SEARCH_ALLOWLIST_MAX,
-  onTruncate: ({ truncatedCount, totalDomains, maxDomains, source }) => {
-    console.warn('web_search_allowlist_truncated', {
-      truncatedCount,
-      totalDomains,
-      maxDomains,
-      source,
-    });
-  },
-});
-
-const DOMAIN_ALLOWLIST = webSearchAllowlist.allowlist;
->>>>>>> b316d0f5
 
 const stubMode = env.AGENT_STUB_MODE;
 
