--- conflicted
+++ resolved
@@ -1,42 +1,8 @@
-<<<<<<< HEAD
 import type { AppFastifyInstance } from '../../types/fastify.js';
-=======
-import type { FastifyInstance } from 'fastify';
-import { z } from 'zod';
->>>>>>> 9984d3bc
 
 import type { AppContext } from '../../types/context.js';
 import { fetchCorpusDashboard } from './data.js';
 
-<<<<<<< HEAD
 export async function registerCorpusRoutes(app: AppFastifyInstance, _ctx: AppContext) {
   app.get('/corpus', async () => cloneCorpusDashboardResponse());
-=======
-const corpusQuerySchema = z
-  .object({
-    orgId: z.string().uuid(),
-  })
-  .strict();
-
-export async function registerCorpusRoutes(app: FastifyInstance, ctx: AppContext) {
-  app.get('/corpus', async (request, reply) => {
-    const queryParse = corpusQuerySchema.safeParse(request.query ?? {});
-    if (!queryParse.success) {
-      return reply.code(400).send({ error: 'invalid_request', details: queryParse.error.flatten() });
-    }
-
-    const userHeader = request.headers['x-user-id'];
-    if (typeof userHeader !== 'string' || !userHeader.trim()) {
-      return reply.code(400).send({ error: 'user_id_required' });
-    }
-
-    try {
-      const dashboard = await fetchCorpusDashboard(ctx.supabase, queryParse.data.orgId);
-      return dashboard;
-    } catch (error) {
-      request.log.error({ err: error }, 'corpus_dashboard_fetch_failed');
-      return reply.code(500).send({ error: 'corpus_dashboard_fetch_failed' });
-    }
-  });
->>>>>>> 9984d3bc
 }