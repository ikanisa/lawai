import { randomUUID } from 'node:crypto';
import type { AppFastifyInstance } from '../../types/fastify.js';
import { z } from 'zod';
import { UploadResponseSchema } from '@avocat-ai/shared';

import { makeStoragePath } from '../../storage.js';
import type { AppContext } from '../../types/context.js';
import { registerUploadWorker } from './worker.js';

const allowedSourceTypes = ['statute', 'case', 'doctrine', 'internal'] as const;

type AllowedSourceType = (typeof allowedSourceTypes)[number];

const guardrailTagSchema = z.string().min(2).max(64);

const uploadRequestSchema = z
  .object({
    filename: z.string().min(1),
    content_type: z.string().min(1).default('application/pdf'),
    bytes: z.union([z.number().int().nonnegative(), z.string().regex(/^\d+$/)]).optional(),
    jurisdiction: z.string().min(2),
    source_type: z.enum(allowedSourceTypes).default('internal'),
    hash_sha256: z.string().regex(/^[a-f0-9]{64}$/i, 'hash must be sha256').optional(),
    allowlisted_domain: z.string().url().optional(),
    residency_zone: z.string().min(2).optional(),
    guardrail_tags: z.array(guardrailTagSchema).default([]),
    confidentiality: z.enum(['public', 'internal', 'confidential']).default('internal'),
  })
  .strict();

<<<<<<< HEAD
export async function registerUploadRoutes(app: AppFastifyInstance, _ctx: AppContext) {
=======
class UploadRequestError extends Error {
  statusCode: number;

  constructor(message: string, statusCode: number) {
    super(message);
    this.statusCode = statusCode;
  }
}

async function resolveResidencyZone(
  ctx: AppContext,
  orgId: string,
  requestedZone?: string | null,
): Promise<string> {
  const requested = typeof requestedZone === 'string' ? requestedZone.trim().toLowerCase() : '';
  const candidate = requested || 'eu';

  const { data: allowed, error: allowedError } = await ctx.supabase.rpc('storage_residency_allowed', {
    code: candidate,
  });
  if (allowedError) {
    throw new UploadRequestError('residency_validation_failed', 500);
  }
  if (allowed !== true) {
    throw new UploadRequestError('residency_zone_invalid', 400);
  }

  const { data: orgAllowed, error: orgAllowedError } = await ctx.supabase.rpc('org_residency_allows', {
    org_uuid: orgId,
    zone: candidate,
  });
  if (orgAllowedError) {
    throw new UploadRequestError('residency_validation_failed', 500);
  }
  if (orgAllowed !== true) {
    throw new UploadRequestError('residency_zone_restricted', 428);
  }

  return candidate;
}

function parseByteSize(input?: number | string): number | null {
  if (typeof input === 'number') {
    return Number.isFinite(input) ? input : null;
  }
  if (typeof input === 'string' && input.trim()) {
    const value = Number.parseInt(input, 10);
    return Number.isFinite(value) ? value : null;
  }
  return null;
}

function normaliseGuardrailTags(tags: string[]): string[] {
  const seen = new Set<string>();
  for (const tag of tags) {
    const normalized = tag.trim().toLowerCase();
    if (normalized) {
      seen.add(normalized);
    }
  }
  return Array.from(seen);
}

async function evaluateAllowlistDomain(
  ctx: AppContext,
  orgId: string,
  domainUrl?: string,
  jurisdiction?: string,
): Promise<{ host?: string; quarantineReason?: string }> {
  if (!domainUrl) {
    return {};
  }

  let host: string;
  try {
    host = new URL(domainUrl).host.toLowerCase();
  } catch {
    return { quarantineReason: 'invalid_domain_url' };
  }

  const query = ctx.supabase
    .from('authority_domains')
    .select('host, active, jurisdiction_code')
    .eq('org_id', orgId)
    .eq('host', host)
    .maybeSingle();

  const { data, error } = await query;
  if (error) {
    throw new UploadRequestError('allowlist_lookup_failed', 500);
  }

  if (!data) {
    return { host, quarantineReason: 'domain_not_allowlisted' };
  }

  const isActive = data.active !== false;
  if (!isActive) {
    return { host, quarantineReason: 'domain_disabled' };
  }

  if (jurisdiction && typeof data.jurisdiction_code === 'string') {
    const sameJurisdiction = data.jurisdiction_code.toLowerCase() === jurisdiction.toLowerCase();
    if (!sameJurisdiction) {
      return { host, quarantineReason: 'jurisdiction_mismatch' };
    }
  }

  return { host };
}

function mapJobStatusToUploadState(status: string): 'queued' | 'processing' | 'indexed' {
  const normalized = status.toLowerCase();
  if (normalized === 'processing') {
    return 'processing';
  }
  if (normalized === 'completed') {
    return 'indexed';
  }
  return 'queued';
}

export async function registerUploadRoutes(app: FastifyInstance, ctx: AppContext) {
  const interval = Number.parseInt(process.env.UPLOAD_WORKER_INTERVAL_MS ?? '', 10);
  registerUploadWorker(app, ctx.supabase, {
    intervalMs: Number.isFinite(interval) && interval > 0 ? interval : undefined,
  });

>>>>>>> 9984d3bc
  app.post('/upload', async (request, reply) => {
    const orgHeader = request.headers['x-org-id'];
    if (typeof orgHeader !== 'string' || !orgHeader.trim()) {
      return reply.code(400).send({ error: 'org_id_required' });
    }
    const orgId = orgHeader.trim();

    const userHeader = request.headers['x-user-id'];
    const maybeUser = typeof userHeader === 'string' ? userHeader.trim() : '';
    const submittedBy = z
      .string()
      .uuid()
      .safeParse(maybeUser);

    const bodyParse = uploadRequestSchema.safeParse(request.body ?? {});
    if (!bodyParse.success) {
      return reply.code(400).send({ error: 'invalid_request', details: bodyParse.error.flatten() });
    }

    const payload = bodyParse.data;

    let residencyZone: string;
    try {
      const requestedZone = payload.residency_zone ?? (typeof request.headers['x-residency-zone'] === 'string'
        ? request.headers['x-residency-zone']
        : undefined);
      residencyZone = await resolveResidencyZone(ctx, orgId, requestedZone);
    } catch (error) {
      if (error instanceof UploadRequestError) {
        return reply.code(error.statusCode).send({ error: error.message });
      }
      request.log.error({ err: error }, 'resolve_residency_failed');
      return reply.code(500).send({ error: 'residency_resolution_failed' });
    }

    const bytes = parseByteSize(payload.bytes);
    if (bytes !== null && bytes < 0) {
      return reply.code(400).send({ error: 'invalid_file_size' });
    }

    const guardrailTags = normaliseGuardrailTags(payload.guardrail_tags ?? []);

    let quarantineReason: string | undefined;
    try {
      const allowlist = await evaluateAllowlistDomain(ctx, orgId, payload.allowlisted_domain, payload.jurisdiction);
      quarantineReason = allowlist.quarantineReason;
    } catch (error) {
      if (error instanceof UploadRequestError) {
        return reply.code(error.statusCode).send({ error: error.message });
      }
      request.log.error({ err: error }, 'allowlist_lookup_failed');
      return reply.code(500).send({ error: 'allowlist_lookup_failed' });
    }

    const storagePath = makeStoragePath(orgId, residencyZone, payload.filename);
    const ttlSeconds = 5 * 60;
    const signed = await ctx.supabase.storage
      .from('uploads')
      .createSignedUploadUrl(storagePath, ttlSeconds);

    if (signed.error || !signed.data) {
      request.log.error({ err: signed.error ?? 'unknown' }, 'signed_upload_failed');
      return reply.code(500).send({ error: 'signed_upload_failed' });
    }

    const { signedUrl, token } = signed.data as { signedUrl?: string; token?: string };
    if (!signedUrl || !token) {
      request.log.error({ signed: signed.data }, 'signed_upload_invalid_payload');
      return reply.code(500).send({ error: 'signed_upload_invalid' });
    }

    const receivedAt = new Date().toISOString();

    const documentInsert = await ctx.supabase
      .from('documents')
      .insert({
        id: randomUUID(),
        org_id: orgId,
        name: payload.filename,
        storage_path: storagePath,
        bucket_id: 'uploads',
        mime_type: payload.content_type,
        bytes,
        residency_zone: residencyZone,
        vector_store_status: 'pending',
      })
      .select('id')
      .single();

    if (documentInsert.error || !documentInsert.data) {
      if (documentInsert.error?.code === '23505') {
        return reply.code(409).send({ error: 'document_exists' });
      }
      request.log.error({ err: documentInsert.error }, 'document_insert_failed');
      return reply.code(500).send({ error: 'document_insert_failed' });
    }

    const documentId = documentInsert.data.id as string;

    const metadata = {
      filename: payload.filename,
      jurisdiction: payload.jurisdiction,
      sourceType: payload.source_type as AllowedSourceType,
      allowlistedDomain: payload.allowlisted_domain ?? null,
      guardrailTags,
      confidentiality: payload.confidentiality,
      hash: payload.hash_sha256 ?? null,
      bytes,
      contentType: payload.content_type,
    };

    const jobInsert = await ctx.supabase
      .from('upload_ingestion_jobs')
      .insert({
        org_id: orgId,
        document_id: documentId,
        submitted_by: submittedBy.success ? submittedBy.data : null,
        status: quarantineReason ? 'quarantined' : 'pending',
        hash_sha256: payload.hash_sha256 ?? null,
        confidentiality: payload.confidentiality,
        guardrail_tags: guardrailTags,
        metadata,
        quarantine_reason: quarantineReason ?? null,
        progress: quarantineReason ? 0 : 5,
      })
      .select('id, status, quarantine_reason')
      .single();

    if (jobInsert.error || !jobInsert.data) {
      request.log.error({ err: jobInsert.error }, 'upload_job_insert_failed');
      return reply.code(500).send({ error: 'upload_job_insert_failed' });
    }

    if (quarantineReason) {
      const quarantinePayload = {
        org_id: orgId,
        adapter_id: 'file_upload',
        source_url: payload.allowlisted_domain ?? `upload://${documentId}`,
        canonical_url: payload.allowlisted_domain ?? null,
        reason: quarantineReason,
        metadata: {
          document_id: documentId,
          filename: payload.filename,
          jurisdiction: payload.jurisdiction,
          source_type: payload.source_type,
          guardrail_tags: guardrailTags,
        },
      };

      const quarantineInsert = await ctx.supabase.from('ingestion_quarantine').insert(quarantinePayload);
      if (quarantineInsert.error) {
        request.log.warn({ err: quarantineInsert.error }, 'quarantine_record_failed');
      }
    }

    const response = UploadResponseSchema.parse({
      uploadId: jobInsert.data.id,
      status: mapJobStatusToUploadState(jobInsert.data.status ?? 'pending'),
      receivedAt,
      upload: {
        bucket: 'uploads',
        path: storagePath,
        url: signedUrl,
        token,
        expiresAt: new Date(Date.now() + ttlSeconds * 1000).toISOString(),
      },
      quarantine: quarantineReason
        ? {
            reason: quarantineReason,
            status: 'pending',
          }
        : undefined,
    });

    return response;
  });
}<|MERGE_RESOLUTION|>--- conflicted
+++ resolved
@@ -28,138 +28,7 @@
   })
   .strict();
 
-<<<<<<< HEAD
 export async function registerUploadRoutes(app: AppFastifyInstance, _ctx: AppContext) {
-=======
-class UploadRequestError extends Error {
-  statusCode: number;
-
-  constructor(message: string, statusCode: number) {
-    super(message);
-    this.statusCode = statusCode;
-  }
-}
-
-async function resolveResidencyZone(
-  ctx: AppContext,
-  orgId: string,
-  requestedZone?: string | null,
-): Promise<string> {
-  const requested = typeof requestedZone === 'string' ? requestedZone.trim().toLowerCase() : '';
-  const candidate = requested || 'eu';
-
-  const { data: allowed, error: allowedError } = await ctx.supabase.rpc('storage_residency_allowed', {
-    code: candidate,
-  });
-  if (allowedError) {
-    throw new UploadRequestError('residency_validation_failed', 500);
-  }
-  if (allowed !== true) {
-    throw new UploadRequestError('residency_zone_invalid', 400);
-  }
-
-  const { data: orgAllowed, error: orgAllowedError } = await ctx.supabase.rpc('org_residency_allows', {
-    org_uuid: orgId,
-    zone: candidate,
-  });
-  if (orgAllowedError) {
-    throw new UploadRequestError('residency_validation_failed', 500);
-  }
-  if (orgAllowed !== true) {
-    throw new UploadRequestError('residency_zone_restricted', 428);
-  }
-
-  return candidate;
-}
-
-function parseByteSize(input?: number | string): number | null {
-  if (typeof input === 'number') {
-    return Number.isFinite(input) ? input : null;
-  }
-  if (typeof input === 'string' && input.trim()) {
-    const value = Number.parseInt(input, 10);
-    return Number.isFinite(value) ? value : null;
-  }
-  return null;
-}
-
-function normaliseGuardrailTags(tags: string[]): string[] {
-  const seen = new Set<string>();
-  for (const tag of tags) {
-    const normalized = tag.trim().toLowerCase();
-    if (normalized) {
-      seen.add(normalized);
-    }
-  }
-  return Array.from(seen);
-}
-
-async function evaluateAllowlistDomain(
-  ctx: AppContext,
-  orgId: string,
-  domainUrl?: string,
-  jurisdiction?: string,
-): Promise<{ host?: string; quarantineReason?: string }> {
-  if (!domainUrl) {
-    return {};
-  }
-
-  let host: string;
-  try {
-    host = new URL(domainUrl).host.toLowerCase();
-  } catch {
-    return { quarantineReason: 'invalid_domain_url' };
-  }
-
-  const query = ctx.supabase
-    .from('authority_domains')
-    .select('host, active, jurisdiction_code')
-    .eq('org_id', orgId)
-    .eq('host', host)
-    .maybeSingle();
-
-  const { data, error } = await query;
-  if (error) {
-    throw new UploadRequestError('allowlist_lookup_failed', 500);
-  }
-
-  if (!data) {
-    return { host, quarantineReason: 'domain_not_allowlisted' };
-  }
-
-  const isActive = data.active !== false;
-  if (!isActive) {
-    return { host, quarantineReason: 'domain_disabled' };
-  }
-
-  if (jurisdiction && typeof data.jurisdiction_code === 'string') {
-    const sameJurisdiction = data.jurisdiction_code.toLowerCase() === jurisdiction.toLowerCase();
-    if (!sameJurisdiction) {
-      return { host, quarantineReason: 'jurisdiction_mismatch' };
-    }
-  }
-
-  return { host };
-}
-
-function mapJobStatusToUploadState(status: string): 'queued' | 'processing' | 'indexed' {
-  const normalized = status.toLowerCase();
-  if (normalized === 'processing') {
-    return 'processing';
-  }
-  if (normalized === 'completed') {
-    return 'indexed';
-  }
-  return 'queued';
-}
-
-export async function registerUploadRoutes(app: FastifyInstance, ctx: AppContext) {
-  const interval = Number.parseInt(process.env.UPLOAD_WORKER_INTERVAL_MS ?? '', 10);
-  registerUploadWorker(app, ctx.supabase, {
-    intervalMs: Number.isFinite(interval) && interval > 0 ? interval : undefined,
-  });
-
->>>>>>> 9984d3bc
   app.post('/upload', async (request, reply) => {
     const orgHeader = request.headers['x-org-id'];
     if (typeof orgHeader !== 'string' || !orgHeader.trim()) {
