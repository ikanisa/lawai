--- conflicted
+++ resolved
@@ -14,11 +14,7 @@
 try {
   const dyn = new Function('p', 'return import(p)');
   // eslint-disable-next-line @typescript-eslint/no-floating-promises
-<<<<<<< HEAD
   Promise.resolve((dyn as any)('./finance-workers.js')).catch(() => {});
-=======
-  (dyn as any)('./finance-workers.js').catch(() => {});
->>>>>>> 7fa2996c
 } catch {}
 import { z as zod } from 'zod';
 import {
