--- conflicted
+++ resolved
@@ -62,23 +62,11 @@
 import { supabase } from './supabase-client.js';
 import { listDeviceSessions, revokeDeviceSession } from './device-sessions.js';
 import { makeStoragePath } from './storage.js';
-<<<<<<< HEAD
 import { InMemoryRateLimiter } from './rate-limit.js';
 import { withRequestSpan } from './observability/spans.js';
 import { incrementCounter } from './observability/metrics.js';
 import { enqueueRegulatorDigest, listRegulatorDigestsForOrg } from './launch.js';
 import { extractCountry } from './utils/jurisdictions.js';
-=======
-import { buildPhaseCProcessNavigator, buildPhaseCWorkspaceDesk } from './workspace.js';
-import { registerWorkspaceRoutes } from './domain/workspace/routes.js';
-import { createRateLimitGuard, createRateLimiterFactory } from './rate-limit.js';
-import { withRequestSpan } from './observability/spans.js';
-import { incrementCounter } from './observability/metrics.js';
-import { enqueueRegulatorDigest, listRegulatorDigestsForOrg } from './launch.js';
-import { registerGracefulShutdown } from './core/lifecycle/graceful-shutdown.js';
-import { ensureTelemetryRuntime } from './telemetry.js';
-import { resolveResidencyZone, ensureResidencyAllowed } from '@avocat-ai/compliance';
->>>>>>> d4a53252
 
 const telemetry = await ensureTelemetryRuntime();
 const { app, context } = await createApp();
@@ -281,31 +269,6 @@
   return zone;
 }
 
-<<<<<<< HEAD
-=======
-const complianceAcknowledgementBodySchema = z
-  .object({
-    consent: z
-      .object({
-        type: z.literal(COMPLIANCE_ACK_TYPES.consent),
-        version: z.string().min(1),
-      })
-      .strict()
-      .nullable()
-      .optional(),
-    councilOfEurope: z
-      .object({
-        version: z.string().min(1),
-      })
-      .strict()
-      .nullable()
-      .optional(),
-  })
-  .refine((value) => Boolean(value.consent || value.councilOfEurope), {
-    message: 'At least one acknowledgement must be provided.',
-  });
-
->>>>>>> d4a53252
 const regulatorDigestSchema = z
   .object({
     jurisdiction: z.string().min(2),
@@ -666,256 +629,7 @@
   return { start: startIso, end: endIso };
 }
 
-<<<<<<< HEAD
 app.post<{ Body: z.infer<typeof regulatorDigestSchema> }>('/launch/digests', async (request, reply) => {
-=======
-app.get(
-  '/compliance/acknowledgements',
-  { preHandler: complianceRateLimitGuard },
-  async (request, reply) => {
-  const userHeader = request.headers['x-user-id'];
-  if (!userHeader || typeof userHeader !== 'string') {
-    return reply.code(401).send({ error: 'unauthorized' });
-  }
-  const orgHeader = request.headers['x-org-id'];
-  if (!orgHeader || typeof orgHeader !== 'string') {
-    return reply.code(400).send({ error: 'x-org-id header is required' });
-  }
-
-  if (await complianceRateLimitGuard(request, reply, ['ack:get', orgHeader, userHeader])) {
-    return;
-  }
-
-  let access: Awaited<ReturnType<typeof authorizeRequestWithGuards>>;
-  try {
-    access = await withRequestSpan(
-      request,
-      {
-        name: 'compliance.acknowledgements.authorize',
-        attributes: { orgId: orgHeader, userId: userHeader },
-      },
-      async () => authorizeRequestWithGuards('workspace:view', orgHeader, userHeader, request),
-    );
-  } catch (error) {
-    const status = (error as Error & { statusCode?: number }).statusCode ?? 403;
-    return reply.code(status).send({ error: 'forbidden' });
-  }
-
-  try {
-    const events = await withRequestSpan(
-      request,
-      {
-        name: 'compliance.acknowledgements.fetch',
-        attributes: { orgId: orgHeader, userId: userHeader },
-      },
-      async ({ setAttribute }) => {
-        const result = await fetchAcknowledgementEvents(orgHeader, userHeader);
-        setAttribute('eventCount', result.length);
-        return result;
-      },
-    );
-
-    const acknowledgements = summariseAcknowledgements(access, events);
-    return reply.send({ orgId: orgHeader, userId: userHeader, acknowledgements });
-  } catch (error) {
-    request.log.error({ err: error }, 'compliance_ack_fetch_failed');
-    return reply.code(500).send({ error: 'compliance_ack_fetch_failed' });
-  }
-  },
-);
-
-app.post<{ Body: z.infer<typeof complianceAckSchema> }>(
-  '/compliance/acknowledgements',
-  { preHandler: complianceRateLimitGuard },
-  async (request, reply) => {
-  const userHeader = request.headers['x-user-id'];
-  if (!userHeader || typeof userHeader !== 'string') {
-    return reply.code(401).send({ error: 'unauthorized' });
-  }
-  const orgHeader = request.headers['x-org-id'];
-  if (!orgHeader || typeof orgHeader !== 'string') {
-    return reply.code(400).send({ error: 'x-org-id header is required' });
-  }
-
-  if (await complianceRateLimitGuard(request, reply, ['ack:post', orgHeader, userHeader])) {
-    return;
-  }
-
-  const parsed = complianceAckSchema.safeParse(request.body ?? {});
-  if (!parsed.success) {
-    return reply.code(400).send({ error: 'invalid_body', details: parsed.error.flatten() });
-  }
-
-  let access: Awaited<ReturnType<typeof authorizeRequestWithGuards>>;
-  try {
-    access = await withRequestSpan(
-      request,
-      {
-        name: 'compliance.acknowledgements.authorize',
-        attributes: { orgId: orgHeader, userId: userHeader },
-      },
-      async () => authorizeRequestWithGuards('workspace:view', orgHeader, userHeader, request),
-    );
-  } catch (error) {
-    const status = (error as Error & { statusCode?: number }).statusCode ?? 403;
-    return reply.code(status).send({ error: 'forbidden' });
-  }
-
-  const records: ConsentEventInsert[] = [];
-  if (parsed.data.consent) {
-    records.push({
-      user_id: userHeader,
-      org_id: orgHeader,
-      consent_type: COMPLIANCE_ACK_TYPES.consent,
-      version: parsed.data.consent.version,
-    });
-  }
-  if (parsed.data.councilOfEurope) {
-    records.push({
-      user_id: userHeader,
-      org_id: orgHeader,
-      consent_type: COMPLIANCE_ACK_TYPES.councilOfEurope,
-      version: parsed.data.councilOfEurope.version,
-    });
-  }
-
-  try {
-    await recordAcknowledgementEvents(request, orgHeader, userHeader, records);
-  } catch (error) {
-    return reply.code(500).send({ error: 'compliance_ack_insert_failed' });
-  }
-
-  const events = await withRequestSpan(
-    request,
-    {
-      name: 'compliance.acknowledgements.refresh',
-      attributes: { orgId: orgHeader, userId: userHeader },
-    },
-    async ({ setAttribute }) => {
-      const result = await fetchAcknowledgementEvents(orgHeader, userHeader);
-      setAttribute('eventCount', result.length);
-      return result;
-    },
-  );
-
-  const acknowledgements = summariseAcknowledgements(access, events);
-  return reply.send({ orgId: orgHeader, userId: userHeader, acknowledgements });
-  },
-);
-
-app.get<{
-  Querystring: { limit?: string };
-}>('/compliance/status', { preHandler: complianceRateLimitGuard }, async (request, reply) => {
-  const userHeader = request.headers['x-user-id'];
-  if (!userHeader || typeof userHeader !== 'string') {
-    return reply.code(401).send({ error: 'unauthorized' });
-  }
-  const orgHeader = request.headers['x-org-id'];
-  if (!orgHeader || typeof orgHeader !== 'string') {
-    return reply.code(400).send({ error: 'x-org-id header is required' });
-  }
-
-  if (await complianceRateLimitGuard(request, reply, ['status:get', orgHeader, userHeader])) {
-    return;
-  }
-
-  let access;
-  try {
-    access = await authorizeRequestWithGuards('workspace:view', orgHeader, userHeader, request);
-  } catch (error) {
-    const status = (error as Error & { statusCode?: number }).statusCode ?? 403;
-    return reply.code(status).send({ error: 'forbidden' });
-  }
-
-  const rawLimit = (request.query?.limit ?? '5') as string;
-  const parsedLimit = Number.parseInt(rawLimit, 10);
-  const limit = Number.isFinite(parsedLimit) ? Math.min(25, Math.max(1, Math.floor(parsedLimit))) : 5;
-
-  const [assessmentsResult, events] = await Promise.all([
-    supabase
-      .from('compliance_assessments')
-      .select(
-        'run_id, created_at, fria_required, fria_reasons, cepej_passed, cepej_violations, statute_passed, statute_violations, disclosures_missing',
-      )
-      .eq('org_id', orgHeader)
-      .order('created_at', { ascending: false })
-      .limit(limit),
-    fetchAcknowledgementEvents(orgHeader, userHeader),
-  ]);
-
-  if (assessmentsResult.error) {
-    request.log.error({ err: assessmentsResult.error }, 'compliance_status_query_failed');
-    return reply.code(500).send({ error: 'compliance_status_query_failed' });
-  }
-
-  const acknowledgements = summariseAcknowledgements(access, events);
-
-  const history = (assessmentsResult.data ?? []).map((row) => {
-    const missing = toStringArray((row as { disclosures_missing?: unknown }).disclosures_missing);
-    const assessment: ComplianceAssessment = {
-      fria: {
-        required: Boolean((row as { fria_required?: boolean | null }).fria_required),
-        reasons: toStringArray((row as { fria_reasons?: unknown }).fria_reasons),
-      },
-      cepej: {
-        passed: (row as { cepej_passed?: boolean | null }).cepej_passed ?? true,
-        violations: toStringArray((row as { cepej_violations?: unknown }).cepej_violations),
-      },
-      statute: {
-        passed: (row as { statute_passed?: boolean | null }).statute_passed ?? true,
-        violations: toStringArray((row as { statute_violations?: unknown }).statute_violations),
-      },
-      disclosures: {
-        consentSatisfied: !missing.includes('consent'),
-        councilSatisfied: !missing.includes('council_of_europe'),
-        missing,
-        requiredConsentVersion: null,
-        acknowledgedConsentVersion: null,
-        requiredCoeVersion: null,
-        acknowledgedCoeVersion: null,
-      },
-    };
-
-    return {
-      runId: (row as { run_id?: string | null }).run_id ?? null,
-      createdAt: (row as { created_at?: string | null }).created_at ?? null,
-      assessment,
-    };
-  });
-
-  if (history.length > 0) {
-    history[0].assessment = {
-      ...history[0].assessment,
-      disclosures: mergeDisclosuresWithAcknowledgements(history[0].assessment, acknowledgements),
-    };
-  }
-
-  const totals = history.reduce(
-    (acc, entry) => {
-      if (entry.assessment.fria.required) acc.friaRequired += 1;
-      if (!entry.assessment.cepej.passed) acc.cepejViolations += 1;
-      if (!entry.assessment.statute.passed) acc.statuteViolations += 1;
-      if (entry.assessment.disclosures.missing.length > 0) acc.disclosureGaps += 1;
-      return acc;
-    },
-    { total: history.length, friaRequired: 0, cepejViolations: 0, statuteViolations: 0, disclosureGaps: 0 },
-  );
-
-  return reply.send({
-    orgId: orgHeader,
-    userId: userHeader,
-    acknowledgements,
-    latest: history[0] ?? null,
-    history,
-    totals,
-  });
-});
-
-app.post<{ Body: z.infer<typeof regulatorDigestSchema> }>(
-  '/launch/digests',
-  { preHandler: launchRateLimitGuard },
-  async (request, reply) => {
->>>>>>> d4a53252
   const userHeader = request.headers['x-user-id'];
   if (!userHeader || typeof userHeader !== 'string') {
     return reply.code(401).send({ error: 'unauthorized' });
@@ -3864,55 +3578,6 @@
   },
 );
 
-<<<<<<< HEAD
-=======
-if (!app.hasRoute({ method: 'GET', url: '/workspace' })) {
-  app.get<{ Querystring: { orgId?: string } }>('/workspace', async (request, reply) => {
-  const { orgId } = request.query;
-
-  if (!orgId) {
-    return reply.code(400).send({ error: 'orgId is required' });
-  }
-
-  const userHeader = request.headers['x-user-id'];
-  if (!userHeader || typeof userHeader !== 'string') {
-    return reply.code(400).send({ error: 'x-user-id header is required' });
-  }
-
-  if (await workspaceRateLimitGuard(request, reply, ['overview', orgId, userHeader])) {
-    return;
-  }
-
-  try {
-    await authorizeRequestWithGuards('workspace:view', orgId, userHeader, request);
-
-    const { overview, errors } = await getWorkspaceOverview(supabase, orgId);
-
-    if (errors.jurisdictions) {
-      request.log.error({ err: errors.jurisdictions }, 'workspace jurisdictions query failed');
-    }
-    if (errors.matters) {
-      request.log.error({ err: errors.matters }, 'workspace matters query failed');
-    }
-    if (errors.compliance) {
-      request.log.error({ err: errors.compliance }, 'workspace compliance query failed');
-    }
-    if (errors.hitl) {
-      request.log.error({ err: errors.hitl }, 'workspace hitl query failed');
-    }
-
-    return overview;
-  } catch (error) {
-    if (error instanceof Error && 'statusCode' in error && typeof error.statusCode === 'number') {
-      return reply.code(error.statusCode).send({ error: error.message });
-    }
-    request.log.error({ err: error }, 'workspace overview failed');
-    return reply.code(500).send({ error: 'workspace_failed' });
-  }
-  });
-}
-
->>>>>>> d4a53252
 app.get<{ Querystring: { orgId?: string } }>('/citations', async (request, reply) => {
   const { orgId } = request.query;
 
