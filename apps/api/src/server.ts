import { createApp } from './app.js';
import Fastify, { type FastifyReply } from 'fastify';
import { diffWordsWithSpace } from 'diff';
import { WebSearchModeSchema } from '@avocat-ai/shared';
import type { IRACPayload, WebSearchMode } from '@avocat-ai/shared';
import { z } from 'zod';
import { env } from './config.js';
import type Redis from 'ioredis';
import { IRACPayloadSchema } from './schemas/irac.js';
import { getOpenAI, logOpenAIDebug, setOpenAILogger } from './openai.js';
import { getHybridRetrievalContext, runLegalAgent } from './agent-wrapper.js';
import { summariseDocumentFromPayload } from './summarization.js';
// Defer finance workers to runtime without affecting typecheck
try {
  const dyn = new Function('p', 'return import(p)');
  // eslint-disable-next-line @typescript-eslint/no-floating-promises
  Promise.resolve((dyn as any)('./finance-workers.js')).catch(() => {});
} catch {}
import { z as zod } from 'zod';
import {
  buildTransparencyReport,
  buildRetrievalMetricsResponse,
  buildEvaluationMetricsResponse,
  type RetrievalHostRow,
  type RetrievalOriginRow,
  type RetrievalSummaryRow,
  type EvaluationMetricsSummaryRow,
  type EvaluationJurisdictionRow,
  summariseCepej,
  summariseEvaluations,
  summariseHitl,
  summariseIngestion,
  summariseRuns,
  summariseSlo,
  mapLearningReports,
  type LearningReportRow,
  type CepejRecord,
  type EvaluationRecord,
  type HitlRecord,
  type IngestionRecord,
  type RunRecord,
  type SloSnapshotRecord,
} from './reports.js';
import {
  listSsoConnections,
  upsertSsoConnection,
  deleteSsoConnection,
  listScimTokens,
  createScimToken,
  deleteScimToken,
  listIpAllowlist,
  upsertIpAllowlist,
  deleteIpAllowlist,
} from './sso.js';
import { listScimUsers, createScimUser, patchScimUser, deleteScimUser } from './scim.js';
import type { ScimUserPayload } from './scim.js';
import type { ScimPatchRequest } from './scim.js';
import { logAuditEvent } from './audit.js';
import { registerChatkitRoutes } from './http/routes/chatkit.js';
import { registerOrchestratorRoutes } from './http/routes/orchestrator.js';
import { authorizeRequestWithGuards } from './http/authorization.js';
import { supabase } from './supabase-client.js';
import { listDeviceSessions, revokeDeviceSession } from './device-sessions.js';
import { makeStoragePath } from './storage.js';
import { InMemoryRateLimiter } from './rate-limit.js';
import { withRequestSpan } from './observability/spans.js';
import { incrementCounter } from './observability/metrics.js';
import { enqueueRegulatorDigest, listRegulatorDigestsForOrg } from './launch.js';
import { extractCountry } from './utils/jurisdictions.js';

const telemetry = await ensureTelemetryRuntime();
const { app, context } = await createApp();
registerGracefulShutdown(app, {
  cleanup: () => context.container.dispose(),
});

app.addHook('onClose', async () => {
  try {
    await telemetry.shutdown();
  } catch (error) {
    app.log.error({ err: error }, 'telemetry_shutdown_failed');
  }
});

setOpenAILogger(app.log);

const limiterFactory = createRateLimiterFactory({
  enabled: env.RATE_LIMIT_ENABLED,
  provider: env.RATE_LIMIT_PROVIDER,
  redis:
    env.RATE_LIMIT_PROVIDER === 'redis'
      ? {
          url: env.RATE_LIMIT_REDIS_URL,
        }
      : undefined,
  supabase:
    env.RATE_LIMIT_PROVIDER === 'supabase'
      ? {
          client: supabase,
          functionName: env.RATE_LIMIT_SUPABASE_FUNCTION,
        }
      : undefined,
  logger: app.log,
});

const telemetryLimiter = limiterFactory.create('telemetry', {
  limit: env.RATE_LIMIT_TELEMETRY_LIMIT,
  windowMs: env.RATE_LIMIT_TELEMETRY_WINDOW_SECONDS * 1000,
});

const telemetryRateLimitGuard = createRateLimitGuard(telemetryLimiter, {
  name: 'telemetry',
  limit: env.RATE_LIMIT_TELEMETRY_LIMIT,
  windowMs: env.RATE_LIMIT_TELEMETRY_WINDOW_SECONDS * 1000,
  logger: app.log,
});

const runsRateLimitGuard = createRateLimitGuard(
  limiterFactory.create('runs', {
    limit: env.RATE_LIMIT_RUNS_LIMIT,
    windowMs: env.RATE_LIMIT_RUNS_WINDOW_SECONDS * 1000,
  }),
  {
    name: 'runs',
    limit: env.RATE_LIMIT_RUNS_LIMIT,
    windowMs: env.RATE_LIMIT_RUNS_WINDOW_SECONDS * 1000,
    logger: app.log,
  },
);

const workspaceRateLimitGuard = createRateLimitGuard(
  limiterFactory.create('workspace', {
    limit: env.RATE_LIMIT_WORKSPACE_LIMIT,
    windowMs: env.RATE_LIMIT_WORKSPACE_WINDOW_SECONDS * 1000,
  }),
  {
    name: 'workspace',
    limit: env.RATE_LIMIT_WORKSPACE_LIMIT,
    windowMs: env.RATE_LIMIT_WORKSPACE_WINDOW_SECONDS * 1000,
    logger: app.log,
  },
);

const complianceRateLimitGuard = createRateLimitGuard(
  limiterFactory.create('compliance', {
    limit: env.RATE_LIMIT_COMPLIANCE_LIMIT,
    windowMs: env.RATE_LIMIT_COMPLIANCE_WINDOW_SECONDS * 1000,
  }),
  {
    name: 'compliance',
    limit: env.RATE_LIMIT_COMPLIANCE_LIMIT,
    windowMs: env.RATE_LIMIT_COMPLIANCE_WINDOW_SECONDS * 1000,
    logger: app.log,
  },
);

context.rateLimits.workspace = workspaceRateLimitGuard;

await registerWorkspaceRoutes(app, context);

async function embedQuery(text: string): Promise<number[]> {
  const openai = getOpenAI();

  try {
    const response = await openai.embeddings.create({
      model: env.EMBEDDING_MODEL,
      input: text,
      ...(env.EMBEDDING_DIMENSION ? { dimensions: env.EMBEDDING_DIMENSION } : {}),
    });

    const embedding = response.data?.[0]?.embedding;
    if (!Array.isArray(embedding)) {
      throw new Error('embedding_empty');
    }

    return embedding as number[];
  } catch (error) {
    await logOpenAIDebug('embed_query', error, app.log);
    const message = error instanceof Error ? error.message : 'embedding_failed';
    throw new Error(message);
  }
}

<<<<<<< HEAD
=======
class ResidencyError extends Error {
  statusCode: number;

  constructor(message: string, statusCode: number) {
    super(message);
    this.statusCode = statusCode;
  }
}

function extractResidencyFromPath(path?: string | null): string | null {
  if (!path) {
    return null;
  }
  const segments = path.split('/');
  return segments.length > 1 ? segments[1] ?? null : null;
}

function collectAllowedResidencyZones(
  access: Awaited<ReturnType<typeof authorizeRequestWithGuards>>,
): string[] {
  const zones = new Set<string>();

  const append = (value: string | null | undefined) => {
    if (!value) return;
    const normalized = value.trim().toLowerCase();
    if (normalized) {
      zones.add(normalized);
    }
  };

  if (Array.isArray(access.policies.residencyZones)) {
    for (const zone of access.policies.residencyZones) {
      append(zone);
    }
  }
  append(access.policies.residencyZone ?? null);

  return zones.size > 0 ? Array.from(zones) : [];
}

async function determineResidencyZone(
  orgId: string,
  access: Awaited<ReturnType<typeof authorizeRequestWithGuards>>,
  requestedZone?: string | null,
): Promise<string> {
  const allowedZones = collectAllowedResidencyZones(access);
  let zone: string | null = null;
  try {
    zone = resolveResidencyZone(requestedZone ?? null, {
      allowedZones,
      fallbackZone: allowedZones[0] ?? 'eu',
    });
  } catch (error) {
    const message = (error as Error).message ?? 'residency_zone_invalid';
    if (message === 'residency_zone_restricted') {
      throw new ResidencyError('residency_zone_restricted', 428);
    }
    throw new ResidencyError('residency_zone_invalid', 400);
  }

  if (!zone) {
    throw new ResidencyError('residency_zone_invalid', 400);
  }

  try {
    await ensureResidencyAllowed(supabase, zone);
  } catch (error) {
    const message = (error as Error).message ?? '';
    if (message.startsWith('residency_zone_invalid')) {
      throw new ResidencyError('residency_zone_invalid', 400);
    }
    throw new ResidencyError('residency_validation_failed', 500);
  }

  const { data: orgAllowed, error: orgAllowedError } = await supabase.rpc('org_residency_allows', {
    org_uuid: orgId,
    zone,
  });
  if (orgAllowedError) {
    throw new ResidencyError('residency_validation_failed', 500);
  }
  if (orgAllowed !== true) {
    throw new ResidencyError('residency_zone_restricted', 428);
  }

  return zone;
}

>>>>>>> 57119438
const regulatorDigestSchema = z
  .object({
    jurisdiction: z.string().min(2),
    channel: z.enum(['email', 'slack', 'teams']),
    frequency: z.enum(['weekly', 'monthly']),
    recipients: z.array(z.string().email()).min(1),
    topics: z.array(z.string().min(2)).max(10).optional(),
  })
  .strict();

const regulatorDigestQuerySchema = z
  .object({
    orgId: z.string().uuid(),
    limit: z.coerce.number().int().positive().max(50).optional(),
  })
  .strict();

// route schemas moved to dedicated modules (see ./http/schemas)

interface IncidentRow {
  id: string;
  occurred_at: string;
  detected_at: string | null;
  resolved_at: string | null;
  severity: string | null;
  status: string | null;
  title: string | null;
  summary: string | null;
  impact: string | null;
  resolution: string | null;
  follow_up: string | null;
  evidence_url: string | null;
  recorded_at: string;
}

interface ChangeLogRow {
  id: string;
  entry_date: string;
  recorded_at: string;
  title: string | null;
  category: string | null;
  summary: string | null;
  release_tag: string | null;
  links: unknown;
}

registerChatkitRoutes(app, { supabase });
registerOrchestratorRoutes(app, context);

const GO_NO_GO_SECTIONS = new Set(['A', 'B', 'C', 'D', 'E', 'F', 'G', 'H']);
const GO_NO_GO_STATUSES = new Set(['pending', 'satisfied']);
const GO_NO_GO_DECISIONS = new Set(['go', 'no-go']);
const FRIA_CRITERION = 'EU AI Act (high-risk): FRIA completed';

function toNumber(value: unknown): number | null {
  if (value === null || value === undefined) {
    return null;
  }
  if (typeof value === 'number') {
    return Number.isFinite(value) ? value : null;
  }
  if (typeof value === 'string' && value.trim().length > 0) {
    const parsed = Number(value);
    return Number.isFinite(parsed) ? parsed : null;
  }
  return null;
}

function toNumberRecord(value: unknown): Record<string, number> {
  if (!value || typeof value !== 'object') {
    return {};
  }
  const record: Record<string, number> = {};
  for (const [key, raw] of Object.entries(value as Record<string, unknown>)) {
    const parsed = Number(raw);
    if (!Number.isNaN(parsed)) {
      record[key] = parsed;
    }
  }
  return record;
}

function clampRate(value: number | null): number | null {
  if (value === null || Number.isNaN(value)) {
    return null;
  }
  if (value === Infinity || value === -Infinity) {
    return null;
  }
  if (value < 0) {
    return 0;
  }
  if (value > 1) {
    return 1;
  }
  return value;
}

function normaliseFairnessJurisdiction(entry: unknown): Record<string, unknown> | null {
  if (!entry || typeof entry !== 'object') {
    return null;
  }
  const payload = entry as Record<string, unknown>;
  const code = typeof payload.code === 'string' ? payload.code : null;
  if (!code) {
    return null;
  }
  const totalRuns =
    toNumber(payload.totalRuns) ??
    toNumber(payload.total) ??
    toNumber(payload.total_runs) ??
    0;
  const hitlEscalations =
    toNumber(payload.hitlEscalations) ??
    toNumber(payload.hitl) ??
    toNumber(payload.hitl_escalations) ??
    0;
  const hitlRate = clampRate(
    toNumber(payload.hitlRate) ?? toNumber(payload.hitl_rate) ??
      (totalRuns > 0 ? hitlEscalations / totalRuns : null),
  );
  const highRiskShare = clampRate(
    toNumber(payload.highRiskShare) ?? toNumber(payload.high_risk_share) ?? null,
  );

  return {
    code,
    totalRuns,
    hitlEscalations,
    hitlRate,
    highRiskShare,
  };
}

function normaliseFairnessBenchmark(entry: unknown): Record<string, unknown> | null {
  if (!entry || typeof entry !== 'object') {
    return null;
  }
  const payload = entry as Record<string, unknown>;
  const name = typeof payload.name === 'string' ? payload.name : null;
  if (!name) {
    return null;
  }
  const evaluated = toNumber(payload.evaluated) ?? toNumber(payload.total) ?? 0;
  const passRate = clampRate(toNumber(payload.passRate) ?? toNumber(payload.pass_rate) ?? null);

  return {
    name,
    evaluated,
    passRate,
  };
}

function normaliseFairnessOverall(value: Record<string, unknown>): Record<string, unknown> {
  const totalRuns = toNumber(value.totalRuns) ?? toNumber(value.total) ?? null;
  const hitlRate = clampRate(toNumber(value.hitlRate) ?? toNumber(value.hitl_rate) ?? null);
  const highRiskShare = clampRate(
    toNumber(value.highRiskShare) ?? toNumber(value.high_risk_share) ?? null,
  );
  const benchmarkRate = clampRate(
    toNumber(value.benchmarkRate) ?? toNumber(value.benchmark_rate) ?? null,
  );

  return {
    totalRuns,
    hitlRate,
    highRiskShare,
    benchmarkRate,
  };
}

function deriveEliFromUrl(url: string | null | undefined): string | null {
  if (!url) {
    return null;
  }
  try {
    const parsed = new URL(url);
    const parts = parsed.pathname.split('/').filter((segment) => segment.length > 0);
    const eliIndex = parts.indexOf('eli');
    if (eliIndex >= 0 && eliIndex + 1 < parts.length) {
      return parts.slice(eliIndex + 1).join('/');
    }
    if (parsed.hostname.includes('legisquebec.gouv.qc.ca') && parts.length >= 2) {
      return `legisquebec/${parts.slice(-2).join('/')}`;
    }
    if (parsed.hostname.includes('laws-lois.justice.gc.ca')) {
      return parts.join('/');
    }
  } catch (_error) {
    return null;
  }
  return null;
}

const ECLI_URL_REGEX = /ECLI:([A-Z0-9:_.-]+)/i;

function deriveEcliFromUrl(url: string | null | undefined): string | null {
  if (!url) {
    return null;
  }
  if (ECLI_URL_REGEX.test(url)) {
    const match = url.match(ECLI_URL_REGEX);
    return match ? `ECLI:${match[1].toUpperCase()}` : null;
  }

  try {
    const parsed = new URL(url);
    const upperHost = parsed.hostname.toUpperCase();
    if (upperHost.includes('COURDECASSATION.BE') && parsed.pathname.includes('/ID/')) {
      const token = parsed.pathname.split('/ID/')[1];
      return token ? `ECLI:BE:CSC:${token.toUpperCase()}` : null;
    }
    if (upperHost.includes('COURDECASSATION.FR') && parsed.pathname.includes('/DECISION/')) {
      const parts = parsed.pathname.split('/').filter(Boolean);
      const slug = parts[parts.length - 1] ?? '';
      if (slug) {
        return `ECLI:FR:CCASS:${slug.replace(/[^A-Z0-9]/gi, '').toUpperCase()}`;
      }
    }
    if (upperHost.includes('CANLII.CA') && parsed.pathname.length > 1) {
      const canonical = parsed.pathname.replace(/\//g, '').toUpperCase();
      return canonical ? `ECLI:CA:${canonical}` : null;
    }
  } catch (_error) {
    return null;
  }
  return null;
}

const ECLI_TEXT_REGEX = /ECLI:[A-Z]{2}:[A-Z0-9]+:[A-Z0-9_.:-]+/i;

function extractEcliFromText(text: string | null | undefined): string | null {
  if (!text) {
    return null;
  }
  const match = text.match(ECLI_TEXT_REGEX);
  return match ? match[0].toUpperCase() : null;
}

function minutesBetween(startIso: string | null | undefined, end: Date): number | null {
  if (!startIso) {
    return null;
  }
  const start = new Date(startIso);
  if (Number.isNaN(start.getTime())) {
    return null;
  }
  const diffMs = end.getTime() - start.getTime();
  if (!Number.isFinite(diffMs) || diffMs < 0) {
    return null;
  }
  return diffMs / (1000 * 60);
}

function bucketResolution(minutes: number | null): string | null {
  if (minutes === null || Number.isNaN(minutes)) {
    return null;
  }
  if (minutes <= 30) {
    return 'under_30m';
  }
  if (minutes <= 120) {
    return 'under_2h';
  }
  if (minutes <= 480) {
    return 'under_8h';
  }
  if (minutes <= 1440) {
    return 'under_24h';
  }
  return 'over_24h';
}

function parseEvidenceNotes(value: unknown): Record<string, unknown> | null | undefined {
  if (value === undefined) {
    return undefined;
  }
  if (value === null) {
    return null;
  }
  if (typeof value === 'string') {
    return { message: value };
  }
  if (typeof value === 'object' && !Array.isArray(value)) {
    return value as Record<string, unknown>;
  }
  throw new Error('invalid_notes');
}

async function refreshFriaEvidence(orgId: string, actorId: string): Promise<void> {
  const { data, error } = await supabase
    .from('fria_artifacts')
    .select('release_tag, evidence_url, submitted_by, submitted_at, validated')
    .eq('org_id', orgId)
    .order('submitted_at', { ascending: false });

  if (error) {
    app.log.error({ err: error, orgId }, 'fria artifact fetch failed');
    return;
  }

  const artifacts = (data ?? []).filter((item) => item.validated === true);
  const status = artifacts.length > 0 ? 'satisfied' : 'pending';
  const releases = Array.from(
    new Set(
      artifacts
        .map((item) => item.release_tag)
        .filter((value): value is string => typeof value === 'string' && value.trim().length > 0),
    ),
  );

  const notes: Record<string, unknown> = {
    validatedCount: artifacts.length,
  };
  if (releases.length > 0) {
    notes.releases = releases;
  }

  const evidenceUrl = artifacts[0]?.evidence_url ?? null;
  const recordedBy = artifacts[0]?.submitted_by ?? actorId;
  const recordedAt = artifacts[0]?.submitted_at ?? new Date().toISOString();

  const { error: upsertError } = await supabase.from('go_no_go_evidence').upsert(
    {
      org_id: orgId,
      section: 'A',
      criterion: FRIA_CRITERION,
      status,
      evidence_url: evidenceUrl,
      notes,
      recorded_by: recordedBy,
      recorded_at: recordedAt,
    },
    { onConflict: 'org_id,section,criterion' },
  );

  if (upsertError) {
    app.log.error({ err: upsertError, orgId }, 'fria evidence upsert failed');
  }
}

function resolveDateRange(startParam?: string, endParam?: string): { start: string; end: string } {
  const now = new Date();
  const end = endParam ? new Date(endParam) : now;
  if (Number.isNaN(end.getTime())) {
    throw new Error('invalid_end_date');
  }
  const defaultStart = new Date(end.getTime() - 30 * 24 * 60 * 60 * 1000);
  const start = startParam ? new Date(startParam) : defaultStart;
  if (Number.isNaN(start.getTime())) {
    throw new Error('invalid_start_date');
  }
  if (start.getTime() > end.getTime()) {
    throw new Error('start_after_end');
  }
  const startIso = new Date(start).toISOString();
  const endIso = new Date(end).toISOString();
  return { start: startIso, end: endIso };
}

app.post<{ Body: z.infer<typeof regulatorDigestSchema> }>('/launch/digests', async (request, reply) => {
  const userHeader = request.headers['x-user-id'];
  if (!userHeader || typeof userHeader !== 'string') {
    return reply.code(401).send({ error: 'unauthorized' });
  }
  const orgHeader = request.headers['x-org-id'];
  if (!orgHeader || typeof orgHeader !== 'string') {
    return reply.code(400).send({ error: 'x-org-id header is required' });
  }

  const parsed = regulatorDigestSchema.safeParse(request.body ?? {});
  if (!parsed.success) {
    return reply.code(400).send({ error: 'invalid_body', details: parsed.error.flatten() });
  }

  try {
    await authorizeRequestWithGuards('governance:dispatch', orgHeader, userHeader, request);
  } catch (error) {
    const status = (error as Error & { statusCode?: number }).statusCode ?? 403;
    return reply.code(status).send({ error: 'forbidden' });
  }

  try {
    const digest = await withRequestSpan(
      request,
      {
        name: 'launch.regulator_digests.enqueue',
        attributes: {
          orgId: orgHeader,
          userId: userHeader,
          channel: parsed.data.channel,
          frequency: parsed.data.frequency,
        },
      },
      async ({ setAttribute }) => {
        const entry = enqueueRegulatorDigest({
          ...parsed.data,
          orgId: orgHeader,
          requestedBy: userHeader,
        });
        setAttribute('digestId', entry.id);
        setAttribute('recipientCount', entry.recipients.length);
        return entry;
      },
    );

    incrementCounter('launch.regulator_digest.queued', {
      channel: digest.channel,
      frequency: digest.frequency,
    });

    return reply.code(201).send({ digest });
  } catch (error) {
    request.log.error({ err: error }, 'regulator_digest_enqueue_failed');
    return reply.code(500).send({ error: 'regulator_digest_enqueue_failed' });
  }
  },
);

app.get<{ Querystring: z.infer<typeof regulatorDigestQuerySchema> }>(
  '/launch/digests',
  { preHandler: launchRateLimitGuard },
  async (request, reply) => {
  const userHeader = request.headers['x-user-id'];
  if (!userHeader || typeof userHeader !== 'string') {
    return reply.code(401).send({ error: 'unauthorized' });
  }
  const orgHeader = request.headers['x-org-id'];
  if (!orgHeader || typeof orgHeader !== 'string') {
    return reply.code(400).send({ error: 'x-org-id header is required' });
  }

  const parsed = regulatorDigestQuerySchema.safeParse(request.query ?? {});
  if (!parsed.success) {
    return reply.code(400).send({ error: 'invalid_query', details: parsed.error.flatten() });
  }

  if (parsed.data.orgId !== orgHeader) {
    return reply.code(403).send({ error: 'org_mismatch' });
  }

  try {
    await authorizeRequestWithGuards('governance:dispatch', orgHeader, userHeader, request);
  } catch (error) {
    const status = (error as Error & { statusCode?: number }).statusCode ?? 403;
    return reply.code(status).send({ error: 'forbidden' });
  }

  const limit = parsed.data.limit ?? 25;

  const digests = await withRequestSpan(
    request,
    {
      name: 'launch.regulator_digests.list',
      attributes: { orgId: parsed.data.orgId, userId: userHeader, limit },
    },
    async ({ setAttribute }) => {
      const all = listRegulatorDigestsForOrg(parsed.data.orgId);
      const slice = all.slice(0, limit);
      setAttribute('digestCount', slice.length);
      return slice;
    },
  );

  return reply.send({ orgId: parsed.data.orgId, digests });
  },
);

app.get('/healthz', async () => ({ status: 'ok' }));

app.post<{
  Body: { question: string; context?: string; orgId?: string; userId?: string; confidentialMode?: boolean };
}>('/runs', { preHandler: runsRateLimitGuard }, async (request, reply) => {
  const bodySchema = z.object({
    question: z.string().min(1),
    context: z.string().optional(),
    orgId: z.string().uuid(),
    userId: z.string().uuid(),
    confidentialMode: z.coerce.boolean().optional(),
    userLocation: z.string().optional(),
  });
  const parsed = bodySchema.safeParse(request.body ?? {});
  if (!parsed.success) {
    return reply.code(400).send({ error: 'invalid_request_body', details: parsed.error.flatten() });
  }
  const { question, context, orgId, userId, confidentialMode, userLocation } = parsed.data;

  const allowed = await enforceRateLimit(runsLimiter, request, reply, `runs:${orgId}:${userId}`);
  if (!allowed) {
    return;
  }

  if (await runsRateLimitGuard(request, reply, [orgId, userId])) {
    return;
  }

  try {
    const access = await authorizeRequestWithGuards('runs:execute', orgId, userId, request);
    const effectiveConfidential = access.policies.confidentialMode || Boolean(confidentialMode);
    const result = await runLegalAgent(
      {
        question,
        context,
        orgId,
        userId,
        confidentialMode: effectiveConfidential,
        userLocationOverride: userLocation?.trim() ?? null,
      },
      access,
    );
    // Validate payload at the boundary with a conservative schema
    const safePayload = IRACPayloadSchema.safeParse(result.payload);

    // Redact intermediate reasoning/tool logs from API responses to avoid chain-of-thought leakage.
    const redactedToolLogs: unknown[] = [];
    const redactedPlan: unknown[] = [];

    return {
      runId: result.runId,
      data: safePayload.success ? (safePayload.data as unknown as IRACPayload) : (result.payload as unknown as IRACPayload),
      toolLogs: redactedToolLogs,
      plan: redactedPlan,
      notices: result.notices ?? [],
      reused: Boolean(result.reused),
      verification: result.verification ?? null,
      trustPanel: result.trustPanel ?? null,
    };
  } catch (error) {
    request.log.error({ err: error }, 'agent execution failed');
    if (error instanceof Error && 'statusCode' in error && typeof error.statusCode === 'number') {
      return reply.code(error.statusCode).send({ error: error.message });
    }
    return reply.code(502).send({
      error: 'agent_failed',
      message: error instanceof Error ? error.message : 'Unknown error',
    });
  }
});

app.get<{ Querystring: { orgId?: string } }>(
  '/metrics/governance',
  {
    schema: {
      querystring: { type: 'object', properties: { orgId: { type: 'string' } }, required: ['orgId'] },
      headers: { type: 'object', properties: { 'x-user-id': { type: 'string' } }, required: ['x-user-id'] },
    },
    preHandler: complianceRateLimitGuard,
  },
  async (request, reply) => {
  const querySchema = z.object({ orgId: z.string().uuid() });
  const parsed = querySchema.safeParse(request.query ?? {});
  if (!parsed.success) {
    return reply.code(400).send({ error: 'invalid_query', details: parsed.error.flatten() });
  }
  const { orgId } = parsed.data;

  const userHeader = request.headers['x-user-id'];
  if (!userHeader || typeof userHeader !== 'string') {
    return reply.code(400).send({ error: 'x-user-id header is required' });
  }

  const allowed = await enforceRateLimit(workspaceLimiter, request, reply, `workspace:${orgId}:${userHeader}`);
  if (!allowed) {
    return;
  }

  try {
    await authorizeRequestWithGuards('metrics:view', orgId, userHeader, request);
    const [overviewResult, toolResult, provenanceResult, identifierResult, jurisdictionResult, manifestResult] = await Promise.all([
      supabase.from('org_metrics').select('*').eq('org_id', orgId).limit(1).maybeSingle(),
      supabase
        .from('tool_performance_metrics')
        .select('tool_name, total_invocations, success_count, failure_count, avg_latency_ms, p95_latency_ms, last_invoked_at')
        .eq('org_id', orgId)
        .order('tool_name', { ascending: true }),
      supabase.from('org_provenance_metrics').select('*').eq('org_id', orgId).limit(1).maybeSingle(),
      supabase
        .from('jurisdiction_identifier_coverage')
        .select('jurisdiction_code, sources_total, sources_with_eli, sources_with_ecli, sources_with_akoma, akoma_article_count')
        .eq('org_id', orgId)
        .order('jurisdiction_code', { ascending: true }),
      supabase
        .from('org_jurisdiction_provenance')
        .select(
          'jurisdiction_code, residency_zone, total_sources, sources_consolidated, sources_with_binding, sources_with_language_note, sources_with_eli, sources_with_ecli, sources_with_akoma, binding_breakdown, source_type_breakdown, language_note_breakdown',
        )
        .eq('org_id', orgId)
        .order('jurisdiction_code', { ascending: true }),
      supabase
        .from('drive_manifests')
        .select('manifest_name, manifest_url, file_count, valid_count, warning_count, error_count, validated, created_at')
        .eq('org_id', orgId)
        .order('created_at', { ascending: false })
        .limit(1)
        .maybeSingle(),
    ]);

    if (overviewResult.error) {
      request.log.error({ err: overviewResult.error }, 'org metrics query failed');
      return reply.code(500).send({ error: 'metrics_overview_failed' });
    }

    if (toolResult.error) {
      request.log.error({ err: toolResult.error }, 'tool metrics query failed');
      return reply.code(500).send({ error: 'metrics_tool_failed' });
    }

    if (provenanceResult.error) {
      request.log.error({ err: provenanceResult.error }, 'provenance metrics query failed');
      return reply.code(500).send({ error: 'metrics_provenance_failed' });
    }

    if (identifierResult.error) {
      request.log.error({ err: identifierResult.error }, 'identifier coverage query failed');
      return reply.code(500).send({ error: 'metrics_identifier_failed' });
    }

    if (jurisdictionResult.error) {
      request.log.error({ err: jurisdictionResult.error }, 'jurisdiction provenance query failed');
      return reply.code(500).send({ error: 'metrics_jurisdiction_provenance_failed' });
    }

    if (manifestResult.error) {
      request.log.error({ err: manifestResult.error }, 'drive manifest summary query failed');
      return reply.code(500).send({ error: 'metrics_manifest_failed' });
    }

    const overviewRow = overviewResult.data ?? null;
    const overview = overviewRow
      ? {
          orgId: overviewRow.org_id,
          orgName: overviewRow.name,
          totalRuns: overviewRow.total_runs ?? 0,
          runsLast30Days: overviewRow.runs_last_30_days ?? 0,
          highRiskRuns: overviewRow.high_risk_runs ?? 0,
          confidentialRuns: overviewRow.confidential_runs ?? 0,
          avgLatencyMs: toNumber(overviewRow.avg_latency_ms) ?? 0,
          allowlistedCitationRatio: toNumber(overviewRow.allowlisted_citation_ratio),
          hitlPending: overviewRow.hitl_pending ?? 0,
          hitlMedianResponseMinutes: toNumber(overviewRow.hitl_median_response_minutes),
          ingestionSuccessLast7Days: overviewRow.ingestion_success_last_7_days ?? 0,
          ingestionFailedLast7Days: overviewRow.ingestion_failed_last_7_days ?? 0,
          evaluationCases: overviewRow.evaluation_cases ?? 0,
          evaluationPassRate: toNumber(overviewRow.evaluation_pass_rate),
          documentsTotal: overviewRow.documents_total ?? 0,
          documentsReady: overviewRow.documents_ready ?? 0,
          documentsPending: overviewRow.documents_pending ?? 0,
          documentsFailed: overviewRow.documents_failed ?? 0,
          documentsSkipped: overviewRow.documents_skipped ?? 0,
          documentsChunked: overviewRow.documents_chunked ?? 0,
        }
      : null;

    const provenanceRow = provenanceResult.data ?? null;
    const provenance = provenanceRow
      ? {
          sourcesTotal: provenanceRow.total_sources ?? 0,
          sourcesWithBinding: provenanceRow.sources_with_binding ?? 0,
          sourcesWithLanguageNote: provenanceRow.sources_with_language_note ?? 0,
          sourcesWithEli: provenanceRow.sources_with_eli ?? 0,
          sourcesWithEcli: provenanceRow.sources_with_ecli ?? 0,
          sourcesWithResidency: provenanceRow.sources_with_residency ?? 0,
          linkOkRecent: provenanceRow.sources_link_ok_recent ?? 0,
          linkStale: provenanceRow.sources_link_stale ?? 0,
          linkFailed: provenanceRow.sources_link_failed ?? 0,
          bindingBreakdown: toNumberRecord(provenanceRow.binding_breakdown),
          residencyBreakdown: toNumberRecord(provenanceRow.residency_breakdown),
          chunkTotal: provenanceRow.chunk_total ?? 0,
          chunksWithMarkers: provenanceRow.chunks_with_markers ?? 0,
        }
      : null;

    const identifierRows = (identifierResult.data ?? []).map((row) => ({
      jurisdiction: row.jurisdiction_code ?? 'UNKNOWN',
      sourcesTotal: row.sources_total ?? 0,
      sourcesWithEli: row.sources_with_eli ?? 0,
      sourcesWithEcli: row.sources_with_ecli ?? 0,
      sourcesWithAkoma: row.sources_with_akoma ?? 0,
      akomaArticles: row.akoma_article_count ?? 0,
    }));

    const tools = (toolResult.data ?? []).map((row) => ({
      toolName: row.tool_name,
      totalInvocations: row.total_invocations ?? 0,
      successCount: row.success_count ?? 0,
      failureCount: row.failure_count ?? 0,
      avgLatencyMs: toNumber(row.avg_latency_ms) ?? 0,
      p95LatencyMs: toNumber(row.p95_latency_ms) ?? 0,
      lastInvokedAt: row.last_invoked_at ?? null,
    }));

    const jurisdictionRows = (jurisdictionResult.data ?? []).map((row) => ({
      jurisdiction: row.jurisdiction_code ?? 'UNKNOWN',
      residencyZone: row.residency_zone ?? 'unknown',
      totalSources: row.total_sources ?? 0,
      sourcesConsolidated: row.sources_consolidated ?? 0,
      sourcesWithBinding: row.sources_with_binding ?? 0,
      sourcesWithLanguageNote: row.sources_with_language_note ?? 0,
      sourcesWithEli: row.sources_with_eli ?? 0,
      sourcesWithEcli: row.sources_with_ecli ?? 0,
      sourcesWithAkoma: row.sources_with_akoma ?? 0,
      bindingBreakdown: toNumberRecord(row.binding_breakdown),
      sourceTypeBreakdown: toNumberRecord(row.source_type_breakdown),
      languageNoteBreakdown: toNumberRecord(row.language_note_breakdown),
    }));

    const manifestRow = manifestResult.data ?? null;
    const manifest = manifestRow
      ? (() => {
          const fileCount = (manifestRow as any).file_count ?? 0;
          const validCount = (manifestRow as any).valid_count ?? 0;
          const warningCount = (manifestRow as any).warning_count ?? 0;
          const errorCount = (manifestRow as any).error_count ?? 0;
          const validated = Boolean((manifestRow as any).validated);
          let status: 'ok' | 'warnings' | 'errors' = 'ok';
          if (errorCount > 0) status = 'errors';
          else if (warningCount > 0) status = 'warnings';
          else status = 'ok';
          return {
            manifestName: (manifestRow as any).manifest_name ?? null,
            manifestUrl: (manifestRow as any).manifest_url ?? null,
            fileCount,
            validCount,
            warningCount,
            errorCount,
            validated,
            createdAt: (manifestRow as any).created_at ?? null,
            status,
          };
        })()
      : null;

    return { overview, provenance, tools, identifiers: identifierRows, jurisdictions: jurisdictionRows, manifest };
  } catch (error) {
    if (error instanceof Error && 'statusCode' in error && typeof error.statusCode === 'number') {
      return reply.code(error.statusCode).send({ error: error.message });
    }
    request.log.error({ err: error }, 'governance metrics failed');
    return reply.code(500).send({ error: 'metrics_failed' });
  }
  },
);

app.get<{ Querystring: { status?: string; category?: string; orgId?: string } }>('/governance/publications', async (request, reply) => {
  const { status, category, orgId } = request.query ?? {};

  if (orgId) {
    const userHeader = request.headers['x-user-id'];
    if (!userHeader || typeof userHeader !== 'string') {
      return reply.code(400).send({ error: 'x-user-id header is required' });
    }
    try {
      await authorizeRequestWithGuards('metrics:view', orgId, userHeader, request);
    } catch (error) {
      if (error instanceof Error && 'statusCode' in error && typeof error.statusCode === 'number') {
        return reply.code(error.statusCode).send({ error: error.message });
      }
      request.log.error({ err: error }, 'publications authorization failed');
      return reply.code(403).send({ error: 'forbidden' });
    }
  }

  let query = supabase
    .from('governance_publications')
    .select('slug, title, summary, doc_url, category, status, published_at, metadata')
    .order('published_at', { ascending: false });

  if (status) {
    query = query.eq('status', status);
  } else {
    query = query.eq('status', 'published');
  }

  if (category) {
    query = query.eq('category', category);
  }

  const { data, error } = await query;
  if (error) {
    request.log.error({ err: error }, 'governance publications query failed');
    return reply.code(500).send({ error: 'publications_failed' });
  }

  return { publications: data ?? [] };
});

app.get<{ Querystring: { orgId?: string } }>(
  '/metrics/retrieval',
  {
    schema: {
      querystring: { type: 'object', properties: { orgId: { type: 'string' } }, required: ['orgId'] },
      headers: { type: 'object', properties: { 'x-user-id': { type: 'string' } }, required: ['x-user-id'] },
    },
  },
  async (request, reply) => {
  const { orgId } = request.query;

  if (!orgId) {
    return reply.code(400).send({ error: 'orgId is required' });
  }

  const userHeader = request.headers['x-user-id'];
  if (!userHeader || typeof userHeader !== 'string') {
    return reply.code(400).send({ error: 'x-user-id header is required' });
  }

  try {
    await authorizeRequestWithGuards('metrics:view', orgId, userHeader, request);
    const [summaryResult, originResult, hostResult] = await Promise.all([
      supabase
        .from('org_retrieval_metrics')
        .select('*')
        .eq('org_id', orgId)
        .limit(1)
        .maybeSingle(),
      supabase
        .from('org_retrieval_origin_metrics')
        .select('origin, snippet_count, avg_similarity, avg_weight')
        .eq('org_id', orgId),
      supabase
        .from('org_retrieval_host_metrics')
        .select('host, citation_count, allowlisted_count, translation_warnings, last_cited_at')
        .eq('org_id', orgId)
        .order('citation_count', { ascending: false })
        .limit(15),
    ]);

    if (summaryResult.error) {
      request.log.error({ err: summaryResult.error }, 'retrieval summary query failed');
      return reply.code(500).send({ error: 'metrics_retrieval_summary_failed' });
    }

    if (originResult.error) {
      request.log.error({ err: originResult.error }, 'retrieval origin query failed');
      return reply.code(500).send({ error: 'metrics_retrieval_origin_failed' });
    }

    if (hostResult.error) {
      request.log.error({ err: hostResult.error }, 'retrieval host query failed');
      return reply.code(500).send({ error: 'metrics_retrieval_host_failed' });
    }

    return buildRetrievalMetricsResponse(
      (summaryResult.data ?? null) as RetrievalSummaryRow | null,
      (originResult.data ?? []) as RetrievalOriginRow[],
      (hostResult.data ?? []) as RetrievalHostRow[],
    );
  } catch (error) {
    if (error instanceof Error && 'statusCode' in error && typeof error.statusCode === 'number') {
      return reply.code(error.statusCode).send({ error: error.message });
    }
    request.log.error({ err: error }, 'retrieval metrics authorization failed');
    return reply.code(403).send({ error: 'forbidden' });
  }
  },
);

app.get<{ Querystring: { orgId?: string } }>(
  '/metrics/evaluations',
  {
    schema: {
      querystring: { type: 'object', properties: { orgId: { type: 'string' } }, required: ['orgId'] },
      headers: { type: 'object', properties: { 'x-user-id': { type: 'string' } }, required: ['x-user-id'] },
    },
  },
  async (request, reply) => {
  const { orgId } = request.query;

  if (!orgId) {
    return reply.code(400).send({ error: 'orgId is required' });
  }

  const userHeader = request.headers['x-user-id'];
  if (!userHeader || typeof userHeader !== 'string') {
    return reply.code(400).send({ error: 'x-user-id header is required' });
  }

  try {
    await authorizeRequestWithGuards('metrics:view', orgId, userHeader, request);
    const [summaryResult, jurisdictionResult] = await Promise.all([
      supabase
        .from('org_evaluation_metrics')
        .select('*')
        .eq('org_id', orgId)
        .limit(1)
        .maybeSingle(),
      supabase
        .from('org_evaluation_jurisdiction_metrics')
        .select(
          'jurisdiction, evaluation_count, pass_rate, citation_precision_median, temporal_validity_median, avg_binding_warnings, maghreb_banner_coverage',
        )
        .eq('org_id', orgId),
    ]);

    if (summaryResult.error) {
      request.log.error({ err: summaryResult.error }, 'evaluation summary query failed');
      return reply.code(500).send({ error: 'metrics_evaluation_summary_failed' });
    }

    if (jurisdictionResult.error) {
      request.log.error({ err: jurisdictionResult.error }, 'evaluation jurisdiction query failed');
      return reply.code(500).send({ error: 'metrics_evaluation_jurisdiction_failed' });
    }

    return buildEvaluationMetricsResponse(
      (summaryResult.data ?? null) as EvaluationMetricsSummaryRow | null,
      (jurisdictionResult.data ?? []) as EvaluationJurisdictionRow[],
    );
  } catch (error) {
    if (error instanceof Error && 'statusCode' in error && typeof error.statusCode === 'number') {
      return reply.code(error.statusCode).send({ error: error.message });
    }
    request.log.error({ err: error }, 'evaluation metrics authorization failed');
    return reply.code(403).send({ error: 'forbidden' });
  }
  },
);

app.get<{ Querystring: { orgId?: string; start?: string; end?: string } }>(
  '/metrics/cepej',
  {
    schema: {
      querystring: {
        type: 'object',
        properties: { orgId: { type: 'string' }, start: { type: 'string' }, end: { type: 'string' } },
        required: ['orgId'],
      },
      headers: { type: 'object', properties: { 'x-user-id': { type: 'string' } }, required: ['x-user-id'] },
    },
  },
  async (request, reply) => {
  const { orgId, start, end } = request.query;

  if (!orgId) {
    return reply.code(400).send({ error: 'orgId is required' });
  }

  const userHeader = request.headers['x-user-id'];
  if (!userHeader || typeof userHeader !== 'string') {
    return reply.code(400).send({ error: 'x-user-id header is required' });
  }

  let range: { start: string; end: string };
  try {
    range = resolveDateRange(start, end);
  } catch (error) {
    return reply.code(400).send({ error: error instanceof Error ? error.message : 'invalid_date_range' });
  }

  try {
    await authorizeRequestWithGuards('governance:cepej', orgId, userHeader, request);
    const { data, error } = await supabase
      .from('compliance_assessments')
      .select('cepej_passed, cepej_violations, fria_required, created_at')
      .eq('org_id', orgId)
      .gte('created_at', range.start)
      .lte('created_at', range.end);

    if (error) {
      request.log.error({ err: error }, 'cepej metrics query failed');
      return reply.code(500).send({ error: 'cepej_metrics_failed' });
    }

    const summary = summariseCepej((data ?? []) as CepejRecord[]);
    return { timeframe: range, summary };
  } catch (error) {
    if (error instanceof Error && 'statusCode' in error && typeof error.statusCode === 'number') {
      return reply.code(error.statusCode).send({ error: error.message });
    }
    request.log.error({ err: error }, 'cepej metrics failed');
    return reply.code(500).send({ error: 'cepej_metrics_failed' });
  }
  },
);

app.get<{ Querystring: { orgId?: string; start?: string; end?: string; format?: string } }>(
  '/metrics/cepej/export',
  async (request, reply) => {
    const { orgId, start, end, format } = request.query;
    if (!orgId) {
      return reply.code(400).send({ error: 'orgId is required' });
    }

    const userHeader = request.headers['x-user-id'];
    if (!userHeader || typeof userHeader !== 'string') {
      return reply.code(400).send({ error: 'x-user-id header is required' });
    }

    let range: { start: string; end: string };
    try {
      range = resolveDateRange(start, end);
    } catch (error) {
      return reply.code(400).send({ error: error instanceof Error ? error.message : 'invalid_date_range' });
    }

    try {
      await authorizeRequestWithGuards('governance:cepej', orgId, userHeader, request);
      const { data, error } = await supabase
        .from('compliance_assessments')
        .select('cepej_passed, cepej_violations, fria_required, created_at')
        .eq('org_id', orgId)
        .gte('created_at', range.start)
        .lte('created_at', range.end);

      if (error) {
        request.log.error({ err: error }, 'cepej export query failed');
        return reply.code(500).send({ error: 'cepej_export_failed' });
      }

      const summary = summariseCepej((data ?? []) as CepejRecord[]);
      if ((format ?? 'json').toLowerCase() === 'csv') {
        const rows: Array<[string, string | number | null]> = [
          ['org_id', orgId],
          ['timeframe_start', range.start],
          ['timeframe_end', range.end],
          ['assessed_runs', summary.assessedRuns],
          ['passed_runs', summary.passedRuns],
          ['violation_runs', summary.violationRuns],
          ['fria_required_runs', summary.friaRequiredRuns],
          ['pass_rate', summary.passRate ?? ''],
        ];
        for (const [violation, count] of Object.entries(summary.violations)) {
          rows.push([`violation_${violation}`, count]);
        }
        const csv = rows
          .map(([key, value]) => `${key},${value === null ? '' : String(value).replace(/"/g, '""')}`)
          .join('\n');
        reply.header('content-type', 'text/csv; charset=utf-8');
        reply.header('content-disposition', `attachment; filename="cepej-${orgId}.csv"`);
        return csv;
      }

      return { timeframe: range, summary };
    } catch (error) {
      if (error instanceof Error && 'statusCode' in error && typeof error.statusCode === 'number') {
        return reply.code(error.statusCode).send({ error: error.message });
      }
      request.log.error({ err: error }, 'cepej export failed');
      return reply.code(500).send({ error: 'cepej_export_failed' });
    }
  },
);

app.post<{
  Body: { orgId?: string; periodStart?: string; periodEnd?: string; dryRun?: boolean };
}>('/reports/transparency', async (request, reply) => {
  const bodySchema = z.object({
    orgId: z.string().uuid(),
    periodStart: z.string().datetime().optional(),
    periodEnd: z.string().datetime().optional(),
    dryRun: z.coerce.boolean().optional(),
  });
  const parsed = bodySchema.safeParse(request.body ?? {});
  if (!parsed.success) {
    return reply.code(400).send({ error: 'invalid_request_body', details: parsed.error.flatten() });
  }
  const { orgId, periodStart, periodEnd, dryRun } = parsed.data;

  const userHeader = request.headers['x-user-id'];
  if (!userHeader || typeof userHeader !== 'string') {
    return reply.code(400).send({ error: 'x-user-id header is required' });
  }

  let range: { start: string; end: string };
  try {
    range = resolveDateRange(periodStart, periodEnd);
  } catch (error) {
    return reply.code(400).send({ error: error instanceof Error ? error.message : 'invalid_date_range' });
  }

  try {
    await authorizeRequestWithGuards('governance:transparency', orgId, userHeader, request);

    const [orgResult, runResult, hitlResult, ingestionResult, casesResult, cepejResult] = await Promise.all([
      supabase.from('organizations').select('id, name').eq('id', orgId).maybeSingle(),
      supabase
        .from('agent_runs')
        .select('risk_level, hitl_required, started_at, finished_at, confidential_mode')
        .eq('org_id', orgId)
        .gte('started_at', range.start)
        .lte('started_at', range.end),
      supabase
        .from('hitl_queue')
        .select('status, created_at, updated_at')
        .eq('org_id', orgId)
        .gte('created_at', range.start)
        .lte('created_at', range.end),
      supabase
        .from('ingestion_runs')
        .select('status, started_at, inserted_count, failed_count')
        .eq('org_id', orgId)
        .gte('started_at', range.start)
        .lte('started_at', range.end),
      supabase.from('eval_cases').select('id').eq('org_id', orgId),
      supabase
        .from('compliance_assessments')
        .select('cepej_passed, cepej_violations, fria_required, created_at')
        .eq('org_id', orgId)
        .gte('created_at', range.start)
        .lte('created_at', range.end),
    ]);

    if (orgResult.error) {
      request.log.error({ err: orgResult.error }, 'transparency org lookup failed');
      return reply.code(500).send({ error: 'transparency_org_failed' });
    }
    if (!orgResult.data) {
      return reply.code(404).send({ error: 'organisation_not_found' });
    }

    const caseIds = (casesResult.data ?? []).map((row) => row.id);
    let evaluationRows: EvaluationRecord[] = [];
    if (caseIds.length > 0) {
      const evalResult = await supabase
        .from('eval_results')
        .select('pass, created_at, case_id')
        .in('case_id', caseIds)
        .gte('created_at', range.start)
        .lte('created_at', range.end);
      if (evalResult.error) {
        request.log.error({ err: evalResult.error }, 'transparency eval lookup failed');
        return reply.code(500).send({ error: 'transparency_eval_failed' });
      }
      evaluationRows = (evalResult.data ?? []) as unknown as EvaluationRecord[];
    }

    if (runResult.error) {
      request.log.error({ err: runResult.error }, 'transparency run query failed');
      return reply.code(500).send({ error: 'transparency_run_failed' });
    }
    if (hitlResult.error) {
      request.log.error({ err: hitlResult.error }, 'transparency hitl query failed');
      return reply.code(500).send({ error: 'transparency_hitl_failed' });
    }
    if (ingestionResult.error) {
      request.log.error({ err: ingestionResult.error }, 'transparency ingestion query failed');
      return reply.code(500).send({ error: 'transparency_ingestion_failed' });
    }
    if (cepejResult.error) {
      request.log.error({ err: cepejResult.error }, 'transparency cepej query failed');
      return reply.code(500).send({ error: 'transparency_cepej_failed' });
    }
    if (casesResult.error) {
      request.log.error({ err: casesResult.error }, 'transparency eval cases query failed');
      return reply.code(500).send({ error: 'transparency_cases_failed' });
    }

    const runSummary = summariseRuns((runResult.data ?? []) as unknown as RunRecord[]);
    const hitlSummary = summariseHitl((hitlResult.data ?? []) as unknown as HitlRecord[]);
    const ingestionSummary = summariseIngestion((ingestionResult.data ?? []) as unknown as IngestionRecord[]);
    const evaluationSummary = summariseEvaluations(evaluationRows);
    const cepejSummary = summariseCepej((cepejResult.data ?? []) as unknown as CepejRecord[]);

    const payload = buildTransparencyReport({
      organisation: { id: orgResult.data.id, name: orgResult.data.name },
      timeframe: range,
      runs: runSummary,
      hitl: hitlSummary,
      ingestion: ingestionSummary,
      evaluations: evaluationSummary,
      cepej: cepejSummary,
    });

    if (dryRun) {
      return { dryRun: true, report: payload };
    }

    const periodStartDate = new Date(range.start).toISOString().slice(0, 10);
    const periodEndDate = new Date(range.end).toISOString().slice(0, 10);
    const insertResult = await supabase
      .from('transparency_reports')
      .insert({
        org_id: orgId,
        generated_by: userHeader,
        period_start: periodStartDate,
        period_end: periodEndDate,
        metrics: payload,
        cepej_summary: cepejSummary,
      })
      .select('id, org_id, period_start, period_end, generated_at, distribution_status, metrics, cepej_summary')
      .single();

    if (insertResult.error || !insertResult.data) {
      request.log.error({ err: insertResult.error }, 'transparency insert failed');
      return reply.code(500).send({ error: 'transparency_insert_failed' });
    }

    return reply.code(201).send({ report: insertResult.data });
  } catch (error) {
    if (error instanceof Error && 'statusCode' in error && typeof error.statusCode === 'number') {
      return reply.code(error.statusCode).send({ error: error.message });
    }
    request.log.error({ err: error }, 'transparency generation failed');
    return reply.code(500).send({ error: 'transparency_failed' });
  }
});

app.get<{ Querystring: { orgId?: string; limit?: string } }>('/reports/transparency', async (request, reply) => {
  const { orgId } = request.query;
  const limitParam = request.query.limit ? Number.parseInt(request.query.limit, 10) : 20;
  const limit = Number.isFinite(limitParam) && limitParam > 0 ? Math.min(limitParam, 100) : 20;

  if (!orgId) {
    return reply.code(400).send({ error: 'orgId is required' });
  }

  const userHeader = request.headers['x-user-id'];
  if (!userHeader || typeof userHeader !== 'string') {
    return reply.code(400).send({ error: 'x-user-id header is required' });
  }

  try {
    await authorizeRequestWithGuards('governance:transparency', orgId, userHeader, request);
    const { data, error } = await supabase
      .from('transparency_reports')
      .select('id, org_id, period_start, period_end, generated_at, distribution_status, metrics, cepej_summary')
      .eq('org_id', orgId)
      .order('period_end', { ascending: false })
      .limit(limit);

    if (error) {
      request.log.error({ err: error }, 'transparency list failed');
      return reply.code(500).send({ error: 'transparency_list_failed' });
    }

    return { reports: data ?? [] };
  } catch (error) {
    if (error instanceof Error && 'statusCode' in error && typeof error.statusCode === 'number') {
      return reply.code(error.statusCode).send({ error: error.message });
    }
    request.log.error({ err: error }, 'transparency list auth failed');
    return reply.code(500).send({ error: 'transparency_list_failed' });
  }
});

app.get<{ Params: { reportId: string } }>('/reports/transparency/:reportId', async (request, reply) => {
  const { reportId } = request.params;
  const userHeader = request.headers['x-user-id'];
  if (!userHeader || typeof userHeader !== 'string') {
    return reply.code(400).send({ error: 'x-user-id header is required' });
  }

  const { data, error } = await supabase
    .from('transparency_reports')
    .select('id, org_id, period_start, period_end, generated_at, distribution_status, metrics, cepej_summary')
    .eq('id', reportId)
    .maybeSingle();

  if (error) {
    request.log.error({ err: error }, 'transparency fetch failed');
    return reply.code(500).send({ error: 'transparency_fetch_failed' });
  }

  if (!data) {
    return reply.code(404).send({ error: 'report_not_found' });
  }

  try {
    await authorizeRequestWithGuards('governance:transparency', data.org_id as string, userHeader, request);
    return { report: data };
  } catch (authError) {
    if (authError instanceof Error && 'statusCode' in authError && typeof authError.statusCode === 'number') {
      return reply.code(authError.statusCode).send({ error: authError.message });
    }
    request.log.error({ err: authError }, 'transparency fetch auth failed');
    return reply.code(500).send({ error: 'transparency_fetch_failed' });
  }
});

app.get<{ Params: { orgId: string } }>('/admin/org/:orgId/red-team', async (request, reply) => {
  const { orgId } = request.params;
  const userHeader = request.headers['x-user-id'];
  if (!userHeader || typeof userHeader !== 'string') {
    return reply.code(400).send({ error: 'x-user-id header is required' });
  }

  try {
    await authorizeRequestWithGuards('governance:red-team', orgId, userHeader, request);
    const { data, error } = await supabase
      .from('red_team_findings')
      .select(
        'id, scenario_key, severity, expected_outcome, observed_outcome, passed, summary, detail, mitigations, status, detected_at, resolved_at, resolved_by, created_by, updated_at',
      )
      .eq('org_id', orgId)
      .order('detected_at', { ascending: false });

    if (error) {
      request.log.error({ err: error }, 'red team fetch failed');
      return reply.code(500).send({ error: 'red_team_fetch_failed' });
    }

    return {
      findings: (data ?? []).map((row) => ({
        id: row.id,
        scenarioKey: row.scenario_key,
        severity: row.severity,
        expectedOutcome: row.expected_outcome,
        observedOutcome: row.observed_outcome,
        passed: row.passed,
        summary: row.summary,
        detail: row.detail ?? null,
        mitigations: row.mitigations ?? null,
        status: row.status,
        detectedAt: row.detected_at,
        resolvedAt: row.resolved_at ?? null,
        resolvedBy: row.resolved_by ?? null,
        createdBy: row.created_by,
        updatedAt: row.updated_at,
      })),
    };
  } catch (error) {
    if (error instanceof Error && 'statusCode' in error && typeof error.statusCode === 'number') {
      return reply.code(error.statusCode).send({ error: error.message });
    }
    request.log.error({ err: error }, 'red team list failed');
    return reply.code(500).send({ error: 'red_team_failed' });
  }
});

app.post<{
  Params: { orgId: string };
  Body: {
    scenarioKey: string;
    severity: 'low' | 'medium' | 'high' | 'critical';
    expectedOutcome: string;
    observedOutcome: string;
    passed: boolean;
    summary: string;
    detail?: Record<string, unknown>;
    mitigations?: string | null;
    status?: 'open' | 'in_progress' | 'resolved' | 'accepted_risk';
    detectedAt?: string;
  };
}>('/admin/org/:orgId/red-team', async (request, reply) => {
  const { orgId } = request.params;
  const userHeader = request.headers['x-user-id'];
  if (!userHeader || typeof userHeader !== 'string') {
    return reply.code(400).send({ error: 'x-user-id header is required' });
  }

  const bodySchema = z.object({
    scenarioKey: z.string().min(1),
    severity: z.enum(['low', 'medium', 'high', 'critical']),
    expectedOutcome: z.string().min(1),
    observedOutcome: z.string().min(1),
    passed: z.coerce.boolean(),
    summary: z.string().min(1),
    detail: z.record(z.any()).optional(),
    mitigations: z.string().nullable().optional(),
    status: z.enum(['open', 'in_progress', 'resolved', 'accepted_risk']).optional(),
    detectedAt: z.string().datetime().optional(),
  });
  const parsed = bodySchema.safeParse(request.body ?? {});
  if (!parsed.success) {
    return reply.code(400).send({ error: 'invalid_request_body', details: parsed.error.flatten() });
  }
  const { scenarioKey, severity, expectedOutcome, observedOutcome, passed, summary, detail, mitigations, status, detectedAt } = parsed.data;

  try {
    await authorizeRequestWithGuards('governance:red-team', orgId, userHeader, request);

    const effectiveStatus = status ?? (passed ? 'resolved' : 'open');
    const payload = {
      org_id: orgId,
      scenario_key: scenarioKey,
      severity,
      expected_outcome: expectedOutcome,
      observed_outcome: observedOutcome,
      passed,
      summary,
      detail: detail ?? null,
      mitigations: mitigations ?? null,
      status: effectiveStatus,
      detected_at: detectedAt ?? new Date().toISOString(),
      resolved_at: effectiveStatus === 'resolved' || effectiveStatus === 'accepted_risk' ? new Date().toISOString() : null,
      resolved_by: effectiveStatus === 'resolved' || effectiveStatus === 'accepted_risk' ? userHeader : null,
      created_by: userHeader,
      updated_at: new Date().toISOString(),
    };

    const { data, error } = await supabase
      .from('red_team_findings')
      .insert(payload)
      .select('id, scenario_key, severity, expected_outcome, observed_outcome, passed, summary, detail, mitigations, status, detected_at, resolved_at, resolved_by, created_by, updated_at')
      .maybeSingle();

    if (error) {
      request.log.error({ err: error }, 'red team insert failed');
      return reply.code(500).send({ error: 'red_team_insert_failed' });
    }

    await logAuditEvent({
      orgId,
      actorId: userHeader,
      kind: 'red_team.recorded',
      object: scenarioKey,
      after: payload,
    });

    return {
      finding: data,
    };
  } catch (error) {
    if (error instanceof Error && 'statusCode' in error && typeof error.statusCode === 'number') {
      return reply.code(error.statusCode).send({ error: error.message });
    }
    request.log.error({ err: error }, 'red team create failed');
    return reply.code(500).send({ error: 'red_team_failed' });
  }
});

app.patch<{
  Params: { orgId: string; findingId: string };
  Body: {
    status?: 'open' | 'in_progress' | 'resolved' | 'accepted_risk';
    mitigations?: string | null;
    resolvedAt?: string | null;
    observedOutcome?: string;
    passed?: boolean;
  };
}>('/admin/org/:orgId/red-team/:findingId', async (request, reply) => {
  const { orgId, findingId } = request.params;
  const userHeader = request.headers['x-user-id'];
  if (!userHeader || typeof userHeader !== 'string') {
    return reply.code(400).send({ error: 'x-user-id header is required' });
  }

  const bodySchema = z.object({
    status: z.enum(['open', 'in_progress', 'resolved', 'accepted_risk']).optional(),
    mitigations: z.string().nullable().optional(),
    resolvedAt: z.string().datetime().nullable().optional(),
    observedOutcome: z.string().min(1).optional(),
    passed: z.coerce.boolean().optional(),
  });
  const parsed = bodySchema.safeParse(request.body ?? {});
  if (!parsed.success) {
    return reply.code(400).send({ error: 'invalid_request_body', details: parsed.error.flatten() });
  }
  const { status, mitigations, resolvedAt, observedOutcome, passed } = parsed.data;

  try {
    await authorizeRequestWithGuards('governance:red-team', orgId, userHeader, request);

    const updatePayload: Record<string, unknown> = {
      updated_at: new Date().toISOString(),
    };

    if (status) {
      updatePayload.status = status;
      if (status === 'resolved' || status === 'accepted_risk') {
        updatePayload.resolved_at = resolvedAt ?? new Date().toISOString();
        updatePayload.resolved_by = userHeader;
      }
    }

    if (mitigations !== undefined) {
      updatePayload.mitigations = mitigations;
    }

    if (observedOutcome) {
      updatePayload.observed_outcome = observedOutcome;
    }

    if (passed !== undefined) {
      updatePayload.passed = passed;
    }

    if (resolvedAt === null) {
      updatePayload.resolved_at = null;
      updatePayload.resolved_by = null;
    }

    const { data, error } = await supabase
      .from('red_team_findings')
      .update(updatePayload)
      .eq('org_id', orgId)
      .eq('id', findingId)
      .select('id, scenario_key, severity, expected_outcome, observed_outcome, passed, summary, detail, mitigations, status, detected_at, resolved_at, resolved_by, created_by, updated_at')
      .maybeSingle();

    if (error) {
      request.log.error({ err: error }, 'red team update failed');
      return reply.code(500).send({ error: 'red_team_update_failed' });
    }

    await logAuditEvent({
      orgId,
      actorId: userHeader,
      kind: 'red_team.updated',
      object: findingId,
      after: updatePayload,
    });

    return { finding: data };
  } catch (error) {
    if (error instanceof Error && 'statusCode' in error && typeof error.statusCode === 'number') {
      return reply.code(error.statusCode).send({ error: error.message });
    }
    request.log.error({ err: error }, 'red team patch failed');
    return reply.code(500).send({ error: 'red_team_failed' });
  }
});

app.get<{ Params: { orgId: string } }>(
  '/admin/org/:orgId/go-no-go/fria',
  async (request, reply) => {
    const { orgId } = request.params;
    const userHeader = request.headers['x-user-id'];
    if (!userHeader || typeof userHeader !== 'string') {
      return reply.code(400).send({ error: 'x-user-id header is required' });
    }

    try {
      await authorizeRequestWithGuards('governance:go-no-go', orgId, userHeader, request);
      const { data, error } = await supabase
        .from('fria_artifacts')
        .select(
          'id, release_tag, title, evidence_url, storage_path, hash_sha256, validated, submitted_by, submitted_at, notes',
        )
        .eq('org_id', orgId)
        .order('submitted_at', { ascending: false });

      if (error) {
        request.log.error({ err: error }, 'fria artifact fetch failed');
        return reply.code(500).send({ error: 'fria_artifact_failed' });
      }

      return {
        artifacts: (data ?? []).map((row) => ({
          id: row.id,
          releaseTag: row.release_tag ?? null,
          title: row.title,
          evidenceUrl: row.evidence_url ?? null,
          storagePath: row.storage_path ?? null,
          hashSha256: row.hash_sha256 ?? null,
          validated: row.validated ?? false,
          submittedBy: row.submitted_by,
          submittedAt: row.submitted_at,
          notes: row.notes ?? null,
        })),
      };
    } catch (error) {
      if (error instanceof Error && 'statusCode' in error && typeof error.statusCode === 'number') {
        return reply.code(error.statusCode).send({ error: error.message });
      }
      request.log.error({ err: error }, 'fria artifact auth failed');
      return reply.code(500).send({ error: 'fria_artifact_failed' });
    }
  },
);

app.post<{
  Params: { orgId: string };
  Body: {
    releaseTag?: string | null;
    title: string;
    evidenceUrl?: string | null;
    storagePath?: string | null;
    hashSha256?: string | null;
    validated?: boolean;
    notes?: unknown;
  };
}>('/admin/org/:orgId/go-no-go/fria', async (request, reply) => {
  const { orgId } = request.params;
  const userHeader = request.headers['x-user-id'];
  if (!userHeader || typeof userHeader !== 'string') {
    return reply.code(400).send({ error: 'x-user-id header is required' });
  }

  const { releaseTag, title, evidenceUrl, storagePath, hashSha256, validated, notes } = request.body;
  if (!title || typeof title !== 'string' || title.trim().length === 0) {
    return reply.code(400).send({ error: 'missing_title' });
  }

  if (!evidenceUrl && !storagePath) {
    return reply.code(400).send({ error: 'missing_artifact_reference' });
  }

  let parsedNotes: Record<string, unknown> | null | undefined;
  try {
    parsedNotes = parseEvidenceNotes(notes);
  } catch (error) {
    return reply.code(400).send({ error: 'invalid_notes' });
  }

  try {
    await authorizeRequestWithGuards('governance:go-no-go', orgId, userHeader, request);
    const insertPayload = {
      org_id: orgId,
      release_tag: releaseTag && typeof releaseTag === 'string' ? releaseTag.trim() || null : null,
      title: title.trim(),
      evidence_url: evidenceUrl && typeof evidenceUrl === 'string' ? evidenceUrl.trim() || null : null,
      storage_path: storagePath && typeof storagePath === 'string' ? storagePath.trim() || null : null,
      hash_sha256: hashSha256 && typeof hashSha256 === 'string' ? hashSha256.trim() || null : null,
      validated: Boolean(validated),
      submitted_by: userHeader,
      submitted_at: new Date().toISOString(),
      notes: parsedNotes ?? null,
    };

    const { data, error } = await supabase
      .from('fria_artifacts')
      .insert(insertPayload)
      .select(
        'id, release_tag, title, evidence_url, storage_path, hash_sha256, validated, submitted_by, submitted_at, notes',
      )
      .maybeSingle();

    if (error) {
      request.log.error({ err: error }, 'fria artifact insert failed');
      return reply.code(500).send({ error: 'fria_artifact_failed' });
    }

    await refreshFriaEvidence(orgId, userHeader);

    const artifactId = data?.id ?? 'fria:unknown';

    await logAuditEvent({
      orgId,
      actorId: userHeader,
      kind: 'go_no_go.fria_recorded',
      object: artifactId,
      after: insertPayload,
    });

    return { artifact: data };
  } catch (error) {
    if (error instanceof Error && 'statusCode' in error && typeof error.statusCode === 'number') {
      return reply.code(error.statusCode).send({ error: error.message });
    }
    request.log.error({ err: error }, 'fria artifact create failed');
    return reply.code(500).send({ error: 'fria_artifact_failed' });
  }
});

app.patch<{
  Params: { orgId: string; artifactId: string };
  Body: {
    releaseTag?: string | null;
    title?: string;
    evidenceUrl?: string | null;
    storagePath?: string | null;
    hashSha256?: string | null;
    validated?: boolean;
    notes?: unknown;
  };
}>('/admin/org/:orgId/go-no-go/fria/:artifactId', async (request, reply) => {
  const { orgId, artifactId } = request.params;
  const userHeader = request.headers['x-user-id'];
  if (!userHeader || typeof userHeader !== 'string') {
    return reply.code(400).send({ error: 'x-user-id header is required' });
  }

  const { releaseTag, title, evidenceUrl, storagePath, hashSha256, validated, notes } = request.body;

  let parsedNotes: Record<string, unknown> | null | undefined;
  try {
    parsedNotes = parseEvidenceNotes(notes);
  } catch (error) {
    return reply.code(400).send({ error: 'invalid_notes' });
  }

  try {
    await authorizeRequestWithGuards('governance:go-no-go', orgId, userHeader, request);
    const { data: existing, error: fetchError } = await supabase
      .from('fria_artifacts')
      .select('id, org_id')
      .eq('id', artifactId)
      .maybeSingle();

    if (fetchError) {
      request.log.error({ err: fetchError }, 'fria artifact fetch failed');
      return reply.code(500).send({ error: 'fria_artifact_failed' });
    }

    if (!existing || existing.org_id !== orgId) {
      return reply.code(404).send({ error: 'fria_artifact_not_found' });
    }

    const updatePayload: Record<string, unknown> = {};
    if (releaseTag !== undefined) {
      updatePayload.release_tag = releaseTag && typeof releaseTag === 'string' ? releaseTag.trim() || null : null;
    }
    if (title !== undefined) {
      if (typeof title !== 'string' || title.trim().length === 0) {
        return reply.code(400).send({ error: 'invalid_title' });
      }
      updatePayload.title = title.trim();
    }
    if (evidenceUrl !== undefined) {
      updatePayload.evidence_url = evidenceUrl && typeof evidenceUrl === 'string' ? evidenceUrl.trim() || null : null;
    }
    if (storagePath !== undefined) {
      updatePayload.storage_path = storagePath && typeof storagePath === 'string' ? storagePath.trim() || null : null;
    }
    if (hashSha256 !== undefined) {
      updatePayload.hash_sha256 = hashSha256 && typeof hashSha256 === 'string' ? hashSha256.trim() || null : null;
    }
    if (validated !== undefined) {
      updatePayload.validated = Boolean(validated);
    }
    if (parsedNotes !== undefined) {
      updatePayload.notes = parsedNotes;
    }

    if (Object.keys(updatePayload).length === 0) {
      return reply.code(400).send({ error: 'no_updates_supplied' });
    }

    const { data, error } = await supabase
      .from('fria_artifacts')
      .update(updatePayload)
      .eq('id', artifactId)
      .select(
        'id, release_tag, title, evidence_url, storage_path, hash_sha256, validated, submitted_by, submitted_at, notes',
      )
      .maybeSingle();

    if (error) {
      request.log.error({ err: error }, 'fria artifact update failed');
      return reply.code(500).send({ error: 'fria_artifact_failed' });
    }

    await refreshFriaEvidence(orgId, userHeader);

    await logAuditEvent({
      orgId,
      actorId: userHeader,
      kind: 'go_no_go.fria_updated',
      object: artifactId,
      after: updatePayload,
    });

    return { artifact: data };
  } catch (error) {
    if (error instanceof Error && 'statusCode' in error && typeof error.statusCode === 'number') {
      return reply.code(error.statusCode).send({ error: error.message });
    }
    request.log.error({ err: error }, 'fria artifact patch failed');
    return reply.code(500).send({ error: 'fria_artifact_failed' });
  }
});

app.get<{ Params: { orgId: string }; Querystring: { section?: string; status?: string } }>(
  '/admin/org/:orgId/go-no-go/evidence',
  async (request, reply) => {
    const { orgId } = request.params;
    const userHeader = request.headers['x-user-id'];
    if (!userHeader || typeof userHeader !== 'string') {
      return reply.code(400).send({ error: 'x-user-id header is required' });
    }

    const sectionFilter = request.query.section?.toUpperCase();
    const statusFilter = request.query.status?.toLowerCase();

    if (sectionFilter && !GO_NO_GO_SECTIONS.has(sectionFilter)) {
      return reply.code(400).send({ error: 'invalid_section' });
    }

    if (statusFilter && !GO_NO_GO_STATUSES.has(statusFilter)) {
      return reply.code(400).send({ error: 'invalid_status' });
    }

    try {
      await authorizeRequestWithGuards('governance:go-no-go', orgId, userHeader, request);
      let query = supabase
        .from('go_no_go_evidence')
        .select('id, section, criterion, status, evidence_url, notes, recorded_by, recorded_at')
        .eq('org_id', orgId)
        .order('section', { ascending: true })
        .order('recorded_at', { ascending: false });

      if (sectionFilter) {
        query = query.eq('section', sectionFilter);
      }
      if (statusFilter) {
        query = query.eq('status', statusFilter);
      }

      const { data, error } = await query;
      if (error) {
        request.log.error({ err: error }, 'go-no-go evidence fetch failed');
        return reply.code(500).send({ error: 'go_no_go_evidence_failed' });
      }

      return {
        evidence: (data ?? []).map((row) => ({
          id: row.id,
          section: row.section,
          criterion: row.criterion,
          status: row.status,
          evidenceUrl: row.evidence_url ?? null,
          notes: row.notes ?? null,
          recordedBy: row.recorded_by,
          recordedAt: row.recorded_at,
        })),
      };
    } catch (error) {
      if (error instanceof Error && 'statusCode' in error && typeof error.statusCode === 'number') {
        return reply.code(error.statusCode).send({ error: error.message });
      }
      request.log.error({ err: error }, 'go-no-go evidence auth failed');
      return reply.code(500).send({ error: 'go_no_go_evidence_failed' });
    }
  },
);

app.post<{
  Params: { orgId: string };
  Body: {
    section: string;
    criterion: string;
    status?: 'pending' | 'satisfied';
    evidenceUrl?: string | null;
    notes?: unknown;
  };
}>('/admin/org/:orgId/go-no-go/evidence', async (request, reply) => {
  const { orgId } = request.params;
  const userHeader = request.headers['x-user-id'];
  if (!userHeader || typeof userHeader !== 'string') {
    return reply.code(400).send({ error: 'x-user-id header is required' });
  }

  const bodySchema = z.object({
    section: z.string().min(1),
    criterion: z.string().min(1),
    status: z.enum(['pending', 'satisfied']).optional(),
    evidenceUrl: z.string().url().nullable().optional(),
    notes: z.record(z.any()).optional(),
  });
  const parsed = bodySchema.safeParse(request.body ?? {});
  if (!parsed.success) {
    return reply.code(400).send({ error: 'invalid_request_body', details: parsed.error.flatten() });
  }
  const { section, criterion, status, evidenceUrl, notes } = parsed.data as {
    section: string;
    criterion: string;
    status?: 'pending' | 'satisfied';
    evidenceUrl?: string | null;
    notes?: Record<string, unknown>;
  };

  const normalizedSection = section.toUpperCase();
  if (!GO_NO_GO_SECTIONS.has(normalizedSection)) {
    return reply.code(400).send({ error: 'invalid_section' });
  }

  const normalizedStatus = (status ?? 'pending').toLowerCase();
  if (!GO_NO_GO_STATUSES.has(normalizedStatus)) {
    return reply.code(400).send({ error: 'invalid_status' });
  }

  let parsedNotes: Record<string, unknown> | null | undefined;
  try {
    parsedNotes = parseEvidenceNotes(notes);
  } catch (error) {
    return reply.code(400).send({ error: 'invalid_notes' });
  }

  try {
    await authorizeRequestWithGuards('governance:go-no-go', orgId, userHeader, request);
    const payload = {
      org_id: orgId,
      section: normalizedSection,
      criterion: criterion.trim(),
      status: normalizedStatus,
      evidence_url: evidenceUrl ?? null,
      notes: parsedNotes ?? null,
      recorded_by: userHeader,
    };

    const { data, error } = await supabase
      .from('go_no_go_evidence')
      .insert(payload)
      .select('id, section, criterion, status, evidence_url, notes, recorded_by, recorded_at')
      .maybeSingle();

    if (error) {
      request.log.error({ err: error }, 'go-no-go evidence insert failed');
      return reply.code(500).send({ error: 'go_no_go_evidence_failed' });
    }

    await logAuditEvent({
      orgId,
      actorId: userHeader,
      kind: 'go_no_go.evidence_recorded',
      object: `${normalizedSection}:${criterion.trim()}`,
      after: payload,
    });

    return {
      evidence: data,
    };
  } catch (error) {
    if (error instanceof Error && 'statusCode' in error && typeof error.statusCode === 'number') {
      return reply.code(error.statusCode).send({ error: error.message });
    }
    request.log.error({ err: error }, 'go-no-go evidence create failed');
    return reply.code(500).send({ error: 'go_no_go_evidence_failed' });
  }
});

app.patch<{
  Params: { orgId: string; evidenceId: string };
  Body: {
    status?: 'pending' | 'satisfied';
    evidenceUrl?: string | null;
    notes?: unknown;
  };
}>('/admin/org/:orgId/go-no-go/evidence/:evidenceId', async (request, reply) => {
  const { orgId, evidenceId } = request.params;
  const userHeader = request.headers['x-user-id'];
  if (!userHeader || typeof userHeader !== 'string') {
    return reply.code(400).send({ error: 'x-user-id header is required' });
  }

  if (
    request.body.status === undefined &&
    request.body.evidenceUrl === undefined &&
    request.body.notes === undefined
  ) {
    return reply.code(400).send({ error: 'nothing_to_update' });
  }

  const nextStatus = request.body.status ? request.body.status.toLowerCase() : undefined;
  if (nextStatus && !GO_NO_GO_STATUSES.has(nextStatus)) {
    return reply.code(400).send({ error: 'invalid_status' });
  }

  let parsedNotes: Record<string, unknown> | null | undefined;
  try {
    parsedNotes = parseEvidenceNotes(request.body.notes);
  } catch (error) {
    return reply.code(400).send({ error: 'invalid_notes' });
  }

  try {
    await authorizeRequestWithGuards('governance:go-no-go', orgId, userHeader, request);

    const { data: current, error: currentError } = await supabase
      .from('go_no_go_evidence')
      .select('id, section, criterion, status, evidence_url, notes, recorded_by, recorded_at')
      .eq('org_id', orgId)
      .eq('id', evidenceId)
      .maybeSingle();

    if (currentError) {
      request.log.error({ err: currentError }, 'go-no-go evidence fetch failed');
      return reply.code(500).send({ error: 'go_no_go_evidence_failed' });
    }

    if (!current) {
      return reply.code(404).send({ error: 'evidence_not_found' });
    }

    const updatePayload: Record<string, unknown> = {};
    if (nextStatus) {
      updatePayload.status = nextStatus;
    }
    if (request.body.evidenceUrl !== undefined) {
      updatePayload.evidence_url = request.body.evidenceUrl ?? null;
    }
    if (parsedNotes !== undefined) {
      updatePayload.notes = parsedNotes ?? null;
    }

    const { data, error } = await supabase
      .from('go_no_go_evidence')
      .update(updatePayload)
      .eq('org_id', orgId)
      .eq('id', evidenceId)
      .select('id, section, criterion, status, evidence_url, notes, recorded_by, recorded_at')
      .maybeSingle();

    if (error) {
      request.log.error({ err: error }, 'go-no-go evidence update failed');
      return reply.code(500).send({ error: 'go_no_go_evidence_failed' });
    }

    await logAuditEvent({
      orgId,
      actorId: userHeader,
      kind: 'go_no_go.evidence_updated',
      object: evidenceId,
      before: current,
      after: { ...current, ...updatePayload },
    });

    return { evidence: data };
  } catch (error) {
    if (error instanceof Error && 'statusCode' in error && typeof error.statusCode === 'number') {
      return reply.code(error.statusCode).send({ error: error.message });
    }
    request.log.error({ err: error }, 'go-no-go evidence patch failed');
    return reply.code(500).send({ error: 'go_no_go_evidence_failed' });
  }
});

app.get<{ Params: { orgId: string } }>('/admin/org/:orgId/go-no-go/signoffs', async (request, reply) => {
  const { orgId } = request.params;
  const userHeader = request.headers['x-user-id'];
  if (!userHeader || typeof userHeader !== 'string') {
    return reply.code(400).send({ error: 'x-user-id header is required' });
  }

  try {
    await authorizeRequestWithGuards('governance:go-no-go', orgId, userHeader, request);
    const { data, error } = await supabase
      .from('go_no_go_signoffs')
      .select('id, release_tag, decision, decided_by, decided_at, notes, evidence_total')
      .eq('org_id', orgId)
      .order('decided_at', { ascending: false });

    if (error) {
      request.log.error({ err: error }, 'go-no-go signoff fetch failed');
      return reply.code(500).send({ error: 'go_no_go_signoff_failed' });
    }

    return { signoffs: data ?? [] };
  } catch (error) {
    if (error instanceof Error && 'statusCode' in error && typeof error.statusCode === 'number') {
      return reply.code(error.statusCode).send({ error: error.message });
    }
    request.log.error({ err: error }, 'go-no-go signoff auth failed');
    return reply.code(500).send({ error: 'go_no_go_signoff_failed' });
  }
});

app.post<{
  Params: { orgId: string };
  Body: { releaseTag: string; decision: 'go' | 'no-go'; notes?: string | null };
}>('/admin/org/:orgId/go-no-go/signoffs', async (request, reply) => {
  const { orgId } = request.params;
  const userHeader = request.headers['x-user-id'];
  if (!userHeader || typeof userHeader !== 'string') {
    return reply.code(400).send({ error: 'x-user-id header is required' });
  }

  const bodySchema = z.object({
    releaseTag: z.string().min(1),
    decision: z.enum(['go', 'no-go']),
    notes: z.string().nullable().optional(),
  });
  const parsed = bodySchema.safeParse(request.body ?? {});
  if (!parsed.success) {
    return reply.code(400).send({ error: 'invalid_request_body', details: parsed.error.flatten() });
  }
  const { releaseTag, decision, notes } = parsed.data;

  const normalizedDecision = decision.toLowerCase();
  if (!GO_NO_GO_DECISIONS.has(normalizedDecision)) {
    return reply.code(400).send({ error: 'invalid_decision' });
  }

  try {
    await authorizeRequestWithGuards('governance:go-no-go-signoff', orgId, userHeader, request);

    const { count: satisfiedCount, error: countError } = await supabase
      .from('go_no_go_evidence')
      .select('id', { count: 'exact', head: true })
      .eq('org_id', orgId)
      .eq('status', 'satisfied');

    if (countError) {
      request.log.error({ err: countError }, 'go-no-go evidence count failed');
      return reply.code(500).send({ error: 'go_no_go_signoff_failed' });
    }

    const signoffPayload = {
      org_id: orgId,
      release_tag: releaseTag.trim(),
      decision: normalizedDecision,
      decided_by: userHeader,
      decided_at: new Date().toISOString(),
      notes: notes ?? null,
      evidence_total: satisfiedCount ?? 0,
    };

    const { data, error } = await supabase
      .from('go_no_go_signoffs')
      .upsert(signoffPayload, { onConflict: 'org_id,release_tag' })
      .select('id, release_tag, decision, decided_by, decided_at, notes, evidence_total')
      .maybeSingle();

    if (error) {
      request.log.error({ err: error }, 'go-no-go signoff failed');
      return reply.code(500).send({ error: 'go_no_go_signoff_failed' });
    }

    await logAuditEvent({
      orgId,
      actorId: userHeader,
      kind: 'go_no_go.signoff_recorded',
      object: releaseTag.trim(),
      after: signoffPayload,
    });

    return { signoff: data };
  } catch (error) {
    if (error instanceof Error && 'statusCode' in error && typeof error.statusCode === 'number') {
      return reply.code(error.statusCode).send({ error: error.message });
    }
    request.log.error({ err: error }, 'go-no-go signoff create failed');
    return reply.code(500).send({ error: 'go_no_go_signoff_failed' });
  }
});

app.get<{ Params: { orgId: string } }>('/admin/org/:orgId/performance/snapshots', async (request, reply) => {
  const { orgId } = request.params;
  const userHeader = request.headers['x-user-id'];
  if (!userHeader || typeof userHeader !== 'string') {
    return reply.code(400).send({ error: 'x-user-id header is required' });
  }

  try {
    await authorizeRequestWithGuards('metrics:view', orgId, userHeader, request);
    const { data, error } = await supabase
      .from('performance_snapshots')
      .select('id, window_label, collected_at, total_runs, avg_latency_ms, p95_latency_ms, allowlisted_ratio, hitl_median_minutes, citation_precision, temporal_validity, binding_warnings, notes, recorded_by, metadata')
      .eq('org_id', orgId)
      .order('collected_at', { ascending: false });

    if (error) {
      request.log.error({ err: error }, 'performance snapshot fetch failed');
      return reply.code(500).send({ error: 'performance_snapshot_fetch_failed' });
    }

    return {
      snapshots: data ?? [],
    };
  } catch (error) {
    if (error instanceof Error && 'statusCode' in error && typeof error.statusCode === 'number') {
      return reply.code(error.statusCode).send({ error: error.message });
    }
    request.log.error({ err: error }, 'performance snapshot list failed');
    return reply.code(500).send({ error: 'performance_snapshot_failed' });
  }
});

app.post<{
  Params: { orgId: string };
  Body: {
    windowLabel: string;
    totalRuns?: number;
    avgLatencyMs?: number | null;
    p95LatencyMs?: number | null;
    allowlistedRatio?: number | null;
    hitlMedianMinutes?: number | null;
    citationPrecision?: number | null;
    temporalValidity?: number | null;
    bindingWarnings?: number | null;
    notes?: string | null;
    metadata?: Record<string, unknown> | null;
  };
}>('/admin/org/:orgId/performance/snapshots', async (request, reply) => {
  const { orgId } = request.params;
  const userHeader = request.headers['x-user-id'];
  if (!userHeader || typeof userHeader !== 'string') {
    return reply.code(400).send({ error: 'x-user-id header is required' });
  }

  const { windowLabel } = request.body;
  if (!windowLabel) {
    return reply.code(400).send({ error: 'windowLabel is required' });
  }

  try {
    await authorizeRequestWithGuards('metrics:baseline', orgId, userHeader, request);
    const { data, error } = await supabase
      .from('performance_snapshots')
      .insert({
        org_id: orgId,
        window_label: windowLabel,
        total_runs: request.body.totalRuns ?? 0,
        avg_latency_ms: request.body.avgLatencyMs ?? null,
        p95_latency_ms: request.body.p95LatencyMs ?? null,
        allowlisted_ratio: request.body.allowlistedRatio ?? null,
        hitl_median_minutes: request.body.hitlMedianMinutes ?? null,
        citation_precision: request.body.citationPrecision ?? null,
        temporal_validity: request.body.temporalValidity ?? null,
        binding_warnings: request.body.bindingWarnings ?? null,
        notes: request.body.notes ?? null,
        recorded_by: userHeader,
        metadata: request.body.metadata ?? null,
      })
      .select('id, window_label, collected_at, total_runs, avg_latency_ms, p95_latency_ms, allowlisted_ratio, hitl_median_minutes, citation_precision, temporal_validity, binding_warnings, notes, recorded_by, metadata')
      .maybeSingle();

    if (error) {
      request.log.error({ err: error }, 'performance snapshot insert failed');
      return reply.code(500).send({ error: 'performance_snapshot_insert_failed' });
    }

    await logAuditEvent({
      orgId,
      actorId: userHeader,
      kind: 'performance.snapshot_recorded',
      object: windowLabel,
      after: data ?? null,
    });

    return { snapshot: data };
  } catch (error) {
    if (error instanceof Error && 'statusCode' in error && typeof error.statusCode === 'number') {
      return reply.code(error.statusCode).send({ error: error.message });
    }
    request.log.error({ err: error }, 'performance snapshot create failed');
    return reply.code(500).send({ error: 'performance_snapshot_failed' });
  }
});

app.get<{ Params: { orgId: string } }>(
  '/admin/org/:orgId/sso',
  {
    schema: {
      params: { type: 'object', properties: { orgId: { type: 'string' } }, required: ['orgId'] },
      headers: { type: 'object', properties: { 'x-user-id': { type: 'string' } }, required: ['x-user-id'] },
    },
  },
  async (request, reply) => {
  const { orgId } = request.params;
  const userHeader = request.headers['x-user-id'];
  if (!userHeader || typeof userHeader !== 'string') {
    return reply.code(400).send({ error: 'x-user-id header is required' });
  }
  try {
    await authorizeRequestWithGuards('admin:manage', orgId, userHeader, request);
    const connections = await listSsoConnections(orgId);
    return { connections };
  } catch (error) {
    if (error instanceof Error && 'statusCode' in error && typeof error.statusCode === 'number') {
      return reply.code(error.statusCode).send({ error: error.message });
    }
    request.log.error({ err: error }, 'sso list failed');
    return reply.code(500).send({ error: 'sso_list_failed' });
  }
  },
);

app.post<{
  Params: { orgId: string };
  Body: {
    id?: string;
    provider: 'saml' | 'oidc';
    label?: string;
    metadata?: Record<string, unknown>;
    acsUrl?: string;
    entityId?: string;
    clientId?: string;
    clientSecret?: string;
    defaultRole?: string;
    groupMappings?: Record<string, string>;
  };
}>(
  '/admin/org/:orgId/sso',
  {
    schema: {
      params: { type: 'object', properties: { orgId: { type: 'string' } }, required: ['orgId'] },
      headers: { type: 'object', properties: { 'x-user-id': { type: 'string' } }, required: ['x-user-id'] },
      body: {
        type: 'object',
        properties: {
          id: { type: 'string' },
          provider: { type: 'string', enum: ['saml', 'oidc'] },
          label: { type: 'string' },
          metadata: { type: 'object' },
          acsUrl: { type: 'string' },
          entityId: { type: 'string' },
          clientId: { type: 'string' },
          clientSecret: { type: 'string' },
          defaultRole: { type: 'string' },
          groupMappings: { type: 'object' },
        },
        required: ['provider'],
        additionalProperties: true,
      },
    },
  },
  async (request, reply) => {
  const { orgId } = request.params;
  const userHeader = request.headers['x-user-id'];
  if (!userHeader || typeof userHeader !== 'string') {
    return reply.code(400).send({ error: 'x-user-id header is required' });
  }
  const bodySchema = z.object({
    id: z.string().uuid().optional(),
    provider: z.enum(['saml', 'oidc']),
    label: z.string().max(200).optional(),
    metadata: z.record(z.any()).optional(),
    acsUrl: z.string().url().optional(),
    entityId: z.string().min(1).optional(),
    clientId: z.string().min(1).optional(),
    clientSecret: z.string().min(1).optional(),
    defaultRole: z.string().min(1).optional(),
    groupMappings: z.record(z.string()).optional(),
  });
  const parsed = bodySchema.safeParse(request.body ?? {});
  if (!parsed.success) {
    return reply.code(400).send({ error: 'invalid_request_body', details: parsed.error.flatten() });
  }
  try {
    await authorizeRequestWithGuards('admin:manage', orgId, userHeader, request);
    const connection = await upsertSsoConnection(orgId, userHeader, parsed.data);
    return reply.code(parsed.data.id ? 200 : 201).send({ connection });
  } catch (error) {
    if (error instanceof Error && 'statusCode' in error && typeof error.statusCode === 'number') {
      return reply.code(error.statusCode).send({ error: error.message });
    }
    request.log.error({ err: error }, 'sso upsert failed');
    return reply.code(500).send({ error: 'sso_upsert_failed' });
  }
  },
);

app.delete<{ Params: { orgId: string; connectionId: string } }>(
  '/admin/org/:orgId/sso/:connectionId',
  {
    schema: {
      params: {
        type: 'object',
        properties: { orgId: { type: 'string' }, connectionId: { type: 'string' } },
        required: ['orgId', 'connectionId'],
      },
      headers: { type: 'object', properties: { 'x-user-id': { type: 'string' } }, required: ['x-user-id'] },
    },
  },
  async (request, reply) => {
    const { orgId, connectionId } = request.params;
    const userHeader = request.headers['x-user-id'];
    if (!userHeader || typeof userHeader !== 'string') {
      return reply.code(400).send({ error: 'x-user-id header is required' });
    }
    if (!connectionId || connectionId.trim().length === 0) {
      return reply.code(400).send({ error: 'connectionId is required' });
    }
    try {
      await authorizeRequestWithGuards('admin:manage', orgId, userHeader, request);
      await deleteSsoConnection(orgId, userHeader, connectionId);
      return reply.code(204).send();
    } catch (error) {
      if (error instanceof Error && 'statusCode' in error && typeof error.statusCode === 'number') {
        return reply.code(error.statusCode).send({ error: error.message });
      }
      request.log.error({ err: error }, 'sso delete failed');
      return reply.code(500).send({ error: 'sso_delete_failed' });
  }
  },
);

app.get<{ Querystring: { orgId?: string; limit?: string } }>(
  '/metrics/slo',
  {
    schema: {
      querystring: {
        type: 'object',
        properties: { orgId: { type: 'string' }, limit: { type: 'string' } },
        required: ['orgId'],
      },
      headers: { type: 'object', properties: { 'x-user-id': { type: 'string' } }, required: ['x-user-id'] },
    },
  },
  async (request, reply) => {
  const { orgId, limit } = request.query ?? {};
  if (!orgId) {
    return reply.code(400).send({ error: 'orgId is required' });
  }

  const userHeader = request.headers['x-user-id'];
  if (!userHeader || typeof userHeader !== 'string') {
    return reply.code(400).send({ error: 'x-user-id header is required' });
  }

  try {
    await authorizeRequestWithGuards('metrics:slo', orgId, userHeader, request);
    const query = supabase
      .from('slo_snapshots')
      .select(
        'captured_at, api_uptime_percent, hitl_response_p95_seconds, retrieval_latency_p95_seconds, citation_precision_p95, notes',
      )
      .eq('org_id', orgId)
      .order('captured_at', { ascending: false });

    const parsedLimit = limit ? Number.parseInt(limit, 10) : undefined;
    if (parsedLimit && Number.isFinite(parsedLimit) && parsedLimit > 0) {
      query.limit(parsedLimit);
    }

    const { data, error } = await query;
    if (error) {
      request.log.error({ err: error }, 'slo query failed');
      return reply.code(500).send({ error: 'slo_query_failed' });
    }

    const rows = (data ?? []) as unknown as SloSnapshotRecord[];
    return { summary: summariseSlo(rows), snapshots: rows };
  } catch (error) {
    if (error instanceof Error && 'statusCode' in error && typeof error.statusCode === 'number') {
      return reply.code(error.statusCode).send({ error: error.message });
    }
    request.log.error({ err: error }, 'slo fetch failed');
    return reply.code(500).send({ error: 'slo_query_failed' });
  }
  },
);

app.get<{ Querystring: { orgId?: string; format?: string } }>(
  '/metrics/slo/export',
  {
    schema: {
      querystring: {
        type: 'object',
        properties: { orgId: { type: 'string' }, format: { type: 'string' } },
        required: ['orgId'],
      },
      headers: { type: 'object', properties: { 'x-user-id': { type: 'string' } }, required: ['x-user-id'] },
    },
  },
  async (request, reply) => {
  const { orgId, format } = request.query ?? {};
  if (!orgId) {
    return reply.code(400).send({ error: 'orgId is required' });
  }

  const userHeader = request.headers['x-user-id'];
  if (!userHeader || typeof userHeader !== 'string') {
    return reply.code(400).send({ error: 'x-user-id header is required' });
  }

  try {
    await authorizeRequestWithGuards('metrics:slo', orgId, userHeader, request);
    const { data, error } = await supabase
      .from('slo_snapshots')
      .select(
        'captured_at, api_uptime_percent, hitl_response_p95_seconds, retrieval_latency_p95_seconds, citation_precision_p95, notes',
      )
      .eq('org_id', orgId)
      .order('captured_at', { ascending: false });

    if (error) {
      request.log.error({ err: error }, 'slo export query failed');
      return reply.code(500).send({ error: 'slo_export_failed' });
    }

    const rows = (data ?? []) as unknown as SloSnapshotRecord[];
    if ((format ?? 'json').toLowerCase() === 'csv') {
      const csvRows = [
        ['captured_at', 'api_uptime_percent', 'hitl_response_p95_seconds', 'retrieval_latency_p95_seconds', 'citation_precision_p95', 'notes'],
        ...rows.map((row) => [
          row.captured_at,
          String(row.api_uptime_percent ?? ''),
          String(row.hitl_response_p95_seconds ?? ''),
          String(row.retrieval_latency_p95_seconds ?? ''),
          row.citation_precision_p95 === null ? '' : String(row.citation_precision_p95),
          (row.notes ?? '').replace(/\n/g, ' '),
        ]),
      ];
      const csv = csvRows
        .map((row) => row.map((value) => `"${String(value).replace(/"/g, '""')}"`).join(','))
        .join('\n');
      reply.header('content-type', 'text/csv; charset=utf-8');
      reply.header('content-disposition', `attachment; filename="slo-${orgId}.csv"`);
      return csv;
    }

    return { summary: summariseSlo(rows), snapshots: rows };
  } catch (error) {
    if (error instanceof Error && 'statusCode' in error && typeof error.statusCode === 'number') {
      return reply.code(error.statusCode).send({ error: error.message });
    }
    request.log.error({ err: error }, 'slo export failed');
    return reply.code(500).send({ error: 'slo_export_failed' });
  }
  },
);

app.post<{ Body: { orgId?: string; apiUptimePercent?: number; hitlResponseP95Seconds?: number; retrievalLatencyP95Seconds?: number; citationPrecisionP95?: number | null; notes?: string | null } }>(
  '/metrics/slo',
  async (request, reply) => {
    const bodySchema = z.object({
      orgId: z.string().uuid(),
      apiUptimePercent: z.number().min(0).max(100),
      hitlResponseP95Seconds: z.number().min(0),
      retrievalLatencyP95Seconds: z.number().min(0),
      citationPrecisionP95: z.number().min(0).max(100).nullable().optional(),
      notes: z.string().max(2000).nullable().optional(),
    });
    const parsed = bodySchema.safeParse(request.body ?? {});
    if (!parsed.success) {
      return reply.code(400).send({ error: 'invalid_request_body', details: parsed.error.flatten() });
    }
    const { orgId, apiUptimePercent, hitlResponseP95Seconds, retrievalLatencyP95Seconds, citationPrecisionP95, notes } =
      parsed.data;
    const userHeader = request.headers['x-user-id'];
    if (!userHeader || typeof userHeader !== 'string') {
      return reply.code(400).send({ error: 'x-user-id header is required' });
    }

    try {
      await authorizeRequestWithGuards('metrics:baseline', orgId, userHeader, request);
      const { data, error } = await supabase
        .from('slo_snapshots')
        .insert({
          org_id: orgId,
          api_uptime_percent: apiUptimePercent,
          hitl_response_p95_seconds: hitlResponseP95Seconds,
          retrieval_latency_p95_seconds: retrievalLatencyP95Seconds,
          citation_precision_p95: citationPrecisionP95 ?? null,
          notes: notes ?? null,
          created_by: userHeader,
        })
        .select()
        .single();

      if (error) {
        request.log.error({ err: error }, 'slo insert failed');
        return reply.code(500).send({ error: 'slo_insert_failed' });
      }

      return data;
    } catch (error) {
      if (error instanceof Error && 'statusCode' in error && typeof error.statusCode === 'number') {
        return reply.code(error.statusCode).send({ error: error.message });
      }
      request.log.error({ err: error }, 'slo insert exception');
      return reply.code(500).send({ error: 'slo_insert_failed' });
    }
  },
);

app.get<{ Querystring: { orgId?: string; kind?: string; limit?: string } }>(
  '/reports/learning',
  {
    schema: {
      querystring: {
        type: 'object',
        properties: { orgId: { type: 'string' }, kind: { type: 'string' }, limit: { type: 'string' } },
        required: ['orgId'],
      },
      headers: { type: 'object', properties: { 'x-user-id': { type: 'string' } }, required: ['x-user-id'] },
    },
  },
  async (request, reply) => {
  const { orgId, kind, limit } = request.query ?? {};
  if (!orgId) {
    return reply.code(400).send({ error: 'orgId is required' });
  }

  const userHeader = request.headers['x-user-id'];
  if (!userHeader || typeof userHeader !== 'string') {
    return reply.code(400).send({ error: 'x-user-id header is required' });
  }

  let parsedLimit = Number.parseInt(typeof limit === 'string' ? limit : '', 10);
  if (!Number.isFinite(parsedLimit) || parsedLimit <= 0) {
    parsedLimit = 20;
  }
  parsedLimit = Math.min(Math.max(parsedLimit, 1), 200);

  try {
    await authorizeRequestWithGuards('metrics:view', orgId, userHeader, request);
  } catch (error) {
    if (error instanceof Error && 'statusCode' in error && typeof error.statusCode === 'number') {
      return reply.code(error.statusCode).send({ error: error.message });
    }
    request.log.error({ err: error }, 'learning reports authorization failed');
    return reply.code(403).send({ error: 'forbidden' });
  }

  let query = supabase
    .from('agent_learning_reports')
    .select('kind, report_date, payload, created_at')
    .eq('org_id', orgId)
    .order('report_date', { ascending: false })
    .limit(parsedLimit);

  if (kind) {
    query = query.eq('kind', kind);
  }

  const { data, error } = await query;
  if (error) {
    request.log.error({ err: error }, 'learning reports query failed');
    return reply.code(500).send({ error: 'learning_reports_failed' });
  }

  return { reports: mapLearningReports((data ?? []) as LearningReportRow[]) };
  },
);

app.get<{ Querystring: { orgId?: string; periodStart?: string; periodEnd?: string } }>('/reports/dispatches', async (request, reply) => {
  const { orgId, periodStart, periodEnd } = request.query ?? {};
  if (!orgId) {
    return reply.code(400).send({ error: 'orgId is required' });
  }
  const userHeader = request.headers['x-user-id'];
  if (!userHeader || typeof userHeader !== 'string') {
    return reply.code(400).send({ error: 'x-user-id header is required' });
  }

  let range: { start: string; end: string } | undefined;
  if (periodStart || periodEnd) {
    try {
      range = resolveDateRange(periodStart, periodEnd);
    } catch (error) {
      return reply.code(400).send({ error: error instanceof Error ? error.message : 'invalid_date_range' });
    }
  }

  try {
    await authorizeRequestWithGuards('governance:dispatch', orgId, userHeader, request);
    const query = supabase
      .from('regulator_dispatches')
      .select('id, report_type, period_start, period_end, status, payload_url, metadata, created_at, dispatched_at')
      .eq('org_id', orgId)
      .order('period_start', { ascending: false });

    if (range) {
      query.gte('period_start', range.start).lte('period_end', range.end);
    }

    const { data, error } = await query;
    if (error) {
      request.log.error({ err: error }, 'dispatch query failed');
      return reply.code(500).send({ error: 'dispatch_query_failed' });
    }

    return { dispatches: data ?? [] };
  } catch (error) {
    if (error instanceof Error && 'statusCode' in error && typeof error.statusCode === 'number') {
      return reply.code(error.statusCode).send({ error: error.message });
    }
    request.log.error({ err: error }, 'dispatch fetch failed');
    return reply.code(500).send({ error: 'dispatch_query_failed' });
  }
});

app.get<{ Params: { orgId: string } }>(
  '/admin/org/:orgId/operations/overview',
  {
    schema: {
      params: { type: 'object', properties: { orgId: { type: 'string' } }, required: ['orgId'] },
      headers: { type: 'object', properties: { 'x-user-id': { type: 'string' } }, required: ['x-user-id'] },
    },
  },
  async (request, reply) => {
  const { orgId } = request.params;
  const userHeader = request.headers['x-user-id'];
  if (!userHeader || typeof userHeader !== 'string') {
    return reply.code(400).send({ error: 'x-user-id header is required' });
  }

  try {
    await authorizeRequestWithGuards('metrics:view', orgId, userHeader, request);

    const [sloResult, incidentResult, changeResult, evidenceResult, regulatorPublication] = await Promise.all([
      supabase
        .from('slo_snapshots')
        .select(
          'captured_at, api_uptime_percent, hitl_response_p95_seconds, retrieval_latency_p95_seconds, citation_precision_p95, notes',
        )
        .eq('org_id', orgId)
        .order('captured_at', { ascending: false })
        .limit(12),
      supabase
        .from('incident_reports')
        .select(
          'id, occurred_at, detected_at, resolved_at, severity, status, title, summary, impact, resolution, follow_up, evidence_url, recorded_at',
        )
        .eq('org_id', orgId)
        .order('occurred_at', { ascending: false })
        .limit(10),
      supabase
        .from('change_log_entries')
        .select('id, entry_date, title, category, summary, release_tag, links, recorded_at')
        .eq('org_id', orgId)
        .order('entry_date', { ascending: false })
        .limit(10),
      supabase
        .from('go_no_go_evidence')
        .select('id, section, criterion, status, evidence_url, notes')
        .eq('org_id', orgId)
        .eq('section', 'H'),
      supabase
        .from('governance_publications')
        .select('slug, status')
        .eq('slug', 'regulator-outreach-plan')
        .maybeSingle(),
    ]);

    const sloError = sloResult.error;
    const incidentError = incidentResult.error;
    const changeError = changeResult.error;
    const evidenceError = evidenceResult.error;
    const regulatorError = regulatorPublication.error;

    if (sloError || incidentError || changeError || evidenceError || regulatorError) {
      request.log.error(
        { sloError, incidentError, changeError, evidenceError, regulatorError },
        'operations overview query failed',
      );
      return reply.code(500).send({ error: 'operations_overview_failed' });
    }

    const sloRows = (sloResult.data ?? []) as SloSnapshotRecord[];
    const sloSummary = summariseSlo(sloRows);
    const sloSnapshots = sloRows.slice(0, 5);

    const incidentRows = (incidentResult.data ?? []) as IncidentRow[];
    const incidents = incidentRows.map((row) => ({
      id: row.id,
      occurredAt: row.occurred_at,
      detectedAt: row.detected_at ?? null,
      resolvedAt: row.resolved_at ?? null,
      severity: row.severity ?? null,
      status: row.status ?? null,
      title: row.title ?? '',
      summary: row.summary ?? '',
      impact: row.impact ?? '',
      resolution: row.resolution ?? '',
      followUp: row.follow_up ?? '',
      evidenceUrl: row.evidence_url ?? null,
      recordedAt: row.recorded_at,
    }));

    const changeRows = (changeResult.data ?? []) as ChangeLogRow[];
    const changeLog = changeRows.map((row) => ({
      id: row.id,
      entryDate: row.entry_date,
      title: row.title ?? '',
      category: row.category ?? '',
      summary: row.summary ?? '',
      releaseTag: row.release_tag ?? null,
      links: row.links ?? null,
      recordedAt: row.recorded_at,
    }));

    const evidenceRows = (evidenceResult.data ?? []) as Array<{
      criterion: string;
      status: string;
      evidence_url: string | null;
      notes?: Record<string, unknown> | null;
    }>;
    const evidenceMap = new Map(evidenceRows.map((row) => [row.criterion, row]));

    const openIncidents = incidents.filter((incident) => incident.status !== 'closed');
    const closedIncidents = incidents.filter((incident) => incident.status === 'closed');
    const regulatorPlanPublished = (regulatorPublication.data?.status ?? null) === 'published';

    const goNoGoCriteria = [
      {
        criterion: 'SLO snapshots capturés',
        autoSatisfied: sloRows.length > 0,
        recommendedEvidenceUrl: 'https://app.avocat-ai.example/governance/slo_and_support.md',
      },
      {
        criterion: 'Incident response & rollback documentés',
        autoSatisfied: closedIncidents.length > 0,
        recommendedEvidenceUrl: 'https://app.avocat-ai.example/governance/incident_response_plan.md',
      },
      {
        criterion: 'Change log opérationnel publié',
        autoSatisfied: changeLog.length > 0,
        recommendedEvidenceUrl: 'https://app.avocat-ai.example/governance/change_management_playbook.md',
      },
      {
        criterion: 'Plan de communication régulateurs partagé',
        autoSatisfied: regulatorPlanPublished,
        recommendedEvidenceUrl: 'https://app.avocat-ai.example/governance/regulator_outreach_plan.md',
      },
    ].map((item) => {
      const recorded = evidenceMap.get(item.criterion);
      return {
        ...item,
        recordedStatus: recorded?.status ?? 'pending',
        recordedEvidenceUrl: recorded?.evidence_url ?? null,
        recordedNotes: recorded?.notes ?? null,
      };
    });

    return {
      slo: {
        summary: sloSummary,
        snapshots: sloSnapshots,
      },
      incidents: {
        total: incidents.length,
        open: openIncidents.length,
        closed: closedIncidents.length,
        latest: incidents[0] ?? null,
        entries: incidents,
      },
      changeLog: {
        total: changeLog.length,
        latest: changeLog[0] ?? null,
        entries: changeLog,
      },
      goNoGo: {
        section: 'H',
        criteria: goNoGoCriteria,
      },
    };
  } catch (error) {
    if (error instanceof Error && 'statusCode' in error && typeof error.statusCode === 'number') {
      return reply.code(error.statusCode).send({ error: error.message });
    }
    request.log.error({ err: error, orgId }, 'operations overview failed');
    return reply.code(500).send({ error: 'operations_overview_failed' });
  }
  },
);

app.post<{
  Body: {
    orgId?: string;
    reportType?: string;
    periodStart?: string;
    periodEnd?: string;
    payloadUrl?: string | null;
    status?: string;
    metadata?: Record<string, unknown> | null;
    dispatchedAt?: string | null;
  };
}>('/reports/dispatches', async (request, reply) => {
  const bodySchema = z.object({
    orgId: z.string().uuid(),
    reportType: z.string().min(1),
    periodStart: z.string().datetime(),
    periodEnd: z.string().datetime(),
    payloadUrl: z.string().url().nullable().optional(),
    status: z.string().min(1).optional(),
    metadata: z.record(z.any()).nullable().optional(),
    dispatchedAt: z.string().datetime().nullable().optional(),
  });
  const parsed = bodySchema.safeParse(request.body ?? {});
  if (!parsed.success) {
    return reply.code(400).send({ error: 'invalid_request_body', details: parsed.error.flatten() });
  }
  const { orgId, reportType, periodStart, periodEnd, payloadUrl, status, metadata, dispatchedAt } = parsed.data;
  const userHeader = request.headers['x-user-id'];
  if (!userHeader || typeof userHeader !== 'string') {
    return reply.code(400).send({ error: 'x-user-id header is required' });
  }

  let dispatchedTimestamp: string | null = null;
  if (dispatchedAt) {
    const parsed = new Date(dispatchedAt);
    if (Number.isNaN(parsed.getTime())) {
      return reply.code(400).send({ error: 'invalid_dispatched_at' });
    }
    dispatchedTimestamp = parsed.toISOString();
  }

  try {
    await authorizeRequestWithGuards('governance:dispatch', orgId, userHeader, request);
    const { data, error } = await supabase
      .from('regulator_dispatches')
      .insert({
        org_id: orgId,
        report_type: reportType,
        period_start: periodStart,
        period_end: periodEnd,
        payload_url: payloadUrl ?? null,
        status: status ?? 'draft',
        metadata: metadata ?? null,
        created_by: userHeader,
        dispatched_at: dispatchedTimestamp,
      })
      .select()
      .single();

    if (error) {
      request.log.error({ err: error }, 'dispatch insert failed');
      return reply.code(500).send({ error: 'dispatch_insert_failed' });
    }

    return data;
  } catch (error) {
    if (error instanceof Error && 'statusCode' in error && typeof error.statusCode === 'number') {
      return reply.code(error.statusCode).send({ error: error.message });
    }
    request.log.error({ err: error }, 'dispatch insert exception');
    return reply.code(500).send({ error: 'dispatch_insert_failed' });
  }
});

app.get<{ Params: { orgId: string } }>(
  '/admin/org/:orgId/scim-tokens',
  {
    schema: {
      params: { type: 'object', properties: { orgId: { type: 'string' } }, required: ['orgId'] },
      headers: { type: 'object', properties: { 'x-user-id': { type: 'string' } }, required: ['x-user-id'] },
    },
  },
  async (request, reply) => {
  const { orgId } = request.params;
  const userHeader = request.headers['x-user-id'];
  if (!userHeader || typeof userHeader !== 'string') {
    return reply.code(400).send({ error: 'x-user-id header is required' });
  }
  try {
    await authorizeRequestWithGuards('admin:security', orgId, userHeader, request);
    const tokens = await listScimTokens(orgId);
    return { tokens };
  } catch (error) {
    if (error instanceof Error && 'statusCode' in error && typeof error.statusCode === 'number') {
      return reply.code(error.statusCode).send({ error: error.message });
    }
    request.log.error({ err: error }, 'scim token list failed');
    return reply.code(500).send({ error: 'scim_list_failed' });
  }
  },
);

app.post<{
  Params: { orgId: string };
  Body: { name: string; expiresAt?: string | null };
}>('/admin/org/:orgId/scim-tokens',
  {
    schema: {
      params: { type: 'object', properties: { orgId: { type: 'string' } }, required: ['orgId'] },
      headers: { type: 'object', properties: { 'x-user-id': { type: 'string' } }, required: ['x-user-id'] },
      body: {
        type: 'object',
        properties: { label: { type: 'string' } },
        required: ['label'],
        additionalProperties: true,
      },
    },
  },
  async (request, reply) => {
  const { orgId } = request.params;
  const bodySchema = z.object({ name: z.string().min(1), expiresAt: z.string().datetime().nullable().optional() });
  const parsed = bodySchema.safeParse(request.body ?? {});
  if (!parsed.success) {
    return reply.code(400).send({ error: 'invalid_request_body', details: parsed.error.flatten() });
  }
  const { name, expiresAt } = parsed.data;
  const userHeader = request.headers['x-user-id'];
  if (!userHeader || typeof userHeader !== 'string') {
    return reply.code(400).send({ error: 'x-user-id header is required' });
  }
  try {
    await authorizeRequestWithGuards('admin:security', orgId, userHeader, request);
    const token = await createScimToken(orgId, userHeader, name, expiresAt ?? null);
    return reply.code(201).send(token);
  } catch (error) {
    if (error instanceof Error && 'statusCode' in error && typeof error.statusCode === 'number') {
      return reply.code(error.statusCode).send({ error: error.message });
    }
    request.log.error({ err: error }, 'scim token create failed');
    return reply.code(500).send({ error: 'scim_create_failed' });
  }
  },
);

app.delete<{ Params: { orgId: string; tokenId: string } }>(
  '/admin/org/:orgId/scim-tokens/:tokenId',
  {
    schema: {
      params: {
        type: 'object',
        properties: { orgId: { type: 'string' }, tokenId: { type: 'string' } },
        required: ['orgId', 'tokenId'],
      },
      headers: { type: 'object', properties: { 'x-user-id': { type: 'string' } }, required: ['x-user-id'] },
    },
  },
  async (request, reply) => {
    const { orgId, tokenId } = request.params;
    const userHeader = request.headers['x-user-id'];
    if (!userHeader || typeof userHeader !== 'string') {
      return reply.code(400).send({ error: 'x-user-id header is required' });
    }
    try {
      await authorizeRequestWithGuards('admin:security', orgId, userHeader, request);
      await deleteScimToken(orgId, userHeader, tokenId);
      return reply.code(204).send();
    } catch (error) {
      if (error instanceof Error && 'statusCode' in error && typeof error.statusCode === 'number') {
        return reply.code(error.statusCode).send({ error: error.message });
      }
      request.log.error({ err: error }, 'scim token delete failed');
      return reply.code(500).send({ error: 'scim_delete_failed' });
    }
  },
);

app.get<{
  Params: { orgId: string };
  Querystring: { limit?: string; object?: string; runId?: string };
}>(
  '/admin/org/:orgId/audit-events',
  async (request, reply) => {
    const { orgId } = request.params;
    const limitParam = request.query.limit ? Number.parseInt(request.query.limit, 10) : 50;
    const limit = Number.isFinite(limitParam) && limitParam > 0 ? Math.min(limitParam, 200) : 50;
    const objectFilter = request.query.object ? String(request.query.object) : null;
    const runIdFilter = request.query.runId ? String(request.query.runId) : null;
    const userHeader = request.headers['x-user-id'];
    if (!userHeader || typeof userHeader !== 'string') {
      return reply.code(400).send({ error: 'x-user-id header is required' });
    }
    try {
      await authorizeRequestWithGuards('admin:audit', orgId, userHeader, request);
      let query = supabase
        .from('audit_events')
        .select('id, kind, object, metadata, created_at, actor_user_id')
        .eq('org_id', orgId)
        .order('created_at', { ascending: false })
        .limit(limit);

      if (objectFilter) {
        query = query.eq('object', objectFilter);
      }
      if (runIdFilter) {
        query = query.eq('metadata->>run_id', runIdFilter);
      }

      const { data, error } = await query;
      if (error) {
        throw new Error(error.message);
      }
      return { events: data ?? [] };
    } catch (error) {
      if (error instanceof Error && 'statusCode' in error && typeof error.statusCode === 'number') {
        return reply.code(error.statusCode).send({ error: error.message });
      }
      request.log.error({ err: error }, 'audit events fetch failed');
      return reply.code(500).send({ error: 'audit_list_failed' });
    }
  },
);

app.get<{ Params: { orgId: string } }>('/admin/org/:orgId/ip-allowlist', async (request, reply) => {
  const { orgId } = request.params;
  const userHeader = request.headers['x-user-id'];
  if (!userHeader || typeof userHeader !== 'string') {
    return reply.code(400).send({ error: 'x-user-id header is required' });
  }
  try {
    await authorizeRequestWithGuards('admin:security', orgId, userHeader, request);
    const entries = await listIpAllowlist(orgId);
    return { entries };
  } catch (error) {
    if (error instanceof Error && 'statusCode' in error && typeof error.statusCode === 'number') {
      return reply.code(error.statusCode).send({ error: error.message });
    }
    request.log.error({ err: error }, 'ip allowlist list failed');
    return reply.code(500).send({ error: 'ip_allowlist_list_failed' });
  }
});

app.post<{
  Params: { orgId: string };
  Body: { cidr: string; description?: string | null };
}>('/admin/org/:orgId/ip-allowlist', async (request, reply) => {
  const { orgId } = request.params;
  const bodySchema = z.object({ cidr: z.string().min(1), description: z.string().max(200).nullable().optional() });
  const parsed = bodySchema.safeParse(request.body ?? {});
  if (!parsed.success) {
    return reply.code(400).send({ error: 'invalid_request_body', details: parsed.error.flatten() });
  }
  const { cidr, description } = parsed.data;
  const userHeader = request.headers['x-user-id'];
  if (!userHeader || typeof userHeader !== 'string') {
    return reply.code(400).send({ error: 'x-user-id header is required' });
  }
  try {
    await authorizeRequestWithGuards('admin:security', orgId, userHeader, request);
    const entry = await upsertIpAllowlist(orgId, userHeader, { cidr, description: description ?? null });
    return reply.code(201).send({ entry });
  } catch (error) {
    if (error instanceof Error && 'statusCode' in error && typeof error.statusCode === 'number') {
      return reply.code(error.statusCode).send({ error: error.message });
    }
    request.log.error({ err: error }, 'ip allowlist create failed');
    return reply.code(500).send({ error: 'ip_allowlist_create_failed' });
  }
});

app.patch<{
  Params: { orgId: string; entryId: string };
  Body: { cidr: string; description?: string | null };
}>(
  '/admin/org/:orgId/ip-allowlist/:entryId',
  async (request, reply) => {
    const { orgId, entryId } = request.params;
    const bodySchema = z.object({ cidr: z.string().min(1), description: z.string().max(200).nullable().optional() });
    const parsed = bodySchema.safeParse(request.body ?? {});
    if (!parsed.success) {
      return reply.code(400).send({ error: 'invalid_request_body', details: parsed.error.flatten() });
    }
    const { cidr, description } = parsed.data;
    const userHeader = request.headers['x-user-id'];
    if (!userHeader || typeof userHeader !== 'string') {
      return reply.code(400).send({ error: 'x-user-id header is required' });
    }
    try {
      await authorizeRequestWithGuards('admin:security', orgId, userHeader, request);
      const entry = await upsertIpAllowlist(orgId, userHeader, { id: entryId, cidr, description: description ?? null });
      return { entry };
    } catch (error) {
      if (error instanceof Error && 'statusCode' in error && typeof error.statusCode === 'number') {
        return reply.code(error.statusCode).send({ error: error.message });
      }
      request.log.error({ err: error }, 'ip allowlist update failed');
      return reply.code(500).send({ error: 'ip_allowlist_update_failed' });
    }
  },
);

app.delete<{ Params: { orgId: string; entryId: string } }>(
  '/admin/org/:orgId/ip-allowlist/:entryId',
  async (request, reply) => {
    const { orgId, entryId } = request.params;
    const userHeader = request.headers['x-user-id'];
    if (!userHeader || typeof userHeader !== 'string') {
      return reply.code(400).send({ error: 'x-user-id header is required' });
    }
    try {
      await authorizeRequestWithGuards('admin:security', orgId, userHeader, request);
      await deleteIpAllowlist(orgId, userHeader, entryId);
      return reply.code(204).send();
    } catch (error) {
      if (error instanceof Error && 'statusCode' in error && typeof error.statusCode === 'number') {
        return reply.code(error.statusCode).send({ error: error.message });
      }
      request.log.error({ err: error }, 'ip allowlist delete failed');
      return reply.code(500).send({ error: 'ip_allowlist_delete_failed' });
    }
  },
);

function scimError(reply: FastifyReply, status: number, detail: string) {
  return reply
    .code(status)
    .header('Content-Type', 'application/scim+json')
    .send({ schemas: ['urn:ietf:params:scim:api:messages:2.0:Error'], detail });
}

app.get('/scim/v2/Users', async (request, reply) => {
  try {
    const result = await listScimUsers(request.headers.authorization ?? '');
    return reply.header('Content-Type', 'application/scim+json').send(result);
  } catch (error) {
    if (error instanceof Error) {
      if (error.message.startsWith('scim_auth')) {
        return scimError(reply, 401, 'Invalid SCIM token');
      }
      request.log.error({ err: error }, 'scim list failed');
    }
    return scimError(reply, 500, 'Unable to list SCIM users');
  }
});

app.post(
  '/scim/v2/Users',
  {
    schema: {
      body: {
        type: 'object',
        additionalProperties: true,
      },
      headers: {
        type: 'object',
        properties: {
          authorization: { type: 'string' },
        },
        required: ['authorization'],
      },
      response: {
        201: { type: 'object', additionalProperties: true },
      },
    },
  },
  async (request, reply) => {
    try {
    const result = await createScimUser(
      request.headers.authorization ?? '',
      (request.body as unknown) as ScimUserPayload,
    );
      return reply.code(201).header('Content-Type', 'application/scim+json').send(result);
    } catch (error) {
      if (error instanceof Error) {
        if (error.message.startsWith('scim_auth')) {
          return scimError(reply, 401, 'Invalid SCIM token');
        }
        request.log.error({ err: error }, 'scim create failed');
      }
      return scimError(reply, 500, 'Unable to create SCIM user');
    }
  },
);

app.patch<{ Params: { id: string } }>(
  '/scim/v2/Users/:id',
  {
    schema: {
      params: {
        type: 'object',
        properties: { id: { type: 'string' } },
        required: ['id'],
      },
      body: { type: 'object', additionalProperties: true },
      headers: {
        type: 'object',
        properties: { authorization: { type: 'string' } },
        required: ['authorization'],
      },
      response: {
        200: { type: 'object', additionalProperties: true },
      },
    },
  },
  async (request, reply) => {
    try {
    const result = await patchScimUser(
      request.headers.authorization ?? '',
      request.params.id,
      (request.body as unknown) as ScimPatchRequest,
    );
      return reply.header('Content-Type', 'application/scim+json').send(result);
    } catch (error) {
      if (error instanceof Error) {
        if (error.message.startsWith('scim_auth')) {
          return scimError(reply, 401, 'Invalid SCIM token');
        }
        if (error.message === 'scim_user_not_found') {
          return scimError(reply, 404, 'User not found');
        }
        request.log.error({ err: error }, 'scim patch failed');
      }
      return scimError(reply, 500, 'Unable to update SCIM user');
    }
  },
);

app.delete<{ Params: { id: string } }>('/scim/v2/Users/:id', async (request, reply) => {
  try {
    await deleteScimUser(request.headers.authorization ?? '', request.params.id);
    return reply.code(204).send();
  } catch (error) {
    if (error instanceof Error) {
      if (error.message.startsWith('scim_auth')) {
        return scimError(reply, 401, 'Invalid SCIM token');
      }
      request.log.error({ err: error }, 'scim delete failed');
    }
    return scimError(reply, 500, 'Unable to delete SCIM user');
  }
});

app.post<{
  Body: { orgId?: string; userId?: string; eventName?: string; payload?: unknown };
}>(
  '/telemetry',
  {
    schema: {
      body: {
        type: 'object',
        properties: {
          orgId: { type: 'string' },
          userId: { type: 'string' },
          eventName: { type: 'string' },
          payload: { type: ['object', 'array', 'string', 'number', 'boolean', 'null'] },
        },
        required: ['orgId', 'userId', 'eventName'],
        additionalProperties: true,
      },
    },
  },
  async (request, reply) => {
    const ipHeader = (request.headers['x-forwarded-for'] ?? request.ip ?? '').toString();
    const ip = ipHeader.split(',')[0].trim() || 'unknown';
    if (await telemetryRateLimitGuard(request, reply, ['ip', ip])) {
      return;
    }
    const { orgId, userId, eventName, payload } = request.body ?? {};

  if (!orgId || !userId || !eventName) {
    return reply.code(400).send({ error: 'orgId, userId, and eventName are required' });
  }

  try {
    await authorizeRequestWithGuards('telemetry:record', orgId, userId, request);
  } catch (error) {
    if (error instanceof Error && 'statusCode' in error && typeof error.statusCode === 'number') {
      return reply.code(error.statusCode).send({ error: error.message });
    }
    request.log.error({ err: error }, 'telemetry authorization failed');
    return reply.code(403).send({ error: 'forbidden' });
  }

  const { error } = await supabase.from('ui_telemetry_events').insert({
    org_id: orgId,
    user_id: userId,
    event_name: eventName,
    payload: payload ?? null,
  });

  if (error) {
    request.log.error({ err: error }, 'telemetry insert failed');
    return reply.code(500).send({ error: 'telemetry_failed' });
  }

  return reply.code(204).send();
  },
);

app.get<{ Querystring: { orgId?: string } }>('/citations', async (request, reply) => {
  const { orgId } = request.query;

  if (!orgId) {
    return reply.code(400).send({ error: 'orgId is required' });
  }

  const userHeader = request.headers['x-user-id'];
  if (!userHeader || typeof userHeader !== 'string') {
    return reply.code(400).send({ error: 'x-user-id header is required' });
  }

  try {
    await authorizeRequestWithGuards('citations:view', orgId, userHeader, request);
  } catch (error) {
    if (error instanceof Error && 'statusCode' in error && typeof error.statusCode === 'number') {
      return reply.code(error.statusCode).send({ error: error.message });
    }
    request.log.error({ err: error }, 'citations authorization failed');
    return reply.code(403).send({ error: 'forbidden' });
  }

  const { data, error } = await supabase
    .from('sources')
    .select(
      'id, title, source_type, jurisdiction_code, source_url, publisher, binding_lang, consolidated, language_note, effective_date, created_at, capture_sha256',
    )
    .eq('org_id', orgId)
    .order('created_at', { ascending: false })
    .limit(50);

  if (error) {
    request.log.error({ err: error }, 'citations query failed');
    return reply.code(500).send({ error: 'citations_failed' });
  }

  return {
    entries: (data ?? []).map((row) => ({
      id: row.id,
      title: row.title,
      sourceType: row.source_type,
      jurisdiction: row.jurisdiction_code,
      url: row.source_url,
      publisher: row.publisher,
      bindingLanguage: row.binding_lang,
      consolidated: row.consolidated,
      languageNote: row.language_note,
      effectiveDate: row.effective_date,
      capturedAt: row.created_at,
      checksum: row.capture_sha256,
    })),
  };
});

app.get<{ Querystring: { orgId?: string; sourceId?: string } }>('/case-scores', async (request, reply) => {
  const { orgId, sourceId } = request.query;
  if (!orgId) {
    return reply.code(400).send({ error: 'orgId is required' });
  }

  const userHeader = request.headers['x-user-id'];
  if (!userHeader || typeof userHeader !== 'string') {
    return reply.code(400).send({ error: 'x-user-id header is required' });
  }

  try {
    await authorizeRequestWithGuards('cases:view', orgId, userHeader, request);
  } catch (error) {
    if (error instanceof Error && 'statusCode' in error && typeof error.statusCode === 'number') {
      return reply.code(error.statusCode).send({ error: error.message });
    }
    request.log.error({ err: error }, 'case_scores authorization failed');
    return reply.code(403).send({ error: 'forbidden' });
  }

  const query = supabase
    .from('case_scores')
    .select('id, source_id, juris_code, score_overall, axes, hard_block, version, model_ref, notes, computed_at, sources(title, source_url, trust_tier, court_rank)')
    .eq('org_id', orgId)
    .order('computed_at', { ascending: false })
    .limit(50);

  if (sourceId) {
    query.eq('source_id', sourceId);
  }

  const { data, error } = await query;
  if (error) {
    request.log.error({ err: error }, 'case_scores query failed');
    return reply.code(500).send({ error: 'case_scores_failed' });
  }

  return {
    scores: (data ?? []).map((row) => ({
      id: row.id,
      sourceId: row.source_id,
      jurisdiction: row.juris_code,
      score: row.score_overall,
      axes: row.axes,
      hardBlock: row.hard_block,
      version: row.version,
      modelRef: row.model_ref,
      notes: row.notes,
      computedAt: row.computed_at,
      source: (row as any).sources
        ? {
            title: (row as any).sources.title,
            url: (row as any).sources.source_url,
            trustTier: (row as any).sources.trust_tier,
            courtRank: (row as any).sources.court_rank,
          }
        : null,
    })),
  };
});

app.get<{ Querystring: { orgId?: string; sourceId?: string } }>('/case-treatments', async (request, reply) => {
  const { orgId, sourceId } = request.query;
  if (!orgId) {
    return reply.code(400).send({ error: 'orgId is required' });
  }

  const userHeader = request.headers['x-user-id'];
  if (!userHeader || typeof userHeader !== 'string') {
    return reply.code(400).send({ error: 'x-user-id header is required' });
  }

  try {
    await authorizeRequestWithGuards('cases:view', orgId, userHeader, request);
  } catch (error) {
    if (error instanceof Error && 'statusCode' in error && typeof error.statusCode === 'number') {
      return reply.code(error.statusCode).send({ error: error.message });
    }
    request.log.error({ err: error }, 'case_treatments authorization failed');
    return reply.code(403).send({ error: 'forbidden' });
  }

  const query = supabase
    .from('case_treatments')
    .select('id, source_id, citing_source_id, treatment, court_rank, weight, decided_at, created_at')
    .eq('org_id', orgId)
    .order('created_at', { ascending: false })
    .limit(100);

  if (sourceId) {
    query.eq('source_id', sourceId);
  }

  const { data, error } = await query;
  if (error) {
    request.log.error({ err: error }, 'case_treatments query failed');
    return reply.code(500).send({ error: 'case_treatments_failed' });
  }

  return { treatments: data ?? [] };
});

app.get<{ Querystring: { orgId?: string; sourceId?: string } }>('/case-statute-links', async (request, reply) => {
  const { orgId, sourceId } = request.query;
  if (!orgId) {
    return reply.code(400).send({ error: 'orgId is required' });
  }

  if (!sourceId) {
    return reply.code(400).send({ error: 'sourceId is required' });
  }

  const userHeader = request.headers['x-user-id'];
  if (!userHeader || typeof userHeader !== 'string') {
    return reply.code(400).send({ error: 'x-user-id header is required' });
  }

  try {
    await authorizeRequestWithGuards('cases:view', orgId, userHeader, request);
  } catch (error) {
    if (error instanceof Error && 'statusCode' in error && typeof error.statusCode === 'number') {
      return reply.code(error.statusCode).send({ error: error.message });
    }
    request.log.error({ err: error }, 'case_statute_links authorization failed');
    return reply.code(403).send({ error: 'forbidden' });
  }

  const { data, error } = await supabase
    .from('case_statute_links')
    .select('id, statute_url, article, alignment_score, rationale_json, created_at')
    .eq('org_id', orgId)
    .eq('case_source_id', sourceId)
    .order('created_at', { ascending: false });

  if (error) {
    request.log.error({ err: error }, 'case_statute_links query failed');
    return reply.code(500).send({ error: 'case_statute_links_failed' });
  }

  return { links: data ?? [] };
});

app.get<{
  Querystring: { orgId?: string; jurisdiction?: string; matterType?: string };
}>('/drafting/templates', async (request, reply) => {
  const { orgId, jurisdiction, matterType } = request.query;

  if (!orgId) {
    return reply.code(400).send({ error: 'orgId is required' });
  }

  const userHeader = request.headers['x-user-id'];
  if (!userHeader || typeof userHeader !== 'string') {
    return reply.code(400).send({ error: 'x-user-id header is required' });
  }

  try {
    await authorizeRequestWithGuards('templates:view', orgId, userHeader, request);
  } catch (error) {
    if (error instanceof Error && 'statusCode' in error && typeof error.statusCode === 'number') {
      return reply.code(error.statusCode).send({ error: error.message });
    }
    request.log.error({ err: error }, 'templates authorization failed');
    return reply.code(403).send({ error: 'forbidden' });
  }

  let query = supabase
    .from('pleading_templates')
    .select('id, org_id, jurisdiction_code, matter_type, title, summary, sections, fill_ins, locale, created_at')
    .or(`org_id.eq.${orgId},org_id.is.null`)
    .order('jurisdiction_code', { ascending: true })
    .order('created_at', { ascending: false });

  if (jurisdiction) {
    query = query.in('jurisdiction_code', [jurisdiction, 'FR', 'OHADA']);
  }

  if (matterType) {
    query = query.eq('matter_type', matterType);
  }

  const { data, error } = await query;

  if (error) {
    request.log.error({ err: error }, 'templates query failed');
    return reply.code(500).send({ error: 'templates_unavailable' });
  }

  return {
    templates: (data ?? []).map((row) => ({
      id: row.id,
      jurisdiction: row.jurisdiction_code,
      matterType: row.matter_type,
      title: row.title,
      summary: row.summary,
      sections: row.sections,
      fillIns: row.fill_ins,
      locale: row.locale,
      scope: row.org_id ? 'org' : 'global',
    })),
  };
});

app.get<{ Querystring: { orgId?: string } }>('/hitl/metrics', async (request, reply) => {
  const { orgId } = request.query;
  if (!orgId) {
    return reply.code(400).send({ error: 'orgId is required' });
  }

  const userHeader = request.headers['x-user-id'];
  if (!userHeader || typeof userHeader !== 'string') {
    return reply.code(400).send({ error: 'x-user-id header is required' });
  }

  try {
    await authorizeRequestWithGuards('hitl:view', orgId, userHeader, request);
  } catch (error) {
    if (error instanceof Error && 'statusCode' in error && typeof error.statusCode === 'number') {
      return reply.code(error.statusCode).send({ error: error.message });
    }
    request.log.error({ err: error }, 'hitl metrics authorization failed');
    return reply.code(403).send({ error: 'forbidden' });
  }

  const { data, error } = await supabase
    .from('agent_learning_reports')
    .select('kind, report_date, payload')
    .eq('org_id', orgId)
    .in('kind', ['queue', 'drift', 'fairness'])
    .order('report_date', { ascending: false })
    .limit(90);

  if (error) {
    request.log.error({ err: error }, 'hitl metrics query failed');
    return reply.code(500).send({ error: 'hitl_metrics_failed' });
  }

  const latest = new Map<
    string,
    { reportDate: string | null; payload: Record<string, unknown> | null }
  >();

  const fairnessReports: Array<{
    reportDate: string | null;
    capturedAt: string | null;
    windowStart: string | null;
    windowEnd: string | null;
    overall: Record<string, unknown> | null;
    jurisdictions: Array<Record<string, unknown>>;
    benchmarks: Array<Record<string, unknown>>;
    flagged: { jurisdictions: string[]; benchmarks: string[] };
  }> = [];

  for (const row of data ?? []) {
    const kind = typeof row.kind === 'string' ? row.kind : null;
    if (!kind) {
      continue;
    }

    const payload = row.payload && typeof row.payload === 'object' ? (row.payload as Record<string, unknown>) : null;
    const reportDate = typeof row.report_date === 'string' ? row.report_date : null;

    if (!latest.has(kind)) {
      latest.set(kind, { reportDate, payload });
    }

    if (kind === 'fairness' && payload) {
      const windowStart = typeof payload.windowStart === 'string' ? payload.windowStart : null;
      const windowEnd = typeof payload.windowEnd === 'string' ? payload.windowEnd : null;
      const capturedAt =
        typeof payload.capturedAt === 'string'
          ? payload.capturedAt
          : typeof payload.windowEnd === 'string'
          ? payload.windowEnd
          : reportDate;

      const jurisdictions = Array.isArray(payload.jurisdictions)
        ? payload.jurisdictions
            .map((entry) => normaliseFairnessJurisdiction(entry))
            .filter((entry): entry is Record<string, unknown> => entry !== null)
        : [];

      const benchmarks = Array.isArray(payload.benchmarks)
        ? payload.benchmarks
            .map((entry) => normaliseFairnessBenchmark(entry))
            .filter((entry): entry is Record<string, unknown> => entry !== null)
        : [];

      const flagged =
        payload.flagged && typeof payload.flagged === 'object'
          ? {
              jurisdictions: Array.isArray((payload.flagged as Record<string, unknown>).jurisdictions)
                ? ((payload.flagged as Record<string, unknown>).jurisdictions as unknown[])
                    .filter((code): code is string => typeof code === 'string')
                : [],
              benchmarks: Array.isArray((payload.flagged as Record<string, unknown>).benchmarks)
                ? ((payload.flagged as Record<string, unknown>).benchmarks as unknown[])
                    .filter((name): name is string => typeof name === 'string')
                : [],
            }
          : { jurisdictions: [], benchmarks: [] };

      fairnessReports.push({
        reportDate,
        capturedAt,
        windowStart,
        windowEnd,
        overall:
          payload.overall && typeof payload.overall === 'object'
            ? normaliseFairnessOverall(payload.overall as Record<string, unknown>)
            : null,
        jurisdictions,
        benchmarks,
        flagged,
      });
    }
  }

  const queueRow = latest.get('queue');
  const queuePayload = queueRow?.payload ?? null;
  const queue = queuePayload
    ? {
        reportDate: queueRow?.reportDate ?? null,
        pending: toNumber(queuePayload.pending) ?? 0,
        byType: toNumberRecord(queuePayload.byType),
        oldestCreatedAt:
          typeof queuePayload.oldestCreatedAt === 'string' ? queuePayload.oldestCreatedAt : null,
        capturedAt:
          typeof queuePayload.capturedAt === 'string'
            ? queuePayload.capturedAt
            : queueRow?.reportDate ?? null,
      }
    : null;

  const driftRow = latest.get('drift');
  const driftPayload = driftRow?.payload ?? null;
  const drift = driftPayload
    ? {
        reportDate: driftRow?.reportDate ?? null,
        totalRuns: toNumber(driftPayload.totalRuns) ?? 0,
        highRiskRuns: toNumber(driftPayload.highRiskRuns) ?? 0,
        hitlEscalations: toNumber(driftPayload.hitlEscalations) ?? 0,
        allowlistedRatio: toNumber(driftPayload.allowlistedRatio),
      }
    : null;

  const fairnessRow = latest.get('fairness');
  const fairnessPayload = fairnessRow?.payload ?? null;
  const fairness = fairnessPayload
    ? {
        reportDate: fairnessRow?.reportDate ?? null,
        overall:
          fairnessPayload.overall && typeof fairnessPayload.overall === 'object'
            ? normaliseFairnessOverall(fairnessPayload.overall as Record<string, unknown>)
            : null,
        capturedAt:
          typeof fairnessPayload.capturedAt === 'string'
            ? fairnessPayload.capturedAt
            : fairnessRow?.reportDate ?? null,
        jurisdictions: Array.isArray(fairnessPayload.jurisdictions)
          ? fairnessPayload.jurisdictions
              .map((entry) => normaliseFairnessJurisdiction(entry))
              .filter((entry): entry is Record<string, unknown> => entry !== null)
          : [],
        benchmarks: Array.isArray(fairnessPayload.benchmarks)
          ? fairnessPayload.benchmarks
              .map((entry) => normaliseFairnessBenchmark(entry))
              .filter((entry): entry is Record<string, unknown> => entry !== null)
          : [],
        flagged:
          fairnessPayload.flagged && typeof fairnessPayload.flagged === 'object'
            ? {
                jurisdictions: Array.isArray((fairnessPayload.flagged as Record<string, unknown>).jurisdictions)
                  ? ((fairnessPayload.flagged as Record<string, unknown>).jurisdictions as unknown[])
                      .filter((code): code is string => typeof code === 'string')
                  : [],
                benchmarks: Array.isArray((fairnessPayload.flagged as Record<string, unknown>).benchmarks)
                  ? ((fairnessPayload.flagged as Record<string, unknown>).benchmarks as unknown[])
                      .filter((name): name is string => typeof name === 'string')
                  : [],
              }
            : { jurisdictions: [], benchmarks: [] },
        trend: fairnessReports
          .slice(0, 12)
          .map((entry) => ({
            reportDate: entry.reportDate,
            capturedAt: entry.capturedAt,
            windowStart: entry.windowStart,
            windowEnd: entry.windowEnd,
            overall: entry.overall,
            jurisdictions: entry.jurisdictions,
            benchmarks: entry.benchmarks,
            flagged: entry.flagged,
          })),
      }
    : null;

  return {
    orgId,
    metrics: {
      queue,
      drift,
      fairness,
    },
  };
});

app.get<{ Querystring: { orgId?: string } }>('/hitl', async (request, reply) => {
  const { orgId } = request.query;
  if (!orgId) {
    return reply.code(400).send({ error: 'orgId is required' });
  }

  const userHeader = request.headers['x-user-id'];
  if (!userHeader || typeof userHeader !== 'string') {
    return reply.code(400).send({ error: 'x-user-id header is required' });
  }

  try {
    await authorizeRequestWithGuards('hitl:view', orgId, userHeader, request);
  } catch (error) {
    if (error instanceof Error && 'statusCode' in error && typeof error.statusCode === 'number') {
      return reply.code(error.statusCode).send({ error: error.message });
    }
    request.log.error({ err: error }, 'hitl view authorization failed');
    return reply.code(403).send({ error: 'forbidden' });
  }

  const { data, error } = await supabase
    .from('hitl_queue')
    .select('id, run_id, reason, status, created_at, updated_at, resolution_minutes, resolution_bucket, reviewer_comment')
    .eq('org_id', orgId)
    .order('created_at', { ascending: false });

  if (error) {
    request.log.error({ err: error }, 'hitl query failed');
    return reply.code(500).send({ error: 'hitl_failed' });
  }

  return {
    items: (data ?? []).map((row) => ({
      id: row.id,
      runId: row.run_id,
      reason: row.reason,
      status: row.status,
      createdAt: row.created_at,
      updatedAt: row.updated_at,
      resolutionMinutes: row.resolution_minutes,
      resolutionBucket: row.resolution_bucket,
      reviewerComment: row.reviewer_comment,
    })),
  };
});

app.get<{ Params: { id: string }; Querystring: { orgId?: string } }>('/hitl/:id', async (request, reply) => {
  const { id } = request.params;
  const { orgId } = request.query;
  if (!orgId) {
    return reply.code(400).send({ error: 'orgId is required' });
  }

  const userHeader = request.headers['x-user-id'];
  if (!userHeader || typeof userHeader !== 'string') {
    return reply.code(400).send({ error: 'x-user-id header is required' });
  }

  try {
    await authorizeRequestWithGuards('hitl:view', orgId, userHeader, request);
  } catch (error) {
    if (error instanceof Error && 'statusCode' in error && typeof error.statusCode === 'number') {
      return reply.code(error.statusCode).send({ error: error.message });
    }
    request.log.error({ err: error }, 'hitl detail authorization failed');
    return reply.code(403).send({ error: 'forbidden' });
  }

  const hitlRecord = await supabase
    .from('hitl_queue')
    .select('id, run_id, reason, status, created_at, updated_at, resolution_minutes, resolution_bucket, reviewer_comment')
    .eq('org_id', orgId)
    .eq('id', id)
    .maybeSingle();

  if (hitlRecord.error) {
    request.log.error({ err: hitlRecord.error }, 'hitl detail query failed');
    return reply.code(500).send({ error: 'hitl_detail_failed' });
  }
  if (!hitlRecord.data) {
    return reply.code(404).send({ error: 'hitl_not_found' });
  }

  const runId = hitlRecord.data.run_id as string | null;
  const [run, citations, retrieval, edits] = await Promise.all([
    runId
      ? supabase
          .from('agent_runs')
          .select('id, org_id, question, jurisdiction_json, irac, risk_level, status, started_at, finished_at, hitl_required')
          .eq('id', runId)
          .maybeSingle()
      : Promise.resolve({ data: null, error: null }),
    runId
      ? supabase
          .from('run_citations')
          .select('title, publisher, url, domain_ok, note')
          .eq('run_id', runId)
      : Promise.resolve({ data: [], error: null }),
    runId
      ? supabase
          .from('run_retrieval_sets')
          .select('id, origin, snippet, similarity, weight, metadata')
          .eq('run_id', runId)
      : Promise.resolve({ data: [], error: null }),
    supabase
      .from('hitl_reviewer_edits')
      .select('id, action, comment, reviewer_id, created_at, previous_payload, revised_payload')
      .eq('hitl_id', id)
      .order('created_at', { ascending: false }),
  ]);

  if (run && run.error) {
    request.log.error({ err: run.error }, 'hitl detail run fetch failed');
    return reply.code(500).send({ error: 'hitl_detail_failed' });
  }
  if (citations.error) {
    request.log.error({ err: citations.error }, 'hitl detail citations failed');
    return reply.code(500).send({ error: 'hitl_detail_failed' });
  }
  if (retrieval.error) {
    request.log.error({ err: retrieval.error }, 'hitl detail retrieval failed');
    return reply.code(500).send({ error: 'hitl_detail_failed' });
  }
  if (edits.error) {
    request.log.error({ err: edits.error }, 'hitl detail reviewer edits failed');
    return reply.code(500).send({ error: 'hitl_detail_failed' });
  }

  const runData = run?.data ?? null;

  return {
    hitl: {
      id: hitlRecord.data.id,
      reason: hitlRecord.data.reason,
      status: hitlRecord.data.status,
      createdAt: hitlRecord.data.created_at,
      updatedAt: hitlRecord.data.updated_at,
      resolutionMinutes: hitlRecord.data.resolution_minutes,
      resolutionBucket: hitlRecord.data.resolution_bucket,
      reviewerComment: hitlRecord.data.reviewer_comment,
    },
    run: runData
      ? {
          id: runData.id,
          orgId: runData.org_id ?? null,
          question: runData.question,
          jurisdiction: extractCountry(runData.jurisdiction_json),
          irac: runData.irac,
          riskLevel: runData.risk_level,
          status: runData.status,
          hitlRequired: runData.hitl_required,
          startedAt: runData.started_at,
          finishedAt: runData.finished_at,
        }
      : null,
    citations: (citations.data ?? []).map((citation) => ({
      title: citation.title,
      publisher: citation.publisher,
      url: citation.url,
      domainOk: citation.domain_ok,
      note: citation.note ?? null,
    })),
    retrieval: (retrieval.data ?? []).map((entry) => ({
      id: entry.id,
      origin: entry.origin,
      snippet: entry.snippet,
      similarity: entry.similarity === null ? null : Number(entry.similarity),
      weight: entry.weight === null ? null : Number(entry.weight),
      metadata: typeof entry.metadata === 'object' && entry.metadata !== null ? entry.metadata : {},
    })),
    edits:
      edits.data?.map((row) => ({
        id: row.id,
        action: row.action,
        comment: row.comment,
        reviewerId: row.reviewer_id,
        createdAt: row.created_at,
        previousPayload: row.previous_payload ?? null,
        revisedPayload: row.revised_payload ?? null,
      })) ?? [],
  };
});

app.post<{
  Params: { id: string };
  Body: { action?: string; comment?: string; reviewerId?: string; revisedPayload?: IRACPayload | null };
}>(
  '/hitl/:id',
  async (request, reply) => {
    const { id } = request.params;
    const bodySchema = z.object({
      action: z.enum(['approve', 'reject', 'request_changes']),
      comment: z.string().max(2000).optional(),
      reviewerId: z.string().uuid().optional(),
      revisedPayload: z.any().nullable().optional(),
    });
    const parsed = bodySchema.safeParse(request.body ?? {});
    if (!parsed.success) {
      return reply.code(400).send({ error: 'invalid_request_body', details: parsed.error.flatten() });
    }
    const { action, comment, reviewerId, revisedPayload } = parsed.data;

    const userHeader = request.headers['x-user-id'];
    const orgHeader = request.headers['x-org-id'];
    if (!userHeader || typeof userHeader !== 'string' || !orgHeader || typeof orgHeader !== 'string') {
      return reply
        .code(400)
        .send({ error: 'x-user-id and x-org-id headers are required for HITL actions' });
    }

    try {
      await authorizeRequestWithGuards('hitl:act', orgHeader, userHeader, request);
    } catch (error) {
      if (error instanceof Error && 'statusCode' in error && typeof error.statusCode === 'number') {
        return reply.code(error.statusCode).send({ error: error.message });
      }
      request.log.error({ err: error }, 'hitl action authorization failed');
      return reply.code(403).send({ error: 'forbidden' });
    }

    const statusMap: Record<string, string> = {
      approve: 'approved',
      request_changes: 'changes_requested',
      reject: 'rejected',
    };
    const newStatus = statusMap[action];
    if (!newStatus) {
      return reply.code(400).send({ error: 'invalid_action' });
    }

    const existingResult = await supabase
      .from('hitl_queue')
      .select('id, run_id, org_id, created_at, status')
      .eq('id', id)
      .maybeSingle();

    if (existingResult.error) {
      request.log.error({ err: existingResult.error }, 'hitl fetch failed before action');
      return reply.code(500).send({ error: 'hitl_fetch_failed' });
    }

    const existing = existingResult.data as
      | { id?: string; run_id?: string; org_id?: string | null; created_at?: string | null; status?: string }
      | null;
    if (!existing) {
      return reply.code(404).send({ error: 'hitl_not_found' });
    }

    const runLookup = existing.run_id
      ? await supabase
          .from('agent_runs')
          .select('id, org_id, irac')
          .eq('id', existing.run_id as string)
          .maybeSingle()
      : { data: null, error: null };

    if (runLookup.error) {
      request.log.warn({ err: runLookup.error }, 'hitl run lookup failed for reviewer edit');
    }

    const previousPayload =
      runLookup.data && typeof runLookup.data === 'object' && 'irac' in runLookup.data
        ? (runLookup.data.irac as IRACPayload | null)
        : null;
    const runOrgIdCandidate =
      (runLookup.data && typeof runLookup.data === 'object' && runLookup.data.org_id
        ? (runLookup.data.org_id as string)
        : null) ?? (typeof existing.org_id === 'string' ? existing.org_id : null);

    const sanitizedRevisedPayload =
      revisedPayload && typeof revisedPayload === 'object' ? revisedPayload : null;

    const now = new Date();
    const nowIso = now.toISOString();
    const rawMinutes = minutesBetween(existing.created_at as string | null, now);
    const minutes = rawMinutes === null ? null : Math.round(rawMinutes * 100) / 100;
    const bucket = bucketResolution(minutes);
    const reviewerReference = reviewerId ?? userHeader;

    const update = await supabase
      .from('hitl_queue')
      .update({
        status: newStatus,
        reviewer_id: reviewerReference ?? null,
        updated_at: nowIso,
        reviewer_comment: comment ?? null,
        resolution_minutes: minutes,
        resolution_bucket: bucket,
      })
      .eq('id', id)
      .select('run_id, org_id')
      .single();

    if (update.error || !update.data) {
      request.log.error({ err: update.error }, 'hitl update failed');
      return reply.code(500).send({ error: 'hitl_update_failed' });
    }

    await supabase
      .from('agent_runs')
      .update({ status: newStatus, hitl_required: newStatus !== 'approved' })
      .eq('id', update.data.run_id);

    const editInsert = await supabase.from('hitl_reviewer_edits').insert({
      hitl_id: id,
      run_id: update.data.run_id,
      org_id:
        runOrgIdCandidate ??
        (typeof update.data.org_id === 'string' ? update.data.org_id : null) ??
        orgHeader,
      reviewer_id: reviewerReference ?? null,
      action: newStatus,
      comment: comment ?? null,
      previous_payload: previousPayload ?? null,
      revised_payload: sanitizedRevisedPayload,
    });

    if (editInsert.error) {
      request.log.warn({ err: editInsert.error }, 'hitl reviewer edit insert failed');
    }

    if (newStatus !== 'approved') {
      const learningInsert = await supabase.from('agent_learning_jobs').insert({
        org_id: update.data.org_id ?? existing.org_id ?? null,
        type: 'review_feedback_ticket',
        payload: {
          runId: update.data.run_id,
          hitlId: id,
          action: newStatus,
          reviewerId: reviewerReference ?? null,
          comment: comment ?? null,
          resolutionMinutes: minutes ?? null,
        },
      });
      if (learningInsert.error) {
        request.log.warn({ err: learningInsert.error }, 'review feedback learning job insert failed');
      }
    }

    try {
      await logAuditEvent({
        orgId: orgHeader,
        actorId: userHeader,
        kind: 'hitl.action',
        object: id,
        metadata: {
          run_id: update.data.run_id,
          status: newStatus,
          comment: comment ?? null,
          resolution_minutes: minutes ?? null,
          resolution_bucket: bucket,
        },
      });
    } catch (error) {
      request.log.warn({ err: error }, 'hitl audit failed');
    }

    return { status: newStatus, resolutionMinutes: minutes ?? null, resolutionBucket: bucket };
  },
);

app.get<{ Querystring: { orgId?: string } }>('/matters', async (request, reply) => {
  const { orgId } = request.query;
  if (!orgId) {
    return reply.code(400).send({ error: 'orgId is required' });
  }

  const userHeader = request.headers['x-user-id'];
  if (!userHeader || typeof userHeader !== 'string') {
    return reply.code(400).send({ error: 'x-user-id header is required' });
  }

  try {
    await authorizeRequestWithGuards('cases:view', orgId, userHeader, request);
  } catch (error) {
    if (error instanceof Error && 'statusCode' in error && typeof error.statusCode === 'number') {
      return reply.code(error.statusCode).send({ error: error.message });
    }
    request.log.error({ err: error }, 'matters authorization failed');
    return reply.code(403).send({ error: 'forbidden' });
  }

  const { data, error } = await supabase
    .from('agent_runs')
    .select('id, question, risk_level, hitl_required, status, started_at, finished_at, jurisdiction_json, irac')
    .eq('org_id', orgId)
    .order('started_at', { ascending: false })
    .limit(50);

  if (error) {
    request.log.error({ err: error }, 'matters query failed');
    return reply.code(500).send({ error: 'matters_failed' });
  }

  const matters = (data ?? []).map((row) => ({
    id: row.id,
    question: row.question,
    riskLevel: row.risk_level,
    status: row.status,
    hitlRequired: row.hitl_required,
    startedAt: row.started_at,
    finishedAt: row.finished_at,
    jurisdiction: extractCountry(row.jurisdiction_json),
    conclusion: typeof row.irac === 'object' ? (row.irac as { conclusion?: string }).conclusion ?? null : null,
  }));

  return { matters };
});

app.get<{ Params: { id: string }; Querystring: { orgId?: string } }>('/matters/:id', async (request, reply) => {
  const { orgId } = request.query;
  const { id } = request.params;

  if (!orgId) {
    return reply.code(400).send({ error: 'orgId is required' });
  }

  const userHeader = request.headers['x-user-id'];
  if (!userHeader || typeof userHeader !== 'string') {
    return reply.code(400).send({ error: 'x-user-id header is required' });
  }

  try {
    await authorizeRequestWithGuards('cases:view', orgId, userHeader, request);
  } catch (error) {
    if (error instanceof Error && 'statusCode' in error && typeof error.statusCode === 'number') {
      return reply.code(error.statusCode).send({ error: error.message });
    }
    request.log.error({ err: error }, 'matter detail authorization failed');
    return reply.code(403).send({ error: 'forbidden' });
  }

  const run = await supabase
    .from('agent_runs')
    .select('id, question, jurisdiction_json, irac, risk_level, started_at, finished_at, hitl_required, status')
    .eq('org_id', orgId)
    .eq('id', id)
    .single();

  if (run.error || !run.data) {
    request.log.error({ err: run.error }, 'matter detail failed');
    return reply.code(404).send({ error: 'matter_not_found' });
  }

  const citations = await supabase
    .from('run_citations')
    .select('title, publisher, url, domain_ok, note')
    .eq('run_id', id);
  const tools = await supabase
    .from('tool_invocations')
    .select('name, args, output, created_at')
    .eq('run_id', id)
    .order('created_at', { ascending: true });

  return {
    matter: {
      id: run.data.id,
      question: run.data.question,
      jurisdiction: extractCountry(run.data.jurisdiction_json),
      irac: run.data.irac,
      riskLevel: run.data.risk_level,
      startedAt: run.data.started_at,
      finishedAt: run.data.finished_at,
      status: run.data.status,
      hitlRequired: run.data.hitl_required,
      citations: (citations.data ?? []).map((citation) => ({
        title: citation.title,
        publisher: citation.publisher,
        url: citation.url,
        domainOk: citation.domain_ok,
        note: citation.note ?? null,
      })),
      tools: (tools.data ?? []).map((tool) => ({
        name: tool.name,
        args: typeof tool.args === 'object' && tool.args !== null ? tool.args : {},
        output: typeof tool.output === 'object' && tool.output !== null ? tool.output : tool.output ?? null,
        createdAt: tool.created_at,
      })),
    },
  };
});

app.post<{
  Body: {
    orgId?: string;
    userId?: string;
    name?: string;
    mimeType?: string;
    contentBase64?: string;
    bucket?: 'uploads' | 'authorities';
    residencyZone?: string | null;
    source?: {
      jurisdiction_code?: string;
      source_type?: string;
      title?: string;
      publisher?: string | null;
      source_url?: string | null;
      binding_lang?: string | null;
      consolidated?: boolean;
      effective_date?: string | null;
    } | null;
  };
}>('/upload', async (request, reply) => {
  const body = request.body ?? {};
  const orgId = body.orgId;
  const userId = body.userId ?? (request.headers['x-user-id'] as string | undefined);
  const bucket = body.bucket ?? 'uploads';
  const name = body.name ?? '';
  const mimeType = body.mimeType ?? 'application/octet-stream';
  const contentBase64 = body.contentBase64 ?? '';

  if (!orgId) {
    return reply.code(400).send({ error: 'orgId is required' });
  }
  if (!userId) {
    return reply.code(400).send({ error: 'x-user-id header or userId is required' });
  }
  if (!name || !contentBase64) {
    return reply.code(400).send({ error: 'name and contentBase64 are required' });
  }

  let access: Awaited<ReturnType<typeof authorizeRequestWithGuards>>;
  try {
    access = await authorizeRequestWithGuards('corpus:manage', orgId, userId, request);
  } catch (error) {
    if (error instanceof Error && 'statusCode' in error && typeof error.statusCode === 'number') {
      return reply.code(error.statusCode).send({ error: error.message });
    }
    request.log.error({ err: error }, 'upload authorization failed');
    return reply.code(403).send({ error: 'forbidden' });
  }

  let buffer: Buffer;
  try {
    const base64 = contentBase64.includes(',') ? contentBase64.split(',').pop() ?? '' : contentBase64;
    buffer = Buffer.from(base64, 'base64');
  } catch (_err) {
    return reply.code(400).send({ error: 'invalid_base64' });
  }

  let residencyZone: string;
  try {
    residencyZone = await determineResidencyZone(orgId, access, body.residencyZone);
  } catch (error) {
    if (error instanceof ResidencyError) {
      return reply.code(error.statusCode).send({ error: error.message });
    }
    request.log.error({ err: error }, 'determine_residency_zone_failed');
    return reply.code(500).send({ error: 'residency_validation_failed' });
  }

  const storagePath = makeStoragePath(orgId, residencyZone, name);
  const blob = new Blob([new Uint8Array(buffer)], { type: mimeType });
  const upload = await supabase.storage.from(bucket).upload(storagePath, blob, {
    contentType: mimeType,
    upsert: false,
  });
  if (upload.error) {
    request.log.error({ err: upload.error }, 'storage upload failed');
    return reply.code(500).send({ error: 'storage_upload_failed' });
  }

  let sourceId: string | null = null;
  if (
    bucket === 'authorities' &&
    body.source &&
    body.source.title &&
    body.source.jurisdiction_code &&
    body.source.source_type
  ) {
    const sourceInsert = await supabase
      .from('sources')
      .insert({
        org_id: orgId,
        jurisdiction_code: body.source.jurisdiction_code,
        source_type: body.source.source_type,
        title: body.source.title,
        publisher: body.source.publisher ?? null,
        source_url: body.source.source_url ?? `https://storage/${bucket}/${storagePath}`,
        binding_lang: body.source.binding_lang ?? null,
        consolidated: Boolean(body.source.consolidated ?? false),
        effective_date: body.source.effective_date ?? null,
        residency_zone: residencyZone,
      })
      .select('id')
      .single();
    if (!sourceInsert.error) {
      sourceId = sourceInsert.data?.id ?? null;
    } else {
      request.log.warn({ err: sourceInsert.error }, 'source insert failed');
    }
  }

  const documentInsert = await supabase
    .from('documents')
    .insert({
      org_id: orgId,
      source_id: sourceId,
      name,
      storage_path: storagePath,
      bucket_id: bucket,
      mime_type: mimeType,
      bytes: buffer.byteLength,
      vector_store_status: 'pending',
      summary_status: 'pending',
      chunk_count: 0,
      residency_zone: residencyZone,
    })
    .select('id')
    .single();
  if (documentInsert.error || !documentInsert.data) {
    request.log.error({ err: documentInsert.error }, 'document insert failed');
    return reply.code(500).send({ error: 'document_insert_failed' });
  }

  return reply.send({
    documentId: (documentInsert.data as { id: string }).id,
    bucket,
    storagePath,
    residencyZone,
    bytes: buffer.byteLength,
  });
});

app.get<{ Querystring: { orgId?: string } }>('/corpus', async (request, reply) => {
  const { orgId } = request.query;
  if (!orgId) {
    return reply.code(400).send({ error: 'orgId is required' });
  }

  const userHeader = request.headers['x-user-id'];
  if (!userHeader || typeof userHeader !== 'string') {
    return reply.code(400).send({ error: 'x-user-id header is required' });
  }

  let access: Awaited<ReturnType<typeof authorizeRequestWithGuards>>;
  try {
    access = await authorizeRequestWithGuards('corpus:view', orgId, userHeader, request);
  } catch (error) {
    if (error instanceof Error && 'statusCode' in error && typeof error.statusCode === 'number') {
      return reply.code(error.statusCode).send({ error: error.message });
    }
    request.log.error({ err: error }, 'corpus authorization failed');
    return reply.code(403).send({ error: 'forbidden' });
  }

  const [domains, snapshots, uploads, ingestions, summaries] = await Promise.all([
    supabase.from('authority_domains').select('jurisdiction_code, host, active, last_ingested_at'),
    supabase
      .from('documents')
      .select(
        'id, name, storage_path, residency_zone, vector_store_status, vector_store_synced_at, created_at, bytes, mime_type, summary_status, summary_generated_at, summary_error, chunk_count, bucket_id, source_id',
      )
      .eq('org_id', orgId)
      .eq('bucket_id', 'authorities')
      .order('created_at', { ascending: false })
      .limit(50),
    supabase
      .from('documents')
      .select('id, name, storage_path, residency_zone, created_at, bytes, mime_type')
      .eq('org_id', orgId)
      .eq('bucket_id', 'uploads')
      .order('created_at', { ascending: false })
      .limit(50),
    supabase
      .from('ingestion_runs')
      .select('id, adapter_id, status, inserted_count, skipped_count, failed_count, started_at, finished_at, error_message')
      .eq('org_id', orgId)
      .order('started_at', { ascending: false })
      .limit(25),
    supabase
      .from('document_summaries')
      .select('document_id, summary, outline, created_at')
      .eq('org_id', orgId),
  ]);

  const ingestionRuns = (ingestions.data ?? []).map((run) => ({
    id: run.id,
    adapter: run.adapter_id,
    status: run.status,
    inserted: run.inserted_count,
    skipped: run.skipped_count,
    failed: run.failed_count,
    startedAt: run.started_at,
    finishedAt: run.finished_at,
    error: run.error_message,
  }));

  const summaryMap = new Map((summaries.data ?? []).map((row) => [row.document_id, row] as const));
  const allowedResidencyZones = collectAllowedResidencyZones(access);
  const activeResidencyZone =
    access.policies.residencyZone ?? allowedResidencyZones[0] ?? null;

  return {
    allowlist: (domains.data ?? []).map((row) => ({
      jurisdiction: row.jurisdiction_code,
      host: row.host,
      active: row.active ?? true,
      lastIngestedAt: row.last_ingested_at,
    })),
    snapshots: (snapshots.data ?? []).map((doc) => {
      const summaryRow = summaryMap.get(doc.id) ?? null;
      return {
        id: doc.id,
        name: doc.name,
        path: doc.storage_path,
        status: doc.vector_store_status,
        syncedAt: doc.vector_store_synced_at,
        createdAt: doc.created_at,
        bytes: doc.bytes,
        mimeType: doc.mime_type,
        summaryStatus: doc.summary_status,
        summaryGeneratedAt: doc.summary_generated_at,
        summaryError: doc.summary_error,
        chunkCount: doc.chunk_count ?? 0,
        summary: summaryRow?.summary ?? null,
        highlights: Array.isArray(summaryRow?.outline) ? summaryRow?.outline : null,
        residencyZone: typeof doc.residency_zone === 'string' ? doc.residency_zone : extractResidencyFromPath(doc.storage_path),
      };
    }),
    uploads: (uploads.data ?? []).map((doc) => ({
      id: doc.id,
      name: doc.name,
      path: doc.storage_path,
      createdAt: doc.created_at,
      bytes: doc.bytes,
      mimeType: doc.mime_type,
      residencyZone: typeof doc.residency_zone === 'string' ? doc.residency_zone : extractResidencyFromPath(doc.storage_path),
    })),
    ingestionRuns,
    residency: {
      activeZone: activeResidencyZone,
      allowedZones: allowedResidencyZones,
    },
  };
});

app.post<{
  Params: { documentId: string };
  Body: { orgId?: string; summariserModel?: string; embeddingModel?: string; maxSummaryChars?: number };
}>('/corpus/:documentId/resummarize', async (request, reply) => {
  const bodySchema = z.object({
    orgId: z.string().uuid(),
    summariserModel: z.string().min(1).optional(),
    embeddingModel: z.string().min(1).optional(),
    maxSummaryChars: z.coerce.number().int().positive().max(12000).optional(),
  });
  const { documentId } = request.params;
  const parsedBody = bodySchema.safeParse(request.body ?? {});
  if (!parsedBody.success) {
    return reply.code(400).send({ error: 'invalid_request_body', details: parsedBody.error.flatten() });
  }
  const { orgId, summariserModel, embeddingModel, maxSummaryChars } = parsedBody.data;

  if (!orgId) {
    return reply.code(400).send({ error: 'orgId is required' });
  }

  const userHeader = request.headers['x-user-id'];
  if (!userHeader || typeof userHeader !== 'string') {
    return reply.code(400).send({ error: 'x-user-id header is required' });
  }

  try {
    await authorizeRequestWithGuards('corpus:manage', orgId, userHeader, request);
  } catch (error) {
    if (error instanceof Error && 'statusCode' in error && typeof error.statusCode === 'number') {
      return reply.code(error.statusCode).send({ error: error.message });
    }
    request.log.error({ err: error }, 'corpus resummarize authorization failed');
    return reply.code(403).send({ error: 'forbidden' });
  }

  const { data: document, error: documentError } = await supabase
    .from('documents')
    .select('id, org_id, bucket_id, storage_path, mime_type, source_id, name')
    .eq('id', documentId)
    .eq('org_id', orgId)
    .maybeSingle();

  if (documentError) {
    request.log.error({ err: documentError }, 'document fetch failed');
    return reply.code(500).send({ error: 'document_unavailable' });
  }

  if (!document) {
    return reply.code(404).send({ error: 'document_not_found' });
  }

  if (document.bucket_id !== 'authorities') {
    return reply.code(400).send({ error: 'resummarize_supported_only_for_authorities' });
  }

  const { data: source } = await supabase
    .from('sources')
    .select(
      'title, publisher, jurisdiction_code, source_url, adopted_date, effective_date, binding_lang, language_note, consolidated, eli, ecli, akoma_ntoso',
    )
    .eq('id', document.source_id ?? '')
    .maybeSingle();

  const metadata = {
    title: source?.title ?? document.name,
    jurisdiction: source?.jurisdiction_code ?? 'FR',
    publisher: source?.publisher ?? null,
  };

  const { data: blob, error: downloadError } = await supabase.storage
    .from(document.bucket_id)
    .download(document.storage_path);

  if (downloadError || !blob) {
    request.log.error({ err: downloadError }, 'document download failed');
    return reply.code(500).send({ error: 'document_download_failed' });
  }

  const buffer = await (blob as Blob).arrayBuffer();
  const payload = new Uint8Array(buffer);

  const result = await summariseDocumentFromPayload({
    payload,
    mimeType: document.mime_type ?? 'text/plain',
    metadata,
    openaiApiKey: env.OPENAI_API_KEY,
    summariserModel,
    embeddingModel,
    maxSummaryChars,
    logger: request.log,
  });

  const nowIso = new Date().toISOString();
  let finalStatus = result.status;
  let summaryError: string | null = result.error ?? null;
  let chunkCount = result.status === 'ready' ? result.chunks.length : 0;

  if (result.status === 'ready' && result.chunks.length !== result.embeddings.length) {
    finalStatus = 'failed';
    summaryError = 'Nombre de chunks et embeddings incohérent';
  }

  if (finalStatus === 'ready') {
    await supabase.from('document_chunks').delete().eq('document_id', document.id);

    const rows = result.chunks.map((chunk, index) => ({
      org_id: orgId,
      document_id: document.id,
      jurisdiction_code: metadata.jurisdiction,
      content: chunk.content,
      embedding: result.embeddings[index],
      seq: chunk.seq,
      article_or_section: chunk.marker,
    }));

    for (let idx = 0; idx < rows.length; idx += 50) {
      const batch = rows.slice(idx, idx + 50);
      const { error } = await supabase.from('document_chunks').insert(batch);
      if (error) {
        request.log.error({ err: error }, 'chunk insert failed');
        finalStatus = 'failed';
        summaryError = error.message;
        chunkCount = 0;
        break;
      }
    }

    if (finalStatus !== 'ready') {
      await supabase.from('document_chunks').delete().eq('document_id', document.id);
    }

    if (finalStatus === 'ready') {
      const { error: summaryErrorUpsert } = await supabase
        .from('document_summaries')
        .upsert(
          {
            org_id: orgId,
            document_id: document.id,
            summary: result.summary ?? null,
            outline: result.highlights && result.highlights.length > 0 ? result.highlights : null,
          },
          { onConflict: 'document_id' },
        );

      if (summaryErrorUpsert) {
        request.log.error({ err: summaryErrorUpsert }, 'summary upsert failed');
        finalStatus = 'failed';
        summaryError = summaryErrorUpsert.message;
        chunkCount = 0;
      }
    }

    if (finalStatus === 'ready') {
      const { error: updateError } = await supabase
        .from('documents')
        .update({
          summary_status: 'ready',
          summary_generated_at: nowIso,
          summary_error: null,
          chunk_count: chunkCount,
        })
        .eq('id', document.id);

      if (updateError) {
        request.log.error({ err: updateError }, 'document summary update failed');
        finalStatus = 'failed';
        summaryError = updateError.message;
      }
    }

    if (finalStatus === 'ready' && document.source_id) {
      const MAX_AKOMA_ARTICLES = 400;
      const articleCandidates = result.chunks.filter(
        (chunk) => typeof chunk.marker === 'string' && chunk.marker.length > 0,
      );
      const articles = articleCandidates.slice(0, MAX_AKOMA_ARTICLES).map((chunk) => ({
          marker: chunk.marker as string,
          seq: chunk.seq,
          excerpt: chunk.content.slice(0, 280).trim(),
        }));

      if (articleCandidates.length > MAX_AKOMA_ARTICLES) {
        request.log.info(
          {
            sourceId: document.source_id ?? null,
            totalArticles: articleCandidates.length,
            maxArticles: MAX_AKOMA_ARTICLES,
          },
          'akoma_ntoso_articles_truncated',
        );
      }

      const existingAkoma =
        source && typeof source.akoma_ntoso === 'object' && source.akoma_ntoso
          ? (source.akoma_ntoso as {
              meta?: { publication?: { consolidated?: boolean | null } };
            })
          : null;
      const consolidatedFlag =
        typeof source?.consolidated === 'boolean'
          ? (source.consolidated as boolean)
          : typeof existingAkoma?.meta?.publication?.consolidated === 'boolean'
            ? (existingAkoma.meta?.publication?.consolidated as boolean)
            : null;

      const chunkTextSample = result.chunks
        .map((chunk) => (typeof chunk.content === 'string' ? chunk.content : '') ?? '')
        .join('\n')
        .slice(0, 8000);

      const derivedEli = source?.eli ?? deriveEliFromUrl(source?.source_url);
      const derivedEcli =
        source?.ecli ??
        deriveEcliFromUrl(source?.source_url) ??
        extractEcliFromText(chunkTextSample);

      const akomaPayload = {
        meta: {
          identification: {
            source: source?.publisher ?? null,
            jurisdiction: source?.jurisdiction_code ?? null,
            eli: derivedEli,
            ecli: derivedEcli,
            workURI: source?.source_url ?? null,
          },
          publication: {
            adoptionDate: source?.adopted_date ?? null,
            effectiveDate: source?.effective_date ?? null,
            capturedAt: nowIso,
            consolidated: consolidatedFlag,
            bindingLanguage: source?.binding_lang ?? null,
            languageNote: source?.language_note ?? null,
          },
        },
        body: {
          articles,
        },
      };

      const updates: Record<string, unknown> = {
        akoma_ntoso: akomaPayload,
      };

      if (derivedEli && !source?.eli) {
        updates.eli = derivedEli;
      }

      if (derivedEcli && !source?.ecli) {
        updates.ecli = derivedEcli;
      }

      const { error: akomaUpdateError } = await supabase
        .from('sources')
        .update(updates)
        .eq('id', document.source_id);

      if (akomaUpdateError) {
        request.log.warn({ err: akomaUpdateError }, 'akoma_ntoso_update_failed');
      }
    }
  }

  if (finalStatus === 'skipped') {
    await supabase.from('document_summaries').delete().eq('document_id', document.id);
    await supabase.from('document_chunks').delete().eq('document_id', document.id);
    const { error: skippedUpdate } = await supabase
      .from('documents')
      .update({
        summary_status: 'skipped',
        summary_generated_at: nowIso,
        summary_error: summaryError,
        chunk_count: 0,
      })
      .eq('id', document.id);

    if (skippedUpdate) {
      request.log.error({ err: skippedUpdate }, 'document skipped update failed');
    }
    chunkCount = 0;
  }

  if (finalStatus === 'failed') {
    await supabase
      .from('documents')
      .update({ summary_status: 'failed', summary_generated_at: nowIso, summary_error: summaryError })
      .eq('id', document.id);
  }

  const { data: updatedSummary } = await supabase
    .from('document_summaries')
    .select('summary, outline, created_at')
    .eq('document_id', document.id)
    .maybeSingle();

  try {
    await logAuditEvent({
      orgId,
      actorId: userHeader,
      kind: 'corpus.resummarize',
      object: document.id,
      after: {
        summary_status: finalStatus,
        chunk_count: chunkCount,
        summary_error: summaryError,
      },
    });
  } catch (error) {
    request.log.warn({ err: error }, 'resummarize audit failed');
  }

  return reply.send({
    documentId: document.id,
    summaryStatus: finalStatus,
    summaryGeneratedAt: nowIso,
    summaryError,
    chunkCount,
    summary: updatedSummary?.summary ?? null,
    highlights: Array.isArray(updatedSummary?.outline) ? updatedSummary?.outline : null,
  });
});

app.get<{
  Querystring: { orgId?: string; userId?: string; includeRevoked?: string; limit?: string };
}>(
  '/security/devices',
  {
    schema: {
      querystring: {
        type: 'object',
        properties: {
          orgId: { type: 'string' },
          userId: { type: 'string' },
          includeRevoked: { type: 'string' },
          limit: { type: 'string' },
        },
        required: ['orgId'],
      },
      headers: { type: 'object', properties: { 'x-user-id': { type: 'string' } }, required: ['x-user-id'] },
    },
  },
  async (request, reply) => {
  const { orgId, userId, includeRevoked, limit } = request.query;

  if (!orgId) {
    return reply.code(400).send({ error: 'orgId is required' });
  }

  const userHeader = request.headers['x-user-id'];
  if (!userHeader || typeof userHeader !== 'string') {
    return reply.code(400).send({ error: 'x-user-id header is required' });
  }

  const limitNumber = limit ? Number.parseInt(limit, 10) : 100;
  const resolvedLimit = Number.isFinite(limitNumber) ? Math.min(Math.max(limitNumber, 1), 500) : 100;
  const includeRevokedFlag = includeRevoked === 'true';
  const filterUserId = userId ? userId.trim() : undefined;

  try {
    if (filterUserId && filterUserId === userHeader) {
      await authorizeRequestWithGuards('workspace:view', orgId, userHeader, request);
    } else {
      await authorizeRequestWithGuards('admin:security', orgId, userHeader, request);
    }
  } catch (error) {
    if (error instanceof Error && 'statusCode' in error && typeof error.statusCode === 'number') {
      return reply.code(error.statusCode).send({ error: error.message });
    }
    request.log.error({ err: error }, 'device_session_authorization_failed');
    return reply.code(403).send({ error: 'forbidden' });
  }

  try {
    const sessions = await listDeviceSessions(supabase, {
      orgId,
      userId: filterUserId,
      includeRevoked: includeRevokedFlag,
      limit: resolvedLimit,
    });

    return reply.send({
      sessions: sessions.map((session) => ({
        id: session.id,
        userId: session.user_id,
        sessionToken: session.session_token,
        deviceFingerprint: session.device_fingerprint,
        deviceLabel: session.device_label,
        userAgent: session.user_agent,
        platform: session.platform,
        clientVersion: session.client_version,
        ipAddress: session.ip_address,
        authStrength: session.auth_strength,
        mfaMethod: session.mfa_method,
        attested: session.attested,
        passkey: session.passkey,
        metadata: session.metadata,
        createdAt: session.created_at,
        lastSeenAt: session.last_seen_at,
        expiresAt: session.expires_at,
        revokedAt: session.revoked_at,
        revokedBy: session.revoked_by,
        revokedReason: session.revoked_reason,
      })),
    });
  } catch (error) {
    request.log.error({ err: error }, 'device_session_list_failed');
    return reply.code(500).send({ error: 'device_sessions_unavailable' });
  }
  },
);

app.post<{
  Body: { orgId?: string; sessionId?: string; reason?: string | null };
}>('/security/devices/revoke',
  { schema: { headers: { type: 'object', properties: { 'x-user-id': { type: 'string' } }, required: ['x-user-id'] } } },
  async (request, reply) => {
  const bodySchema = z.object({
    orgId: z.string().uuid(),
    sessionId: z.string().uuid(),
    reason: z.string().max(500).nullable().optional(),
  });
  const parsed = bodySchema.safeParse(request.body ?? {});
  if (!parsed.success) {
    return reply.code(400).send({ error: 'invalid_request_body', details: parsed.error.flatten() });
  }
  const { orgId, sessionId, reason } = parsed.data;

  if (!orgId || !sessionId) {
    return reply.code(400).send({ error: 'orgId and sessionId are required' });
  }

  const userHeader = request.headers['x-user-id'];
  if (!userHeader || typeof userHeader !== 'string') {
    return reply.code(400).send({ error: 'x-user-id header is required' });
  }

  try {
    await authorizeRequestWithGuards('admin:security', orgId, userHeader, request);
  } catch (error) {
    if (error instanceof Error && 'statusCode' in error && typeof error.statusCode === 'number') {
      return reply.code(error.statusCode).send({ error: error.message });
    }
    request.log.error({ err: error }, 'device_session_revoke_authorization_failed');
    return reply.code(403).send({ error: 'forbidden' });
  }

  try {
    const revoked = await revokeDeviceSession(supabase, {
      orgId,
      sessionId,
      actorUserId: userHeader,
      reason: reason ?? null,
    });

    if (!revoked) {
      return reply.code(404).send({ error: 'device_session_not_found' });
    }

    return reply.send({
      session: {
        id: revoked.id,
        userId: revoked.user_id,
        sessionToken: revoked.session_token,
        revokedAt: revoked.revoked_at,
        revokedBy: revoked.revoked_by,
        revokedReason: revoked.revoked_reason,
      },
    });
  } catch (error) {
    request.log.error({ err: error }, 'device_session_revoke_failed');
    return reply.code(500).send({ error: 'device_session_revoke_failed' });
  }
  },
);

app.get<{
  Querystring: { orgId?: string; snapshotId?: string; compareTo?: string };
}>('/corpus/diff', async (request, reply) => {
  const querySchema = z.object({ orgId: z.string().uuid(), snapshotId: z.string().uuid(), compareTo: z.string().uuid() });
  const parsed = querySchema.safeParse(request.query ?? {});
  if (!parsed.success) {
    return reply.code(400).send({ error: 'invalid_query', details: parsed.error.flatten() });
  }
  const { orgId, snapshotId, compareTo } = parsed.data;

  const userHeader = request.headers['x-user-id'];
  if (!userHeader || typeof userHeader !== 'string') {
    return reply.code(400).send({ error: 'x-user-id header is required' });
  }

  try {
    await authorizeRequestWithGuards('corpus:view', orgId, userHeader, request);
  } catch (error) {
    if (error instanceof Error && 'statusCode' in error && typeof error.statusCode === 'number') {
      return reply.code(error.statusCode).send({ error: error.message });
    }
    request.log.error({ err: error }, 'corpus diff authorization failed');
    return reply.code(403).send({ error: 'forbidden' });
  }

  const { data, error } = await supabase
    .from('documents')
    .select('id, org_id, bucket_id, storage_path, name, created_at, mime_type')
    .in('id', [snapshotId, compareTo]);

  if (error) {
    request.log.error({ err: error }, 'documents fetch failed');
    return reply.code(500).send({ error: 'documents_unavailable' });
  }

  const docs = data ?? [];
  if (docs.length < 2) {
    return reply.code(404).send({ error: 'snapshots_not_found' });
  }

  const baseDoc = docs.find((doc) => doc.id === snapshotId);
  const compareDoc = docs.find((doc) => doc.id === compareTo);

  if (!baseDoc || !compareDoc || baseDoc.org_id !== orgId || compareDoc.org_id !== orgId) {
    return reply.code(403).send({ error: 'forbidden' });
  }

  async function downloadText(bucket: string, path: string) {
    const { data: blob, error: storageError } = await supabase.storage.from(bucket).download(path);
    if (storageError || !blob) {
      return { content: '', warning: 'Contenu indisponible pour comparaison.' };
    }
    const text = await (blob as Blob).text().catch(() => null);
    if (!text) {
      return { content: '', warning: 'Document binaire : diff indisponible.' };
    }
    return { content: text, warning: null };
  }

  const [baseContent, compareContent] = await Promise.all([
    downloadText(baseDoc.bucket_id, baseDoc.storage_path),
    downloadText(compareDoc.bucket_id, compareDoc.storage_path),
  ]);

  const diff = diffWordsWithSpace(baseContent.content, compareContent.content).map((part) => ({
    value: part.value,
    added: Boolean(part.added),
    removed: Boolean(part.removed),
  }));

  return {
    base: {
      id: baseDoc.id,
      name: baseDoc.name,
      createdAt: baseDoc.created_at,
      warning: baseContent.warning,
    },
    compare: {
      id: compareDoc.id,
      name: compareDoc.name,
      createdAt: compareDoc.created_at,
      warning: compareContent.warning,
    },
    diff,
  };
});

app.patch<{ Params: { host: string }; Body: { active?: boolean; jurisdiction?: string } }>(
  '/corpus/allowlist/:host',
  async (request, reply) => {
    const { host } = request.params;
    const { active, jurisdiction } = request.body ?? {};
    if (typeof active !== 'boolean') {
      return reply.code(400).send({ error: 'active flag required' });
    }

    const userHeader = request.headers['x-user-id'];
    const orgHeader = request.headers['x-org-id'];
    if (!userHeader || typeof userHeader !== 'string' || !orgHeader || typeof orgHeader !== 'string') {
      return reply
        .code(400)
        .send({ error: 'x-user-id and x-org-id headers are required for allowlist updates' });
    }

    try {
      await authorizeRequestWithGuards('corpus:manage', orgHeader, userHeader, request);
    } catch (error) {
      if (error instanceof Error && 'statusCode' in error && typeof error.statusCode === 'number') {
        return reply.code(error.statusCode).send({ error: error.message });
      }
      request.log.error({ err: error }, 'allowlist authorization failed');
      return reply.code(403).send({ error: 'forbidden' });
    }

    let lookupBuilder = supabase
      .from('authority_domains')
      .select('host, jurisdiction_code, active')
      .eq('host', host);
    if (jurisdiction) {
      lookupBuilder = lookupBuilder.eq('jurisdiction_code', jurisdiction);
    }
    const before = await lookupBuilder.limit(1).maybeSingle();

    let updateBuilder = supabase
      .from('authority_domains')
      .update({ active })
      .eq('host', host);
    if (jurisdiction) {
      updateBuilder = updateBuilder.eq('jurisdiction_code', jurisdiction);
    }

    const update = await updateBuilder
      .select('host, jurisdiction_code, active')
      .maybeSingle();

    if (update.error) {
      request.log.error({ err: update.error }, 'allowlist toggle failed');
      return reply.code(500).send({ error: 'allowlist_failed' });
    }

    try {
      await logAuditEvent({
        orgId: orgHeader,
        actorId: userHeader,
        kind: 'allowlist.updated',
        object: host,
        before: before.data ?? undefined,
        after: update.data ?? undefined,
      });
    } catch (error) {
      request.log.warn({ err: error }, 'allowlist audit failed');
    }

    return { host, active };
  },
);

app.get<{
  Querystring: { orgId?: string; query?: string; jurisdiction?: string };
}>(
  '/search-hybrid',
  {
    schema: {
      querystring: {
        type: 'object',
        properties: { orgId: { type: 'string' }, query: { type: 'string' }, jurisdiction: { type: 'string' } },
        required: ['orgId', 'query'],
      },
      headers: { type: 'object', properties: { 'x-user-id': { type: 'string' } }, required: ['x-user-id'] },
    },
  },
  async (request, reply) => {
  const { orgId, query, jurisdiction } = request.query;

  if (!orgId) {
    return reply.code(400).send({ error: 'orgId is required' });
  }

  if (!query) {
    return reply.code(400).send({ error: 'query is required' });
  }

  const userHeader = request.headers['x-user-id'];
  if (!userHeader || typeof userHeader !== 'string') {
    return reply.code(400).send({ error: 'x-user-id header is required' });
  }

  try {
    await authorizeRequestWithGuards('search-hybrid', orgId, userHeader, request);
  } catch (error) {
    if (error instanceof Error && 'statusCode' in error && typeof error.statusCode === 'number') {
      return reply.code(error.statusCode).send({ error: error.message });
    }
    request.log.error({ err: error }, 'hybrid search authorization failed');
    return reply.code(403).send({ error: 'forbidden' });
  }

  try {
    const results = await getHybridRetrievalContext(orgId, query, jurisdiction ?? null);
    return {
      results: results.map((item) => ({
        content: item.content,
        similarity: item.similarity,
        weight: item.weight,
        origin: item.origin,
        sourceId: item.sourceId ?? null,
        documentId: item.documentId ?? null,
        fileId: item.fileId ?? null,
        url: item.url ?? null,
        title: item.title ?? null,
        publisher: item.publisher ?? null,
        trustTier: item.trustTier ?? null,
      })),
    };
  } catch (error) {
    request.log.error({ err: error }, 'hybrid search failed');
    return reply.code(502).send({ error: 'hybrid_search_failed' });
  }
  },
);

app.get<{
  Querystring: { orgId?: string; query?: string; jurisdiction?: string; limit?: string };
}>(
  '/search-local',
  {
    schema: {
      querystring: {
        type: 'object',
        properties: {
          orgId: { type: 'string' },
          query: { type: 'string' },
          jurisdiction: { type: 'string' },
          limit: { type: 'string' },
        },
        required: ['orgId', 'query'],
      },
      headers: { type: 'object', properties: { 'x-user-id': { type: 'string' } }, required: ['x-user-id'] },
    },
  },
  async (request, reply) => {
  const { orgId, query, jurisdiction, limit } = request.query;

  if (!orgId) {
    return reply.code(400).send({ error: 'orgId is required' });
  }

  if (!query) {
    return reply.code(400).send({ error: 'query is required' });
  }

  const userHeader = request.headers['x-user-id'];
  if (!userHeader || typeof userHeader !== 'string') {
    return reply.code(400).send({ error: 'x-user-id header is required' });
  }

  try {
    await authorizeRequestWithGuards('search-local', orgId, userHeader, request);
  } catch (error) {
    if (error instanceof Error && 'statusCode' in error && typeof error.statusCode === 'number') {
      return reply.code(error.statusCode).send({ error: error.message });
    }
    request.log.error({ err: error }, 'local search authorization failed');
    return reply.code(403).send({ error: 'forbidden' });
  }

  try {
    const embedding = await embedQuery(query);
    const matchCount = limit ? Math.min(Math.max(Number.parseInt(limit, 10) || 0, 1), 20) : 8;

    const { data, error } = await supabase.rpc('match_chunks', {
      p_org: orgId,
      p_query_embedding: embedding,
      p_match_count: matchCount,
      p_jurisdiction: jurisdiction ?? null,
    });

    if (error) {
      request.log.error({ err: error }, 'match_chunks rpc failed');
      return reply.code(500).send({ error: 'search_failed' });
    }

    return {
      matches: (data ?? []).map((entry: any) => ({
        id: entry.chunk_id,
        documentId: entry.document_id,
        jurisdiction: entry.jurisdiction_code,
        content: entry.content,
        similarity: entry.similarity,
      })),
    };
  } catch (error) {
    request.log.error({ err: error }, 'local search failed');
    return reply.code(502).send({ error: 'embedding_failed' });
  }
  },
);

if (process.env.NODE_ENV !== 'test' && process.env.VITEST !== 'true') {
  await app.listen({ port: env.PORT, host: '0.0.0.0' });
}

export { app };<|MERGE_RESOLUTION|>--- conflicted
+++ resolved
@@ -181,97 +181,6 @@
   }
 }
 
-<<<<<<< HEAD
-=======
-class ResidencyError extends Error {
-  statusCode: number;
-
-  constructor(message: string, statusCode: number) {
-    super(message);
-    this.statusCode = statusCode;
-  }
-}
-
-function extractResidencyFromPath(path?: string | null): string | null {
-  if (!path) {
-    return null;
-  }
-  const segments = path.split('/');
-  return segments.length > 1 ? segments[1] ?? null : null;
-}
-
-function collectAllowedResidencyZones(
-  access: Awaited<ReturnType<typeof authorizeRequestWithGuards>>,
-): string[] {
-  const zones = new Set<string>();
-
-  const append = (value: string | null | undefined) => {
-    if (!value) return;
-    const normalized = value.trim().toLowerCase();
-    if (normalized) {
-      zones.add(normalized);
-    }
-  };
-
-  if (Array.isArray(access.policies.residencyZones)) {
-    for (const zone of access.policies.residencyZones) {
-      append(zone);
-    }
-  }
-  append(access.policies.residencyZone ?? null);
-
-  return zones.size > 0 ? Array.from(zones) : [];
-}
-
-async function determineResidencyZone(
-  orgId: string,
-  access: Awaited<ReturnType<typeof authorizeRequestWithGuards>>,
-  requestedZone?: string | null,
-): Promise<string> {
-  const allowedZones = collectAllowedResidencyZones(access);
-  let zone: string | null = null;
-  try {
-    zone = resolveResidencyZone(requestedZone ?? null, {
-      allowedZones,
-      fallbackZone: allowedZones[0] ?? 'eu',
-    });
-  } catch (error) {
-    const message = (error as Error).message ?? 'residency_zone_invalid';
-    if (message === 'residency_zone_restricted') {
-      throw new ResidencyError('residency_zone_restricted', 428);
-    }
-    throw new ResidencyError('residency_zone_invalid', 400);
-  }
-
-  if (!zone) {
-    throw new ResidencyError('residency_zone_invalid', 400);
-  }
-
-  try {
-    await ensureResidencyAllowed(supabase, zone);
-  } catch (error) {
-    const message = (error as Error).message ?? '';
-    if (message.startsWith('residency_zone_invalid')) {
-      throw new ResidencyError('residency_zone_invalid', 400);
-    }
-    throw new ResidencyError('residency_validation_failed', 500);
-  }
-
-  const { data: orgAllowed, error: orgAllowedError } = await supabase.rpc('org_residency_allows', {
-    org_uuid: orgId,
-    zone,
-  });
-  if (orgAllowedError) {
-    throw new ResidencyError('residency_validation_failed', 500);
-  }
-  if (orgAllowed !== true) {
-    throw new ResidencyError('residency_zone_restricted', 428);
-  }
-
-  return zone;
-}
-
->>>>>>> 57119438
 const regulatorDigestSchema = z
   .object({
     jurisdiction: z.string().min(2),
