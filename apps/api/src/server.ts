import { createApp } from './app.js';
import Fastify, { type FastifyReply, type FastifyRequest } from 'fastify';
import { diffWordsWithSpace } from 'diff';
import { WebSearchModeSchema } from '@avocat-ai/shared';
import type { IRACPayload, WebSearchMode } from '@avocat-ai/shared';
import { z } from 'zod';
import { env } from './config.js';
import type Redis from 'ioredis';
import { IRACPayloadSchema } from './schemas/irac.js';
import { getOpenAI, logOpenAIDebug, setOpenAILogger } from './openai.js';
import { getHybridRetrievalContext, runLegalAgent } from './agent-wrapper.js';
import { summariseDocumentFromPayload } from './summarization.js';
// Defer finance workers to runtime without affecting typecheck
try {
  const dyn = new Function('p', 'return import(p)');
<<<<<<< HEAD
  // eslint-disable-next-line @typescript-eslint/no-floating-promises
  Promise.resolve((dyn as any)('./finance-workers.js')).catch(() => {});
=======
  const maybePromise = (dyn as any)('./finance-workers.js');
  if (maybePromise && typeof maybePromise.then === 'function') {
    void maybePromise.catch(() => {});
  }
>>>>>>> 132253ae
} catch {}
import { z as zod } from 'zod';
import {
  buildTransparencyReport,
  buildRetrievalMetricsResponse,
  buildEvaluationMetricsResponse,
  type RetrievalHostRow,
  type RetrievalOriginRow,
  type RetrievalSummaryRow,
  type EvaluationMetricsSummaryRow,
  type EvaluationJurisdictionRow,
  summariseCepej,
  summariseEvaluations,
  summariseHitl,
  summariseIngestion,
  summariseRuns,
  summariseSlo,
  mapLearningReports,
  type LearningReportRow,
  type CepejRecord,
  type EvaluationRecord,
  type HitlRecord,
  type IngestionRecord,
  type RunRecord,
  type SloSnapshotRecord,
} from './reports.js';
import {
  listSsoConnections,
  upsertSsoConnection,
  deleteSsoConnection,
  listScimTokens,
  createScimToken,
  deleteScimToken,
  listIpAllowlist,
  upsertIpAllowlist,
  deleteIpAllowlist,
} from './sso.js';
import { listScimUsers, createScimUser, patchScimUser, deleteScimUser } from './scim.js';
import type { ScimUserPayload } from './scim.js';
import type { ScimPatchRequest } from './scim.js';
import { logAuditEvent } from './audit.js';
import { registerChatkitRoutes } from './http/routes/chatkit.js';
import { registerOrchestratorRoutes } from './http/routes/orchestrator.js';
import { authorizeRequestWithGuards } from './http/authorization.js';
import { supabase } from './supabase-client.js';
import { listDeviceSessions, revokeDeviceSession } from './device-sessions.js';
import { makeStoragePath } from './storage.js';
import { buildPhaseCProcessNavigator, buildPhaseCWorkspaceDesk } from './workspace.js';
import { registerWorkspaceRoutes } from './domain/workspace/routes.js';
import { createRateLimitGuard, createRateLimiterFactory } from './rate-limit.js';
import { withRequestSpan } from './observability/spans.js';
import { incrementCounter } from './observability/metrics.js';
import { enqueueRegulatorDigest, listRegulatorDigestsForOrg } from './launch.js';
import { registerGracefulShutdown } from './core/lifecycle/graceful-shutdown.js';
import { ensureTelemetryRuntime } from './telemetry.js';
import { resolveResidencyZone, ensureResidencyAllowed } from '@avocat-ai/compliance';

const telemetry = await ensureTelemetryRuntime();
const { app, context } = await createApp();
registerGracefulShutdown(app, {
  cleanup: () => context.container.dispose(),
});

app.addHook('onClose', async () => {
  try {
    await telemetry.shutdown();
  } catch (error) {
    app.log.error({ err: error }, 'telemetry_shutdown_failed');
  }
});

setOpenAILogger(app.log);

const limiterFactory = createRateLimiterFactory({
  enabled: env.RATE_LIMIT_ENABLED,
  provider: env.RATE_LIMIT_PROVIDER,
  redis:
    env.RATE_LIMIT_PROVIDER === 'redis'
      ? {
          url: env.RATE_LIMIT_REDIS_URL,
        }
      : undefined,
  supabase:
    env.RATE_LIMIT_PROVIDER === 'supabase'
      ? {
          client: supabase,
          functionName: env.RATE_LIMIT_SUPABASE_FUNCTION,
        }
      : undefined,
  logger: app.log,
});

const telemetryLimiter = limiterFactory.create('telemetry', {
  limit: env.RATE_LIMIT_TELEMETRY_LIMIT,
  windowMs: env.RATE_LIMIT_TELEMETRY_WINDOW_SECONDS * 1000,
});

const telemetryRateLimitGuard = createRateLimitGuard(telemetryLimiter, {
  name: 'telemetry',
  limit: env.RATE_LIMIT_TELEMETRY_LIMIT,
  windowMs: env.RATE_LIMIT_TELEMETRY_WINDOW_SECONDS * 1000,
  logger: app.log,
});

const runsRateLimitGuard = createRateLimitGuard(
  limiterFactory.create('runs', {
    limit: env.RATE_LIMIT_RUNS_LIMIT,
    windowMs: env.RATE_LIMIT_RUNS_WINDOW_SECONDS * 1000,
  }),
  {
    name: 'runs',
    limit: env.RATE_LIMIT_RUNS_LIMIT,
    windowMs: env.RATE_LIMIT_RUNS_WINDOW_SECONDS * 1000,
    logger: app.log,
  },
);

const workspaceRateLimitGuard = createRateLimitGuard(
  limiterFactory.create('workspace', {
    limit: env.RATE_LIMIT_WORKSPACE_LIMIT,
    windowMs: env.RATE_LIMIT_WORKSPACE_WINDOW_SECONDS * 1000,
  }),
  {
    name: 'workspace',
    limit: env.RATE_LIMIT_WORKSPACE_LIMIT,
    windowMs: env.RATE_LIMIT_WORKSPACE_WINDOW_SECONDS * 1000,
    logger: app.log,
  },
);

const complianceRateLimitGuard = createRateLimitGuard(
  limiterFactory.create('compliance', {
    limit: env.RATE_LIMIT_COMPLIANCE_LIMIT,
    windowMs: env.RATE_LIMIT_COMPLIANCE_WINDOW_SECONDS * 1000,
  }),
  {
    name: 'compliance',
    limit: env.RATE_LIMIT_COMPLIANCE_LIMIT,
    windowMs: env.RATE_LIMIT_COMPLIANCE_WINDOW_SECONDS * 1000,
    logger: app.log,
  },
);

context.rateLimits.workspace = workspaceRateLimitGuard;

await registerWorkspaceRoutes(app, context);

async function embedQuery(text: string): Promise<number[]> {
  const openai = getOpenAI();

  try {
    const response = await openai.embeddings.create({
      model: env.EMBEDDING_MODEL,
      input: text,
      ...(env.EMBEDDING_DIMENSION ? { dimensions: env.EMBEDDING_DIMENSION } : {}),
    });

    const embedding = response.data?.[0]?.embedding;
    if (!Array.isArray(embedding)) {
      throw new Error('embedding_empty');
    }

    return embedding as number[];
  } catch (error) {
    await logOpenAIDebug('embed_query', error, app.log);
    const message = error instanceof Error ? error.message : 'embedding_failed';
    throw new Error(message);
  }
}

const COMPLIANCE_ACK_TYPES = {
  consent: 'ai_assist',
  councilOfEurope: 'council_of_europe_disclosure',
} as const;

type AcknowledgementEvent = {
  type: string;
  version: string;
  created_at: string | null;
};

const toStringArray = (input: unknown): string[] =>
  Array.isArray(input) ? input.filter((value): value is string => typeof value === 'string') : [];

async function fetchAcknowledgementEvents(orgId: string, userId: string): Promise<AcknowledgementEvent[]> {
  const { data, error } = await supabase
    .from('consent_events')
    .select('consent_type, version, created_at, org_id')
    .eq('user_id', userId)
    .or(`org_id.eq.${orgId},org_id.is.null`)
    .in('consent_type', [COMPLIANCE_ACK_TYPES.consent, COMPLIANCE_ACK_TYPES.councilOfEurope])
    .order('created_at', { ascending: false });

  if (error) {
    throw error;
  }

  const rows = (data ?? []) as Array<{ consent_type?: unknown; version?: unknown; created_at?: string | null }>;
  const events: AcknowledgementEvent[] = [];
  for (const row of rows) {
    if (typeof row.consent_type !== 'string' || typeof row.version !== 'string') {
      continue;
    }
    events.push({ type: row.consent_type, version: row.version, created_at: row.created_at ?? null });
  }
  return events;
}

type ConsentEventInsert = {
  org_id: string | null;
  user_id: string;
  consent_type: string;
  version: string;
};

async function recordAcknowledgementEvents(
  request: FastifyRequest,
  orgId: string,
  userId: string,
  records: ConsentEventInsert[],
) {
  if (records.length === 0) {
    return;
  }

  await withRequestSpan(
    request,
    {
      name: 'compliance.acknowledgements.persist',
      attributes: { orgId, userId, recordCount: records.length },
    },
    async ({ logger, setAttribute }) => {
      const payload = records.map((record) => ({
        org_id: record.org_id,
        user_id: record.user_id,
        consent_type: record.consent_type,
        version: record.version,
      }));

      const { error } = await supabase.rpc('record_consent_events', { events: payload });

      if (error) {
        setAttribute('errorCode', error.code ?? 'unknown');
        logger.error({ err: error }, 'compliance_ack_persist_failed');
        throw error;
      }

      setAttribute('persisted', true);
      incrementCounter('compliance_acknowledgements.recorded', {
        consent_types: records
          .map((record) => record.consent_type)
          .sort()
          .join(',') || 'none',
      });
    },
  );
}

function summariseAcknowledgements(
  access: Awaited<ReturnType<typeof authorizeRequestWithGuards>>,
  events: AcknowledgementEvent[],
) {
  const latestByType = new Map<string, { version: string; created_at: string | null }>();
  for (const event of events) {
    if (!latestByType.has(event.type)) {
      latestByType.set(event.type, { version: event.version, created_at: event.created_at });
    }
  }

  const consentRequirement = access.consent.requirement;
  const councilRequirement = access.councilOfEurope.requirement;
  const consentAck = latestByType.get(COMPLIANCE_ACK_TYPES.consent);
  const councilAck = latestByType.get(COMPLIANCE_ACK_TYPES.councilOfEurope);

  const consentSatisfied =
    !consentRequirement || consentAck?.version === consentRequirement.version || access.consent.latest?.version === consentRequirement.version;
  const councilSatisfied =
    !councilRequirement?.version || councilAck?.version === councilRequirement.version || access.councilOfEurope.acknowledgedVersion === councilRequirement.version;

  return {
    consent: {
      requiredVersion: consentRequirement?.version ?? null,
      acknowledgedVersion: consentAck?.version ?? access.consent.latest?.version ?? null,
      acknowledgedAt: consentAck?.created_at ?? null,
      satisfied: consentSatisfied,
    },
    councilOfEurope: {
      requiredVersion: councilRequirement?.version ?? null,
      acknowledgedVersion: councilAck?.version ?? access.councilOfEurope.acknowledgedVersion ?? null,
      acknowledgedAt: councilAck?.created_at ?? null,
      satisfied: councilSatisfied,
    },
  };
}

type ComplianceAssessment = {
  fria: { required: boolean; reasons: string[] };
  cepej: { passed: boolean; violations: string[] };
  statute: { passed: boolean; violations: string[] };
  disclosures: {
    consentSatisfied: boolean;
    councilSatisfied: boolean;
    missing: string[];
    requiredConsentVersion: string | null;
    acknowledgedConsentVersion: string | null;
    requiredCoeVersion: string | null;
    acknowledgedCoeVersion: string | null;
  };
};

function mergeDisclosuresWithAcknowledgements(
  assessment: ComplianceAssessment,
  acknowledgements: ReturnType<typeof summariseAcknowledgements>,
): ComplianceAssessment['disclosures'] {
  const missing = new Set(assessment.disclosures.missing);
  if (!acknowledgements.consent.satisfied) {
    missing.add('consent');
  }
  if (!acknowledgements.councilOfEurope.satisfied) {
    missing.add('council_of_europe');
  }

  return {
    ...assessment.disclosures,
    consentSatisfied: acknowledgements.consent.satisfied,
    councilSatisfied: acknowledgements.councilOfEurope.satisfied,
    missing: Array.from(missing),
    requiredConsentVersion: acknowledgements.consent.requiredVersion,
    acknowledgedConsentVersion: acknowledgements.consent.acknowledgedVersion,
    requiredCoeVersion: acknowledgements.councilOfEurope.requiredVersion,
    acknowledgedCoeVersion: acknowledgements.councilOfEurope.acknowledgedVersion,
  };
}

class ResidencyError extends Error {
  statusCode: number;

  constructor(message: string, statusCode: number) {
    super(message);
    this.statusCode = statusCode;
  }
}

function extractResidencyFromPath(path?: string | null): string | null {
  if (!path) {
    return null;
  }
  const segments = path.split('/');
  return segments.length > 1 ? segments[1] ?? null : null;
}

function collectAllowedResidencyZones(
  access: Awaited<ReturnType<typeof authorizeRequestWithGuards>>,
): string[] {
  const zones = new Set<string>();

  const append = (value: string | null | undefined) => {
    if (!value) return;
    const normalized = value.trim().toLowerCase();
    if (normalized) {
      zones.add(normalized);
    }
  };

  if (Array.isArray(access.policies.residencyZones)) {
    for (const zone of access.policies.residencyZones) {
      append(zone);
    }
  }
  append(access.policies.residencyZone ?? null);

  return zones.size > 0 ? Array.from(zones) : [];
}

async function determineResidencyZone(
  orgId: string,
  access: Awaited<ReturnType<typeof authorizeRequestWithGuards>>,
  requestedZone?: string | null,
): Promise<string> {
  const allowedZones = collectAllowedResidencyZones(access);
  let zone: string | null = null;
  try {
    zone = resolveResidencyZone(requestedZone ?? null, {
      allowedZones,
      fallbackZone: allowedZones[0] ?? 'eu',
    });
  } catch (error) {
    const message = (error as Error).message ?? 'residency_zone_invalid';
    if (message === 'residency_zone_restricted') {
      throw new ResidencyError('residency_zone_restricted', 428);
    }
    throw new ResidencyError('residency_zone_invalid', 400);
  }

  if (!zone) {
    throw new ResidencyError('residency_zone_invalid', 400);
  }

  try {
    await ensureResidencyAllowed(supabase, zone);
  } catch (error) {
    const message = (error as Error).message ?? '';
    if (message.startsWith('residency_zone_invalid')) {
      throw new ResidencyError('residency_zone_invalid', 400);
    }
    throw new ResidencyError('residency_validation_failed', 500);
  }

  const { data: orgAllowed, error: orgAllowedError } = await supabase.rpc('org_residency_allows', {
    org_uuid: orgId,
    zone,
  });
  if (orgAllowedError) {
    throw new ResidencyError('residency_validation_failed', 500);
  }
  if (orgAllowed !== true) {
    throw new ResidencyError('residency_zone_restricted', 428);
  }

  return zone;
}

const complianceAcknowledgementBodySchema = z
  .object({
    consent: z
      .object({
        type: z.literal(COMPLIANCE_ACK_TYPES.consent),
        version: z.string().min(1),
      })
      .strict()
      .nullable()
      .optional(),
    councilOfEurope: z
      .object({
        version: z.string().min(1),
      })
      .strict()
      .nullable()
      .optional(),
  })
  .refine((value) => Boolean(value.consent || value.councilOfEurope), {
    message: 'At least one acknowledgement must be provided.',
  });

const regulatorDigestSchema = z
  .object({
    jurisdiction: z.string().min(2),
    channel: z.enum(['email', 'slack', 'teams']),
    frequency: z.enum(['weekly', 'monthly']),
    recipients: z.array(z.string().email()).min(1),
    topics: z.array(z.string().min(2)).max(10).optional(),
  })
  .strict();

const regulatorDigestQuerySchema = z
  .object({
    orgId: z.string().uuid(),
    limit: z.coerce.number().int().positive().max(50).optional(),
  })
  .strict();

// route schemas moved to dedicated modules (see ./http/schemas)

interface IncidentRow {
  id: string;
  occurred_at: string;
  detected_at: string | null;
  resolved_at: string | null;
  severity: string | null;
  status: string | null;
  title: string | null;
  summary: string | null;
  impact: string | null;
  resolution: string | null;
  follow_up: string | null;
  evidence_url: string | null;
  recorded_at: string;
}

interface ChangeLogRow {
  id: string;
  entry_date: string;
  recorded_at: string;
  title: string | null;
  category: string | null;
  summary: string | null;
  release_tag: string | null;
  links: unknown;
}

registerChatkitRoutes(app, { supabase });
registerOrchestratorRoutes(app, context);

const GO_NO_GO_SECTIONS = new Set(['A', 'B', 'C', 'D', 'E', 'F', 'G', 'H']);
const GO_NO_GO_STATUSES = new Set(['pending', 'satisfied']);
const GO_NO_GO_DECISIONS = new Set(['go', 'no-go']);
const FRIA_CRITERION = 'EU AI Act (high-risk): FRIA completed';

function toNumber(value: unknown): number | null {
  if (value === null || value === undefined) {
    return null;
  }
  if (typeof value === 'number') {
    return Number.isFinite(value) ? value : null;
  }
  if (typeof value === 'string' && value.trim().length > 0) {
    const parsed = Number(value);
    return Number.isFinite(parsed) ? parsed : null;
  }
  return null;
}

function toNumberRecord(value: unknown): Record<string, number> {
  if (!value || typeof value !== 'object') {
    return {};
  }
  const record: Record<string, number> = {};
  for (const [key, raw] of Object.entries(value as Record<string, unknown>)) {
    const parsed = Number(raw);
    if (!Number.isNaN(parsed)) {
      record[key] = parsed;
    }
  }
  return record;
}

function clampRate(value: number | null): number | null {
  if (value === null || Number.isNaN(value)) {
    return null;
  }
  if (value === Infinity || value === -Infinity) {
    return null;
  }
  if (value < 0) {
    return 0;
  }
  if (value > 1) {
    return 1;
  }
  return value;
}

function normaliseFairnessJurisdiction(entry: unknown): Record<string, unknown> | null {
  if (!entry || typeof entry !== 'object') {
    return null;
  }
  const payload = entry as Record<string, unknown>;
  const code = typeof payload.code === 'string' ? payload.code : null;
  if (!code) {
    return null;
  }
  const totalRuns =
    toNumber(payload.totalRuns) ??
    toNumber(payload.total) ??
    toNumber(payload.total_runs) ??
    0;
  const hitlEscalations =
    toNumber(payload.hitlEscalations) ??
    toNumber(payload.hitl) ??
    toNumber(payload.hitl_escalations) ??
    0;
  const hitlRate = clampRate(
    toNumber(payload.hitlRate) ?? toNumber(payload.hitl_rate) ??
      (totalRuns > 0 ? hitlEscalations / totalRuns : null),
  );
  const highRiskShare = clampRate(
    toNumber(payload.highRiskShare) ?? toNumber(payload.high_risk_share) ?? null,
  );

  return {
    code,
    totalRuns,
    hitlEscalations,
    hitlRate,
    highRiskShare,
  };
}

function normaliseFairnessBenchmark(entry: unknown): Record<string, unknown> | null {
  if (!entry || typeof entry !== 'object') {
    return null;
  }
  const payload = entry as Record<string, unknown>;
  const name = typeof payload.name === 'string' ? payload.name : null;
  if (!name) {
    return null;
  }
  const evaluated = toNumber(payload.evaluated) ?? toNumber(payload.total) ?? 0;
  const passRate = clampRate(toNumber(payload.passRate) ?? toNumber(payload.pass_rate) ?? null);

  return {
    name,
    evaluated,
    passRate,
  };
}

function normaliseFairnessOverall(value: Record<string, unknown>): Record<string, unknown> {
  const totalRuns = toNumber(value.totalRuns) ?? toNumber(value.total) ?? null;
  const hitlRate = clampRate(toNumber(value.hitlRate) ?? toNumber(value.hitl_rate) ?? null);
  const highRiskShare = clampRate(
    toNumber(value.highRiskShare) ?? toNumber(value.high_risk_share) ?? null,
  );
  const benchmarkRate = clampRate(
    toNumber(value.benchmarkRate) ?? toNumber(value.benchmark_rate) ?? null,
  );

  return {
    totalRuns,
    hitlRate,
    highRiskShare,
    benchmarkRate,
  };
}

function deriveEliFromUrl(url: string | null | undefined): string | null {
  if (!url) {
    return null;
  }
  try {
    const parsed = new URL(url);
    const parts = parsed.pathname.split('/').filter((segment) => segment.length > 0);
    const eliIndex = parts.indexOf('eli');
    if (eliIndex >= 0 && eliIndex + 1 < parts.length) {
      return parts.slice(eliIndex + 1).join('/');
    }
    if (parsed.hostname.includes('legisquebec.gouv.qc.ca') && parts.length >= 2) {
      return `legisquebec/${parts.slice(-2).join('/')}`;
    }
    if (parsed.hostname.includes('laws-lois.justice.gc.ca')) {
      return parts.join('/');
    }
  } catch (_error) {
    return null;
  }
  return null;
}

const ECLI_URL_REGEX = /ECLI:([A-Z0-9:_.-]+)/i;

function deriveEcliFromUrl(url: string | null | undefined): string | null {
  if (!url) {
    return null;
  }
  if (ECLI_URL_REGEX.test(url)) {
    const match = url.match(ECLI_URL_REGEX);
    return match ? `ECLI:${match[1].toUpperCase()}` : null;
  }

  try {
    const parsed = new URL(url);
    const upperHost = parsed.hostname.toUpperCase();
    if (upperHost.includes('COURDECASSATION.BE') && parsed.pathname.includes('/ID/')) {
      const token = parsed.pathname.split('/ID/')[1];
      return token ? `ECLI:BE:CSC:${token.toUpperCase()}` : null;
    }
    if (upperHost.includes('COURDECASSATION.FR') && parsed.pathname.includes('/DECISION/')) {
      const parts = parsed.pathname.split('/').filter(Boolean);
      const slug = parts[parts.length - 1] ?? '';
      if (slug) {
        return `ECLI:FR:CCASS:${slug.replace(/[^A-Z0-9]/gi, '').toUpperCase()}`;
      }
    }
    if (upperHost.includes('CANLII.CA') && parsed.pathname.length > 1) {
      const canonical = parsed.pathname.replace(/\//g, '').toUpperCase();
      return canonical ? `ECLI:CA:${canonical}` : null;
    }
  } catch (_error) {
    return null;
  }
  return null;
}

const ECLI_TEXT_REGEX = /ECLI:[A-Z]{2}:[A-Z0-9]+:[A-Z0-9_.:-]+/i;

function extractEcliFromText(text: string | null | undefined): string | null {
  if (!text) {
    return null;
  }
  const match = text.match(ECLI_TEXT_REGEX);
  return match ? match[0].toUpperCase() : null;
}

function minutesBetween(startIso: string | null | undefined, end: Date): number | null {
  if (!startIso) {
    return null;
  }
  const start = new Date(startIso);
  if (Number.isNaN(start.getTime())) {
    return null;
  }
  const diffMs = end.getTime() - start.getTime();
  if (!Number.isFinite(diffMs) || diffMs < 0) {
    return null;
  }
  return diffMs / (1000 * 60);
}

function bucketResolution(minutes: number | null): string | null {
  if (minutes === null || Number.isNaN(minutes)) {
    return null;
  }
  if (minutes <= 30) {
    return 'under_30m';
  }
  if (minutes <= 120) {
    return 'under_2h';
  }
  if (minutes <= 480) {
    return 'under_8h';
  }
  if (minutes <= 1440) {
    return 'under_24h';
  }
  return 'over_24h';
}

function parseEvidenceNotes(value: unknown): Record<string, unknown> | null | undefined {
  if (value === undefined) {
    return undefined;
  }
  if (value === null) {
    return null;
  }
  if (typeof value === 'string') {
    return { message: value };
  }
  if (typeof value === 'object' && !Array.isArray(value)) {
    return value as Record<string, unknown>;
  }
  throw new Error('invalid_notes');
}

async function refreshFriaEvidence(orgId: string, actorId: string): Promise<void> {
  const { data, error } = await supabase
    .from('fria_artifacts')
    .select('release_tag, evidence_url, submitted_by, submitted_at, validated')
    .eq('org_id', orgId)
    .order('submitted_at', { ascending: false });

  if (error) {
    app.log.error({ err: error, orgId }, 'fria artifact fetch failed');
    return;
  }

  const artifacts = (data ?? []).filter((item) => item.validated === true);
  const status = artifacts.length > 0 ? 'satisfied' : 'pending';
  const releases = Array.from(
    new Set(
      artifacts
        .map((item) => item.release_tag)
        .filter((value): value is string => typeof value === 'string' && value.trim().length > 0),
    ),
  );

  const notes: Record<string, unknown> = {
    validatedCount: artifacts.length,
  };
  if (releases.length > 0) {
    notes.releases = releases;
  }

  const evidenceUrl = artifacts[0]?.evidence_url ?? null;
  const recordedBy = artifacts[0]?.submitted_by ?? actorId;
  const recordedAt = artifacts[0]?.submitted_at ?? new Date().toISOString();

  const { error: upsertError } = await supabase.from('go_no_go_evidence').upsert(
    {
      org_id: orgId,
      section: 'A',
      criterion: FRIA_CRITERION,
      status,
      evidence_url: evidenceUrl,
      notes,
      recorded_by: recordedBy,
      recorded_at: recordedAt,
    },
    { onConflict: 'org_id,section,criterion' },
  );

  if (upsertError) {
    app.log.error({ err: upsertError, orgId }, 'fria evidence upsert failed');
  }
}

const extractCountry = (value: unknown): string | null => {
  if (value && typeof value === 'object' && 'country' in (value as Record<string, unknown>)) {
    const country = (value as { country?: unknown }).country;
    return typeof country === 'string' ? country : null;
  }
  return null;
};

function resolveDateRange(startParam?: string, endParam?: string): { start: string; end: string } {
  const now = new Date();
  const end = endParam ? new Date(endParam) : now;
  if (Number.isNaN(end.getTime())) {
    throw new Error('invalid_end_date');
  }
  const defaultStart = new Date(end.getTime() - 30 * 24 * 60 * 60 * 1000);
  const start = startParam ? new Date(startParam) : defaultStart;
  if (Number.isNaN(start.getTime())) {
    throw new Error('invalid_start_date');
  }
  if (start.getTime() > end.getTime()) {
    throw new Error('start_after_end');
  }
  const startIso = new Date(start).toISOString();
  const endIso = new Date(end).toISOString();
  return { start: startIso, end: endIso };
}

app.get(
  '/compliance/acknowledgements',
  { preHandler: complianceRateLimitGuard },
  async (request, reply) => {
  const userHeader = request.headers['x-user-id'];
  if (!userHeader || typeof userHeader !== 'string') {
    return reply.code(401).send({ error: 'unauthorized' });
  }
  const orgHeader = request.headers['x-org-id'];
  if (!orgHeader || typeof orgHeader !== 'string') {
    return reply.code(400).send({ error: 'x-org-id header is required' });
  }

  if (await complianceRateLimitGuard(request, reply, ['ack:get', orgHeader, userHeader])) {
    return;
  }

  let access: Awaited<ReturnType<typeof authorizeRequestWithGuards>>;
  try {
    access = await withRequestSpan(
      request,
      {
        name: 'compliance.acknowledgements.authorize',
        attributes: { orgId: orgHeader, userId: userHeader },
      },
      async () => authorizeRequestWithGuards('workspace:view', orgHeader, userHeader, request),
    );
  } catch (error) {
    const status = (error as Error & { statusCode?: number }).statusCode ?? 403;
    return reply.code(status).send({ error: 'forbidden' });
  }

  try {
    const events = await withRequestSpan(
      request,
      {
        name: 'compliance.acknowledgements.fetch',
        attributes: { orgId: orgHeader, userId: userHeader },
      },
      async ({ setAttribute }) => {
        const result = await fetchAcknowledgementEvents(orgHeader, userHeader);
        setAttribute('eventCount', result.length);
        return result;
      },
    );

    const acknowledgements = summariseAcknowledgements(access, events);
    return reply.send({ orgId: orgHeader, userId: userHeader, acknowledgements });
  } catch (error) {
    request.log.error({ err: error }, 'compliance_ack_fetch_failed');
    return reply.code(500).send({ error: 'compliance_ack_fetch_failed' });
  }
  },
);

app.post<{ Body: z.infer<typeof complianceAckSchema> }>(
  '/compliance/acknowledgements',
  { preHandler: complianceRateLimitGuard },
  async (request, reply) => {
  const userHeader = request.headers['x-user-id'];
  if (!userHeader || typeof userHeader !== 'string') {
    return reply.code(401).send({ error: 'unauthorized' });
  }
  const orgHeader = request.headers['x-org-id'];
  if (!orgHeader || typeof orgHeader !== 'string') {
    return reply.code(400).send({ error: 'x-org-id header is required' });
  }

  if (await complianceRateLimitGuard(request, reply, ['ack:post', orgHeader, userHeader])) {
    return;
  }

  const parsed = complianceAckSchema.safeParse(request.body ?? {});
  if (!parsed.success) {
    return reply.code(400).send({ error: 'invalid_body', details: parsed.error.flatten() });
  }

  let access: Awaited<ReturnType<typeof authorizeRequestWithGuards>>;
  try {
    access = await withRequestSpan(
      request,
      {
        name: 'compliance.acknowledgements.authorize',
        attributes: { orgId: orgHeader, userId: userHeader },
      },
      async () => authorizeRequestWithGuards('workspace:view', orgHeader, userHeader, request),
    );
  } catch (error) {
    const status = (error as Error & { statusCode?: number }).statusCode ?? 403;
    return reply.code(status).send({ error: 'forbidden' });
  }

  const records: ConsentEventInsert[] = [];
  if (parsed.data.consent) {
    records.push({
      user_id: userHeader,
      org_id: orgHeader,
      consent_type: COMPLIANCE_ACK_TYPES.consent,
      version: parsed.data.consent.version,
    });
  }
  if (parsed.data.councilOfEurope) {
    records.push({
      user_id: userHeader,
      org_id: orgHeader,
      consent_type: COMPLIANCE_ACK_TYPES.councilOfEurope,
      version: parsed.data.councilOfEurope.version,
    });
  }

  try {
    await recordAcknowledgementEvents(request, orgHeader, userHeader, records);
  } catch (error) {
    return reply.code(500).send({ error: 'compliance_ack_insert_failed' });
  }

  const events = await withRequestSpan(
    request,
    {
      name: 'compliance.acknowledgements.refresh',
      attributes: { orgId: orgHeader, userId: userHeader },
    },
    async ({ setAttribute }) => {
      const result = await fetchAcknowledgementEvents(orgHeader, userHeader);
      setAttribute('eventCount', result.length);
      return result;
    },
  );

  const acknowledgements = summariseAcknowledgements(access, events);
  return reply.send({ orgId: orgHeader, userId: userHeader, acknowledgements });
  },
);

app.get<{
  Querystring: { limit?: string };
}>('/compliance/status', { preHandler: complianceRateLimitGuard }, async (request, reply) => {
  const userHeader = request.headers['x-user-id'];
  if (!userHeader || typeof userHeader !== 'string') {
    return reply.code(401).send({ error: 'unauthorized' });
  }
  const orgHeader = request.headers['x-org-id'];
  if (!orgHeader || typeof orgHeader !== 'string') {
    return reply.code(400).send({ error: 'x-org-id header is required' });
  }

  if (await complianceRateLimitGuard(request, reply, ['status:get', orgHeader, userHeader])) {
    return;
  }

  let access;
  try {
    access = await authorizeRequestWithGuards('workspace:view', orgHeader, userHeader, request);
  } catch (error) {
    const status = (error as Error & { statusCode?: number }).statusCode ?? 403;
    return reply.code(status).send({ error: 'forbidden' });
  }

  const rawLimit = (request.query?.limit ?? '5') as string;
  const parsedLimit = Number.parseInt(rawLimit, 10);
  const limit = Number.isFinite(parsedLimit) ? Math.min(25, Math.max(1, Math.floor(parsedLimit))) : 5;

  const [assessmentsResult, events] = await Promise.all([
    supabase
      .from('compliance_assessments')
      .select(
        'run_id, created_at, fria_required, fria_reasons, cepej_passed, cepej_violations, statute_passed, statute_violations, disclosures_missing',
      )
      .eq('org_id', orgHeader)
      .order('created_at', { ascending: false })
      .limit(limit),
    fetchAcknowledgementEvents(orgHeader, userHeader),
  ]);

  if (assessmentsResult.error) {
    request.log.error({ err: assessmentsResult.error }, 'compliance_status_query_failed');
    return reply.code(500).send({ error: 'compliance_status_query_failed' });
  }

  const acknowledgements = summariseAcknowledgements(access, events);

  const history = (assessmentsResult.data ?? []).map((row) => {
    const missing = toStringArray((row as { disclosures_missing?: unknown }).disclosures_missing);
    const assessment: ComplianceAssessment = {
      fria: {
        required: Boolean((row as { fria_required?: boolean | null }).fria_required),
        reasons: toStringArray((row as { fria_reasons?: unknown }).fria_reasons),
      },
      cepej: {
        passed: (row as { cepej_passed?: boolean | null }).cepej_passed ?? true,
        violations: toStringArray((row as { cepej_violations?: unknown }).cepej_violations),
      },
      statute: {
        passed: (row as { statute_passed?: boolean | null }).statute_passed ?? true,
        violations: toStringArray((row as { statute_violations?: unknown }).statute_violations),
      },
      disclosures: {
        consentSatisfied: !missing.includes('consent'),
        councilSatisfied: !missing.includes('council_of_europe'),
        missing,
        requiredConsentVersion: null,
        acknowledgedConsentVersion: null,
        requiredCoeVersion: null,
        acknowledgedCoeVersion: null,
      },
    };

    return {
      runId: (row as { run_id?: string | null }).run_id ?? null,
      createdAt: (row as { created_at?: string | null }).created_at ?? null,
      assessment,
    };
  });

  if (history.length > 0) {
    history[0].assessment = {
      ...history[0].assessment,
      disclosures: mergeDisclosuresWithAcknowledgements(history[0].assessment, acknowledgements),
    };
  }

  const totals = history.reduce(
    (acc, entry) => {
      if (entry.assessment.fria.required) acc.friaRequired += 1;
      if (!entry.assessment.cepej.passed) acc.cepejViolations += 1;
      if (!entry.assessment.statute.passed) acc.statuteViolations += 1;
      if (entry.assessment.disclosures.missing.length > 0) acc.disclosureGaps += 1;
      return acc;
    },
    { total: history.length, friaRequired: 0, cepejViolations: 0, statuteViolations: 0, disclosureGaps: 0 },
  );

  return reply.send({
    orgId: orgHeader,
    userId: userHeader,
    acknowledgements,
    latest: history[0] ?? null,
    history,
    totals,
  });
});

app.post<{ Body: z.infer<typeof regulatorDigestSchema> }>(
  '/launch/digests',
  { preHandler: launchRateLimitGuard },
  async (request, reply) => {
  const userHeader = request.headers['x-user-id'];
  if (!userHeader || typeof userHeader !== 'string') {
    return reply.code(401).send({ error: 'unauthorized' });
  }
  const orgHeader = request.headers['x-org-id'];
  if (!orgHeader || typeof orgHeader !== 'string') {
    return reply.code(400).send({ error: 'x-org-id header is required' });
  }

  const parsed = regulatorDigestSchema.safeParse(request.body ?? {});
  if (!parsed.success) {
    return reply.code(400).send({ error: 'invalid_body', details: parsed.error.flatten() });
  }

  try {
    await authorizeRequestWithGuards('governance:dispatch', orgHeader, userHeader, request);
  } catch (error) {
    const status = (error as Error & { statusCode?: number }).statusCode ?? 403;
    return reply.code(status).send({ error: 'forbidden' });
  }

  try {
    const digest = await withRequestSpan(
      request,
      {
        name: 'launch.regulator_digests.enqueue',
        attributes: {
          orgId: orgHeader,
          userId: userHeader,
          channel: parsed.data.channel,
          frequency: parsed.data.frequency,
        },
      },
      async ({ setAttribute }) => {
        const entry = enqueueRegulatorDigest({
          ...parsed.data,
          orgId: orgHeader,
          requestedBy: userHeader,
        });
        setAttribute('digestId', entry.id);
        setAttribute('recipientCount', entry.recipients.length);
        return entry;
      },
    );

    incrementCounter('launch.regulator_digest.queued', {
      channel: digest.channel,
      frequency: digest.frequency,
    });

    return reply.code(201).send({ digest });
  } catch (error) {
    request.log.error({ err: error }, 'regulator_digest_enqueue_failed');
    return reply.code(500).send({ error: 'regulator_digest_enqueue_failed' });
  }
  },
);

app.get<{ Querystring: z.infer<typeof regulatorDigestQuerySchema> }>(
  '/launch/digests',
  { preHandler: launchRateLimitGuard },
  async (request, reply) => {
  const userHeader = request.headers['x-user-id'];
  if (!userHeader || typeof userHeader !== 'string') {
    return reply.code(401).send({ error: 'unauthorized' });
  }
  const orgHeader = request.headers['x-org-id'];
  if (!orgHeader || typeof orgHeader !== 'string') {
    return reply.code(400).send({ error: 'x-org-id header is required' });
  }

  const parsed = regulatorDigestQuerySchema.safeParse(request.query ?? {});
  if (!parsed.success) {
    return reply.code(400).send({ error: 'invalid_query', details: parsed.error.flatten() });
  }

  if (parsed.data.orgId !== orgHeader) {
    return reply.code(403).send({ error: 'org_mismatch' });
  }

  try {
    await authorizeRequestWithGuards('governance:dispatch', orgHeader, userHeader, request);
  } catch (error) {
    const status = (error as Error & { statusCode?: number }).statusCode ?? 403;
    return reply.code(status).send({ error: 'forbidden' });
  }

  const limit = parsed.data.limit ?? 25;

  const digests = await withRequestSpan(
    request,
    {
      name: 'launch.regulator_digests.list',
      attributes: { orgId: parsed.data.orgId, userId: userHeader, limit },
    },
    async ({ setAttribute }) => {
      const all = listRegulatorDigestsForOrg(parsed.data.orgId);
      const slice = all.slice(0, limit);
      setAttribute('digestCount', slice.length);
      return slice;
    },
  );

  return reply.send({ orgId: parsed.data.orgId, digests });
  },
);

app.get('/healthz', async () => ({ status: 'ok' }));

app.post<{
  Body: { question: string; context?: string; orgId?: string; userId?: string; confidentialMode?: boolean };
}>('/runs', { preHandler: runsRateLimitGuard }, async (request, reply) => {
  const bodySchema = z.object({
    question: z.string().min(1),
    context: z.string().optional(),
    orgId: z.string().uuid(),
    userId: z.string().uuid(),
    confidentialMode: z.coerce.boolean().optional(),
    userLocation: z.string().optional(),
  });
  const parsed = bodySchema.safeParse(request.body ?? {});
  if (!parsed.success) {
    return reply.code(400).send({ error: 'invalid_request_body', details: parsed.error.flatten() });
  }
  const { question, context, orgId, userId, confidentialMode, userLocation } = parsed.data;

  const allowed = await enforceRateLimit(runsLimiter, request, reply, `runs:${orgId}:${userId}`);
  if (!allowed) {
    return;
  }

  if (await runsRateLimitGuard(request, reply, [orgId, userId])) {
    return;
  }

  try {
    const access = await authorizeRequestWithGuards('runs:execute', orgId, userId, request);
    const effectiveConfidential = access.policies.confidentialMode || Boolean(confidentialMode);
    const result = await runLegalAgent(
      {
        question,
        context,
        orgId,
        userId,
        confidentialMode: effectiveConfidential,
        userLocationOverride: userLocation?.trim() ?? null,
      },
      access,
    );
    // Validate payload at the boundary with a conservative schema
    const safePayload = IRACPayloadSchema.safeParse(result.payload);

    // Redact intermediate reasoning/tool logs from API responses to avoid chain-of-thought leakage.
    const redactedToolLogs: unknown[] = [];
    const redactedPlan: unknown[] = [];

    return {
      runId: result.runId,
      data: safePayload.success ? (safePayload.data as unknown as IRACPayload) : (result.payload as unknown as IRACPayload),
      toolLogs: redactedToolLogs,
      plan: redactedPlan,
      notices: result.notices ?? [],
      reused: Boolean(result.reused),
      verification: result.verification ?? null,
      trustPanel: result.trustPanel ?? null,
    };
  } catch (error) {
    request.log.error({ err: error }, 'agent execution failed');
    if (error instanceof Error && 'statusCode' in error && typeof error.statusCode === 'number') {
      return reply.code(error.statusCode).send({ error: error.message });
    }
    return reply.code(502).send({
      error: 'agent_failed',
      message: error instanceof Error ? error.message : 'Unknown error',
    });
  }
});

app.get<{ Querystring: { orgId?: string } }>(
  '/metrics/governance',
  {
    schema: {
      querystring: { type: 'object', properties: { orgId: { type: 'string' } }, required: ['orgId'] },
      headers: { type: 'object', properties: { 'x-user-id': { type: 'string' } }, required: ['x-user-id'] },
    },
    preHandler: complianceRateLimitGuard,
  },
  async (request, reply) => {
  const querySchema = z.object({ orgId: z.string().uuid() });
  const parsed = querySchema.safeParse(request.query ?? {});
  if (!parsed.success) {
    return reply.code(400).send({ error: 'invalid_query', details: parsed.error.flatten() });
  }
  const { orgId } = parsed.data;

  const userHeader = request.headers['x-user-id'];
  if (!userHeader || typeof userHeader !== 'string') {
    return reply.code(400).send({ error: 'x-user-id header is required' });
  }

  const allowed = await enforceRateLimit(workspaceLimiter, request, reply, `workspace:${orgId}:${userHeader}`);
  if (!allowed) {
    return;
  }

  try {
    await authorizeRequestWithGuards('metrics:view', orgId, userHeader, request);
    const [overviewResult, toolResult, provenanceResult, identifierResult, jurisdictionResult, manifestResult] = await Promise.all([
      supabase.from('org_metrics').select('*').eq('org_id', orgId).limit(1).maybeSingle(),
      supabase
        .from('tool_performance_metrics')
        .select('tool_name, total_invocations, success_count, failure_count, avg_latency_ms, p95_latency_ms, last_invoked_at')
        .eq('org_id', orgId)
        .order('tool_name', { ascending: true }),
      supabase.from('org_provenance_metrics').select('*').eq('org_id', orgId).limit(1).maybeSingle(),
      supabase
        .from('jurisdiction_identifier_coverage')
        .select('jurisdiction_code, sources_total, sources_with_eli, sources_with_ecli, sources_with_akoma, akoma_article_count')
        .eq('org_id', orgId)
        .order('jurisdiction_code', { ascending: true }),
      supabase
        .from('org_jurisdiction_provenance')
        .select(
          'jurisdiction_code, residency_zone, total_sources, sources_consolidated, sources_with_binding, sources_with_language_note, sources_with_eli, sources_with_ecli, sources_with_akoma, binding_breakdown, source_type_breakdown, language_note_breakdown',
        )
        .eq('org_id', orgId)
        .order('jurisdiction_code', { ascending: true }),
      supabase
        .from('drive_manifests')
        .select('manifest_name, manifest_url, file_count, valid_count, warning_count, error_count, validated, created_at')
        .eq('org_id', orgId)
        .order('created_at', { ascending: false })
        .limit(1)
        .maybeSingle(),
    ]);

    if (overviewResult.error) {
      request.log.error({ err: overviewResult.error }, 'org metrics query failed');
      return reply.code(500).send({ error: 'metrics_overview_failed' });
    }

    if (toolResult.error) {
      request.log.error({ err: toolResult.error }, 'tool metrics query failed');
      return reply.code(500).send({ error: 'metrics_tool_failed' });
    }

    if (provenanceResult.error) {
      request.log.error({ err: provenanceResult.error }, 'provenance metrics query failed');
      return reply.code(500).send({ error: 'metrics_provenance_failed' });
    }

    if (identifierResult.error) {
      request.log.error({ err: identifierResult.error }, 'identifier coverage query failed');
      return reply.code(500).send({ error: 'metrics_identifier_failed' });
    }

    if (jurisdictionResult.error) {
      request.log.error({ err: jurisdictionResult.error }, 'jurisdiction provenance query failed');
      return reply.code(500).send({ error: 'metrics_jurisdiction_provenance_failed' });
    }

    if (manifestResult.error) {
      request.log.error({ err: manifestResult.error }, 'drive manifest summary query failed');
      return reply.code(500).send({ error: 'metrics_manifest_failed' });
    }

    const overviewRow = overviewResult.data ?? null;
    const overview = overviewRow
      ? {
          orgId: overviewRow.org_id,
          orgName: overviewRow.name,
          totalRuns: overviewRow.total_runs ?? 0,
          runsLast30Days: overviewRow.runs_last_30_days ?? 0,
          highRiskRuns: overviewRow.high_risk_runs ?? 0,
          confidentialRuns: overviewRow.confidential_runs ?? 0,
          avgLatencyMs: toNumber(overviewRow.avg_latency_ms) ?? 0,
          allowlistedCitationRatio: toNumber(overviewRow.allowlisted_citation_ratio),
          hitlPending: overviewRow.hitl_pending ?? 0,
          hitlMedianResponseMinutes: toNumber(overviewRow.hitl_median_response_minutes),
          ingestionSuccessLast7Days: overviewRow.ingestion_success_last_7_days ?? 0,
          ingestionFailedLast7Days: overviewRow.ingestion_failed_last_7_days ?? 0,
          evaluationCases: overviewRow.evaluation_cases ?? 0,
          evaluationPassRate: toNumber(overviewRow.evaluation_pass_rate),
          documentsTotal: overviewRow.documents_total ?? 0,
          documentsReady: overviewRow.documents_ready ?? 0,
          documentsPending: overviewRow.documents_pending ?? 0,
          documentsFailed: overviewRow.documents_failed ?? 0,
          documentsSkipped: overviewRow.documents_skipped ?? 0,
          documentsChunked: overviewRow.documents_chunked ?? 0,
        }
      : null;

    const provenanceRow = provenanceResult.data ?? null;
    const provenance = provenanceRow
      ? {
          sourcesTotal: provenanceRow.total_sources ?? 0,
          sourcesWithBinding: provenanceRow.sources_with_binding ?? 0,
          sourcesWithLanguageNote: provenanceRow.sources_with_language_note ?? 0,
          sourcesWithEli: provenanceRow.sources_with_eli ?? 0,
          sourcesWithEcli: provenanceRow.sources_with_ecli ?? 0,
          sourcesWithResidency: provenanceRow.sources_with_residency ?? 0,
          linkOkRecent: provenanceRow.sources_link_ok_recent ?? 0,
          linkStale: provenanceRow.sources_link_stale ?? 0,
          linkFailed: provenanceRow.sources_link_failed ?? 0,
          bindingBreakdown: toNumberRecord(provenanceRow.binding_breakdown),
          residencyBreakdown: toNumberRecord(provenanceRow.residency_breakdown),
          chunkTotal: provenanceRow.chunk_total ?? 0,
          chunksWithMarkers: provenanceRow.chunks_with_markers ?? 0,
        }
      : null;

    const identifierRows = (identifierResult.data ?? []).map((row) => ({
      jurisdiction: row.jurisdiction_code ?? 'UNKNOWN',
      sourcesTotal: row.sources_total ?? 0,
      sourcesWithEli: row.sources_with_eli ?? 0,
      sourcesWithEcli: row.sources_with_ecli ?? 0,
      sourcesWithAkoma: row.sources_with_akoma ?? 0,
      akomaArticles: row.akoma_article_count ?? 0,
    }));

    const tools = (toolResult.data ?? []).map((row) => ({
      toolName: row.tool_name,
      totalInvocations: row.total_invocations ?? 0,
      successCount: row.success_count ?? 0,
      failureCount: row.failure_count ?? 0,
      avgLatencyMs: toNumber(row.avg_latency_ms) ?? 0,
      p95LatencyMs: toNumber(row.p95_latency_ms) ?? 0,
      lastInvokedAt: row.last_invoked_at ?? null,
    }));

    const jurisdictionRows = (jurisdictionResult.data ?? []).map((row) => ({
      jurisdiction: row.jurisdiction_code ?? 'UNKNOWN',
      residencyZone: row.residency_zone ?? 'unknown',
      totalSources: row.total_sources ?? 0,
      sourcesConsolidated: row.sources_consolidated ?? 0,
      sourcesWithBinding: row.sources_with_binding ?? 0,
      sourcesWithLanguageNote: row.sources_with_language_note ?? 0,
      sourcesWithEli: row.sources_with_eli ?? 0,
      sourcesWithEcli: row.sources_with_ecli ?? 0,
      sourcesWithAkoma: row.sources_with_akoma ?? 0,
      bindingBreakdown: toNumberRecord(row.binding_breakdown),
      sourceTypeBreakdown: toNumberRecord(row.source_type_breakdown),
      languageNoteBreakdown: toNumberRecord(row.language_note_breakdown),
    }));

    const manifestRow = manifestResult.data ?? null;
    const manifest = manifestRow
      ? (() => {
          const fileCount = (manifestRow as any).file_count ?? 0;
          const validCount = (manifestRow as any).valid_count ?? 0;
          const warningCount = (manifestRow as any).warning_count ?? 0;
          const errorCount = (manifestRow as any).error_count ?? 0;
          const validated = Boolean((manifestRow as any).validated);
          let status: 'ok' | 'warnings' | 'errors' = 'ok';
          if (errorCount > 0) status = 'errors';
          else if (warningCount > 0) status = 'warnings';
          else status = 'ok';
          return {
            manifestName: (manifestRow as any).manifest_name ?? null,
            manifestUrl: (manifestRow as any).manifest_url ?? null,
            fileCount,
            validCount,
            warningCount,
            errorCount,
            validated,
            createdAt: (manifestRow as any).created_at ?? null,
            status,
          };
        })()
      : null;

    return { overview, provenance, tools, identifiers: identifierRows, jurisdictions: jurisdictionRows, manifest };
  } catch (error) {
    if (error instanceof Error && 'statusCode' in error && typeof error.statusCode === 'number') {
      return reply.code(error.statusCode).send({ error: error.message });
    }
    request.log.error({ err: error }, 'governance metrics failed');
    return reply.code(500).send({ error: 'metrics_failed' });
  }
  },
);

app.get<{ Querystring: { status?: string; category?: string; orgId?: string } }>('/governance/publications', async (request, reply) => {
  const { status, category, orgId } = request.query ?? {};

  if (orgId) {
    const userHeader = request.headers['x-user-id'];
    if (!userHeader || typeof userHeader !== 'string') {
      return reply.code(400).send({ error: 'x-user-id header is required' });
    }
    try {
      await authorizeRequestWithGuards('metrics:view', orgId, userHeader, request);
    } catch (error) {
      if (error instanceof Error && 'statusCode' in error && typeof error.statusCode === 'number') {
        return reply.code(error.statusCode).send({ error: error.message });
      }
      request.log.error({ err: error }, 'publications authorization failed');
      return reply.code(403).send({ error: 'forbidden' });
    }
  }

  let query = supabase
    .from('governance_publications')
    .select('slug, title, summary, doc_url, category, status, published_at, metadata')
    .order('published_at', { ascending: false });

  if (status) {
    query = query.eq('status', status);
  } else {
    query = query.eq('status', 'published');
  }

  if (category) {
    query = query.eq('category', category);
  }

  const { data, error } = await query;
  if (error) {
    request.log.error({ err: error }, 'governance publications query failed');
    return reply.code(500).send({ error: 'publications_failed' });
  }

  return { publications: data ?? [] };
});

app.get<{ Querystring: { orgId?: string } }>(
  '/metrics/retrieval',
  {
    schema: {
      querystring: { type: 'object', properties: { orgId: { type: 'string' } }, required: ['orgId'] },
      headers: { type: 'object', properties: { 'x-user-id': { type: 'string' } }, required: ['x-user-id'] },
    },
  },
  async (request, reply) => {
  const { orgId } = request.query;

  if (!orgId) {
    return reply.code(400).send({ error: 'orgId is required' });
  }

  const userHeader = request.headers['x-user-id'];
  if (!userHeader || typeof userHeader !== 'string') {
    return reply.code(400).send({ error: 'x-user-id header is required' });
  }

  try {
    await authorizeRequestWithGuards('metrics:view', orgId, userHeader, request);
    const [summaryResult, originResult, hostResult] = await Promise.all([
      supabase
        .from('org_retrieval_metrics')
        .select('*')
        .eq('org_id', orgId)
        .limit(1)
        .maybeSingle(),
      supabase
        .from('org_retrieval_origin_metrics')
        .select('origin, snippet_count, avg_similarity, avg_weight')
        .eq('org_id', orgId),
      supabase
        .from('org_retrieval_host_metrics')
        .select('host, citation_count, allowlisted_count, translation_warnings, last_cited_at')
        .eq('org_id', orgId)
        .order('citation_count', { ascending: false })
        .limit(15),
    ]);

    if (summaryResult.error) {
      request.log.error({ err: summaryResult.error }, 'retrieval summary query failed');
      return reply.code(500).send({ error: 'metrics_retrieval_summary_failed' });
    }

    if (originResult.error) {
      request.log.error({ err: originResult.error }, 'retrieval origin query failed');
      return reply.code(500).send({ error: 'metrics_retrieval_origin_failed' });
    }

    if (hostResult.error) {
      request.log.error({ err: hostResult.error }, 'retrieval host query failed');
      return reply.code(500).send({ error: 'metrics_retrieval_host_failed' });
    }

    return buildRetrievalMetricsResponse(
      (summaryResult.data ?? null) as RetrievalSummaryRow | null,
      (originResult.data ?? []) as RetrievalOriginRow[],
      (hostResult.data ?? []) as RetrievalHostRow[],
    );
  } catch (error) {
    if (error instanceof Error && 'statusCode' in error && typeof error.statusCode === 'number') {
      return reply.code(error.statusCode).send({ error: error.message });
    }
    request.log.error({ err: error }, 'retrieval metrics authorization failed');
    return reply.code(403).send({ error: 'forbidden' });
  }
  },
);

app.get<{ Querystring: { orgId?: string } }>(
  '/metrics/evaluations',
  {
    schema: {
      querystring: { type: 'object', properties: { orgId: { type: 'string' } }, required: ['orgId'] },
      headers: { type: 'object', properties: { 'x-user-id': { type: 'string' } }, required: ['x-user-id'] },
    },
  },
  async (request, reply) => {
  const { orgId } = request.query;

  if (!orgId) {
    return reply.code(400).send({ error: 'orgId is required' });
  }

  const userHeader = request.headers['x-user-id'];
  if (!userHeader || typeof userHeader !== 'string') {
    return reply.code(400).send({ error: 'x-user-id header is required' });
  }

  try {
    await authorizeRequestWithGuards('metrics:view', orgId, userHeader, request);
    const [summaryResult, jurisdictionResult] = await Promise.all([
      supabase
        .from('org_evaluation_metrics')
        .select('*')
        .eq('org_id', orgId)
        .limit(1)
        .maybeSingle(),
      supabase
        .from('org_evaluation_jurisdiction_metrics')
        .select(
          'jurisdiction, evaluation_count, pass_rate, citation_precision_median, temporal_validity_median, avg_binding_warnings, maghreb_banner_coverage',
        )
        .eq('org_id', orgId),
    ]);

    if (summaryResult.error) {
      request.log.error({ err: summaryResult.error }, 'evaluation summary query failed');
      return reply.code(500).send({ error: 'metrics_evaluation_summary_failed' });
    }

    if (jurisdictionResult.error) {
      request.log.error({ err: jurisdictionResult.error }, 'evaluation jurisdiction query failed');
      return reply.code(500).send({ error: 'metrics_evaluation_jurisdiction_failed' });
    }

    return buildEvaluationMetricsResponse(
      (summaryResult.data ?? null) as EvaluationMetricsSummaryRow | null,
      (jurisdictionResult.data ?? []) as EvaluationJurisdictionRow[],
    );
  } catch (error) {
    if (error instanceof Error && 'statusCode' in error && typeof error.statusCode === 'number') {
      return reply.code(error.statusCode).send({ error: error.message });
    }
    request.log.error({ err: error }, 'evaluation metrics authorization failed');
    return reply.code(403).send({ error: 'forbidden' });
  }
  },
);

app.get<{ Querystring: { orgId?: string; start?: string; end?: string } }>(
  '/metrics/cepej',
  {
    schema: {
      querystring: {
        type: 'object',
        properties: { orgId: { type: 'string' }, start: { type: 'string' }, end: { type: 'string' } },
        required: ['orgId'],
      },
      headers: { type: 'object', properties: { 'x-user-id': { type: 'string' } }, required: ['x-user-id'] },
    },
  },
  async (request, reply) => {
  const { orgId, start, end } = request.query;

  if (!orgId) {
    return reply.code(400).send({ error: 'orgId is required' });
  }

  const userHeader = request.headers['x-user-id'];
  if (!userHeader || typeof userHeader !== 'string') {
    return reply.code(400).send({ error: 'x-user-id header is required' });
  }

  let range: { start: string; end: string };
  try {
    range = resolveDateRange(start, end);
  } catch (error) {
    return reply.code(400).send({ error: error instanceof Error ? error.message : 'invalid_date_range' });
  }

  try {
    await authorizeRequestWithGuards('governance:cepej', orgId, userHeader, request);
    const { data, error } = await supabase
      .from('compliance_assessments')
      .select('cepej_passed, cepej_violations, fria_required, created_at')
      .eq('org_id', orgId)
      .gte('created_at', range.start)
      .lte('created_at', range.end);

    if (error) {
      request.log.error({ err: error }, 'cepej metrics query failed');
      return reply.code(500).send({ error: 'cepej_metrics_failed' });
    }

    const summary = summariseCepej((data ?? []) as CepejRecord[]);
    return { timeframe: range, summary };
  } catch (error) {
    if (error instanceof Error && 'statusCode' in error && typeof error.statusCode === 'number') {
      return reply.code(error.statusCode).send({ error: error.message });
    }
    request.log.error({ err: error }, 'cepej metrics failed');
    return reply.code(500).send({ error: 'cepej_metrics_failed' });
  }
  },
);

app.get<{ Querystring: { orgId?: string; start?: string; end?: string; format?: string } }>(
  '/metrics/cepej/export',
  async (request, reply) => {
    const { orgId, start, end, format } = request.query;
    if (!orgId) {
      return reply.code(400).send({ error: 'orgId is required' });
    }

    const userHeader = request.headers['x-user-id'];
    if (!userHeader || typeof userHeader !== 'string') {
      return reply.code(400).send({ error: 'x-user-id header is required' });
    }

    let range: { start: string; end: string };
    try {
      range = resolveDateRange(start, end);
    } catch (error) {
      return reply.code(400).send({ error: error instanceof Error ? error.message : 'invalid_date_range' });
    }

    try {
      await authorizeRequestWithGuards('governance:cepej', orgId, userHeader, request);
      const { data, error } = await supabase
        .from('compliance_assessments')
        .select('cepej_passed, cepej_violations, fria_required, created_at')
        .eq('org_id', orgId)
        .gte('created_at', range.start)
        .lte('created_at', range.end);

      if (error) {
        request.log.error({ err: error }, 'cepej export query failed');
        return reply.code(500).send({ error: 'cepej_export_failed' });
      }

      const summary = summariseCepej((data ?? []) as CepejRecord[]);
      if ((format ?? 'json').toLowerCase() === 'csv') {
        const rows: Array<[string, string | number | null]> = [
          ['org_id', orgId],
          ['timeframe_start', range.start],
          ['timeframe_end', range.end],
          ['assessed_runs', summary.assessedRuns],
          ['passed_runs', summary.passedRuns],
          ['violation_runs', summary.violationRuns],
          ['fria_required_runs', summary.friaRequiredRuns],
          ['pass_rate', summary.passRate ?? ''],
        ];
        for (const [violation, count] of Object.entries(summary.violations)) {
          rows.push([`violation_${violation}`, count]);
        }
        const csv = rows
          .map(([key, value]) => `${key},${value === null ? '' : String(value).replace(/"/g, '""')}`)
          .join('\n');
        reply.header('content-type', 'text/csv; charset=utf-8');
        reply.header('content-disposition', `attachment; filename="cepej-${orgId}.csv"`);
        return csv;
      }

      return { timeframe: range, summary };
    } catch (error) {
      if (error instanceof Error && 'statusCode' in error && typeof error.statusCode === 'number') {
        return reply.code(error.statusCode).send({ error: error.message });
      }
      request.log.error({ err: error }, 'cepej export failed');
      return reply.code(500).send({ error: 'cepej_export_failed' });
    }
  },
);

app.post<{
  Body: { orgId?: string; periodStart?: string; periodEnd?: string; dryRun?: boolean };
}>('/reports/transparency', async (request, reply) => {
  const bodySchema = z.object({
    orgId: z.string().uuid(),
    periodStart: z.string().datetime().optional(),
    periodEnd: z.string().datetime().optional(),
    dryRun: z.coerce.boolean().optional(),
  });
  const parsed = bodySchema.safeParse(request.body ?? {});
  if (!parsed.success) {
    return reply.code(400).send({ error: 'invalid_request_body', details: parsed.error.flatten() });
  }
  const { orgId, periodStart, periodEnd, dryRun } = parsed.data;

  const userHeader = request.headers['x-user-id'];
  if (!userHeader || typeof userHeader !== 'string') {
    return reply.code(400).send({ error: 'x-user-id header is required' });
  }

  let range: { start: string; end: string };
  try {
    range = resolveDateRange(periodStart, periodEnd);
  } catch (error) {
    return reply.code(400).send({ error: error instanceof Error ? error.message : 'invalid_date_range' });
  }

  try {
    await authorizeRequestWithGuards('governance:transparency', orgId, userHeader, request);

    const [orgResult, runResult, hitlResult, ingestionResult, casesResult, cepejResult] = await Promise.all([
      supabase.from('organizations').select('id, name').eq('id', orgId).maybeSingle(),
      supabase
        .from('agent_runs')
        .select('risk_level, hitl_required, started_at, finished_at, confidential_mode')
        .eq('org_id', orgId)
        .gte('started_at', range.start)
        .lte('started_at', range.end),
      supabase
        .from('hitl_queue')
        .select('status, created_at, updated_at')
        .eq('org_id', orgId)
        .gte('created_at', range.start)
        .lte('created_at', range.end),
      supabase
        .from('ingestion_runs')
        .select('status, started_at, inserted_count, failed_count')
        .eq('org_id', orgId)
        .gte('started_at', range.start)
        .lte('started_at', range.end),
      supabase.from('eval_cases').select('id').eq('org_id', orgId),
      supabase
        .from('compliance_assessments')
        .select('cepej_passed, cepej_violations, fria_required, created_at')
        .eq('org_id', orgId)
        .gte('created_at', range.start)
        .lte('created_at', range.end),
    ]);

    if (orgResult.error) {
      request.log.error({ err: orgResult.error }, 'transparency org lookup failed');
      return reply.code(500).send({ error: 'transparency_org_failed' });
    }
    if (!orgResult.data) {
      return reply.code(404).send({ error: 'organisation_not_found' });
    }

    const caseIds = (casesResult.data ?? []).map((row) => row.id);
    let evaluationRows: EvaluationRecord[] = [];
    if (caseIds.length > 0) {
      const evalResult = await supabase
        .from('eval_results')
        .select('pass, created_at, case_id')
        .in('case_id', caseIds)
        .gte('created_at', range.start)
        .lte('created_at', range.end);
      if (evalResult.error) {
        request.log.error({ err: evalResult.error }, 'transparency eval lookup failed');
        return reply.code(500).send({ error: 'transparency_eval_failed' });
      }
      evaluationRows = (evalResult.data ?? []) as unknown as EvaluationRecord[];
    }

    if (runResult.error) {
      request.log.error({ err: runResult.error }, 'transparency run query failed');
      return reply.code(500).send({ error: 'transparency_run_failed' });
    }
    if (hitlResult.error) {
      request.log.error({ err: hitlResult.error }, 'transparency hitl query failed');
      return reply.code(500).send({ error: 'transparency_hitl_failed' });
    }
    if (ingestionResult.error) {
      request.log.error({ err: ingestionResult.error }, 'transparency ingestion query failed');
      return reply.code(500).send({ error: 'transparency_ingestion_failed' });
    }
    if (cepejResult.error) {
      request.log.error({ err: cepejResult.error }, 'transparency cepej query failed');
      return reply.code(500).send({ error: 'transparency_cepej_failed' });
    }
    if (casesResult.error) {
      request.log.error({ err: casesResult.error }, 'transparency eval cases query failed');
      return reply.code(500).send({ error: 'transparency_cases_failed' });
    }

    const runSummary = summariseRuns((runResult.data ?? []) as unknown as RunRecord[]);
    const hitlSummary = summariseHitl((hitlResult.data ?? []) as unknown as HitlRecord[]);
    const ingestionSummary = summariseIngestion((ingestionResult.data ?? []) as unknown as IngestionRecord[]);
    const evaluationSummary = summariseEvaluations(evaluationRows);
    const cepejSummary = summariseCepej((cepejResult.data ?? []) as unknown as CepejRecord[]);

    const payload = buildTransparencyReport({
      organisation: { id: orgResult.data.id, name: orgResult.data.name },
      timeframe: range,
      runs: runSummary,
      hitl: hitlSummary,
      ingestion: ingestionSummary,
      evaluations: evaluationSummary,
      cepej: cepejSummary,
    });

    if (dryRun) {
      return { dryRun: true, report: payload };
    }

    const periodStartDate = new Date(range.start).toISOString().slice(0, 10);
    const periodEndDate = new Date(range.end).toISOString().slice(0, 10);
    const insertResult = await supabase
      .from('transparency_reports')
      .insert({
        org_id: orgId,
        generated_by: userHeader,
        period_start: periodStartDate,
        period_end: periodEndDate,
        metrics: payload,
        cepej_summary: cepejSummary,
      })
      .select('id, org_id, period_start, period_end, generated_at, distribution_status, metrics, cepej_summary')
      .single();

    if (insertResult.error || !insertResult.data) {
      request.log.error({ err: insertResult.error }, 'transparency insert failed');
      return reply.code(500).send({ error: 'transparency_insert_failed' });
    }

    return reply.code(201).send({ report: insertResult.data });
  } catch (error) {
    if (error instanceof Error && 'statusCode' in error && typeof error.statusCode === 'number') {
      return reply.code(error.statusCode).send({ error: error.message });
    }
    request.log.error({ err: error }, 'transparency generation failed');
    return reply.code(500).send({ error: 'transparency_failed' });
  }
});

app.get<{ Querystring: { orgId?: string; limit?: string } }>('/reports/transparency', async (request, reply) => {
  const { orgId } = request.query;
  const limitParam = request.query.limit ? Number.parseInt(request.query.limit, 10) : 20;
  const limit = Number.isFinite(limitParam) && limitParam > 0 ? Math.min(limitParam, 100) : 20;

  if (!orgId) {
    return reply.code(400).send({ error: 'orgId is required' });
  }

  const userHeader = request.headers['x-user-id'];
  if (!userHeader || typeof userHeader !== 'string') {
    return reply.code(400).send({ error: 'x-user-id header is required' });
  }

  try {
    await authorizeRequestWithGuards('governance:transparency', orgId, userHeader, request);
    const { data, error } = await supabase
      .from('transparency_reports')
      .select('id, org_id, period_start, period_end, generated_at, distribution_status, metrics, cepej_summary')
      .eq('org_id', orgId)
      .order('period_end', { ascending: false })
      .limit(limit);

    if (error) {
      request.log.error({ err: error }, 'transparency list failed');
      return reply.code(500).send({ error: 'transparency_list_failed' });
    }

    return { reports: data ?? [] };
  } catch (error) {
    if (error instanceof Error && 'statusCode' in error && typeof error.statusCode === 'number') {
      return reply.code(error.statusCode).send({ error: error.message });
    }
    request.log.error({ err: error }, 'transparency list auth failed');
    return reply.code(500).send({ error: 'transparency_list_failed' });
  }
});

app.get<{ Params: { reportId: string } }>('/reports/transparency/:reportId', async (request, reply) => {
  const { reportId } = request.params;
  const userHeader = request.headers['x-user-id'];
  if (!userHeader || typeof userHeader !== 'string') {
    return reply.code(400).send({ error: 'x-user-id header is required' });
  }

  const { data, error } = await supabase
    .from('transparency_reports')
    .select('id, org_id, period_start, period_end, generated_at, distribution_status, metrics, cepej_summary')
    .eq('id', reportId)
    .maybeSingle();

  if (error) {
    request.log.error({ err: error }, 'transparency fetch failed');
    return reply.code(500).send({ error: 'transparency_fetch_failed' });
  }

  if (!data) {
    return reply.code(404).send({ error: 'report_not_found' });
  }

  try {
    await authorizeRequestWithGuards('governance:transparency', data.org_id as string, userHeader, request);
    return { report: data };
  } catch (authError) {
    if (authError instanceof Error && 'statusCode' in authError && typeof authError.statusCode === 'number') {
      return reply.code(authError.statusCode).send({ error: authError.message });
    }
    request.log.error({ err: authError }, 'transparency fetch auth failed');
    return reply.code(500).send({ error: 'transparency_fetch_failed' });
  }
});

app.get<{ Params: { orgId: string } }>('/admin/org/:orgId/red-team', async (request, reply) => {
  const { orgId } = request.params;
  const userHeader = request.headers['x-user-id'];
  if (!userHeader || typeof userHeader !== 'string') {
    return reply.code(400).send({ error: 'x-user-id header is required' });
  }

  try {
    await authorizeRequestWithGuards('governance:red-team', orgId, userHeader, request);
    const { data, error } = await supabase
      .from('red_team_findings')
      .select(
        'id, scenario_key, severity, expected_outcome, observed_outcome, passed, summary, detail, mitigations, status, detected_at, resolved_at, resolved_by, created_by, updated_at',
      )
      .eq('org_id', orgId)
      .order('detected_at', { ascending: false });

    if (error) {
      request.log.error({ err: error }, 'red team fetch failed');
      return reply.code(500).send({ error: 'red_team_fetch_failed' });
    }

    return {
      findings: (data ?? []).map((row) => ({
        id: row.id,
        scenarioKey: row.scenario_key,
        severity: row.severity,
        expectedOutcome: row.expected_outcome,
        observedOutcome: row.observed_outcome,
        passed: row.passed,
        summary: row.summary,
        detail: row.detail ?? null,
        mitigations: row.mitigations ?? null,
        status: row.status,
        detectedAt: row.detected_at,
        resolvedAt: row.resolved_at ?? null,
        resolvedBy: row.resolved_by ?? null,
        createdBy: row.created_by,
        updatedAt: row.updated_at,
      })),
    };
  } catch (error) {
    if (error instanceof Error && 'statusCode' in error && typeof error.statusCode === 'number') {
      return reply.code(error.statusCode).send({ error: error.message });
    }
    request.log.error({ err: error }, 'red team list failed');
    return reply.code(500).send({ error: 'red_team_failed' });
  }
});

app.post<{
  Params: { orgId: string };
  Body: {
    scenarioKey: string;
    severity: 'low' | 'medium' | 'high' | 'critical';
    expectedOutcome: string;
    observedOutcome: string;
    passed: boolean;
    summary: string;
    detail?: Record<string, unknown>;
    mitigations?: string | null;
    status?: 'open' | 'in_progress' | 'resolved' | 'accepted_risk';
    detectedAt?: string;
  };
}>('/admin/org/:orgId/red-team', async (request, reply) => {
  const { orgId } = request.params;
  const userHeader = request.headers['x-user-id'];
  if (!userHeader || typeof userHeader !== 'string') {
    return reply.code(400).send({ error: 'x-user-id header is required' });
  }

  const bodySchema = z.object({
    scenarioKey: z.string().min(1),
    severity: z.enum(['low', 'medium', 'high', 'critical']),
    expectedOutcome: z.string().min(1),
    observedOutcome: z.string().min(1),
    passed: z.coerce.boolean(),
    summary: z.string().min(1),
    detail: z.record(z.any()).optional(),
    mitigations: z.string().nullable().optional(),
    status: z.enum(['open', 'in_progress', 'resolved', 'accepted_risk']).optional(),
    detectedAt: z.string().datetime().optional(),
  });
  const parsed = bodySchema.safeParse(request.body ?? {});
  if (!parsed.success) {
    return reply.code(400).send({ error: 'invalid_request_body', details: parsed.error.flatten() });
  }
  const { scenarioKey, severity, expectedOutcome, observedOutcome, passed, summary, detail, mitigations, status, detectedAt } = parsed.data;

  try {
    await authorizeRequestWithGuards('governance:red-team', orgId, userHeader, request);

    const effectiveStatus = status ?? (passed ? 'resolved' : 'open');
    const payload = {
      org_id: orgId,
      scenario_key: scenarioKey,
      severity,
      expected_outcome: expectedOutcome,
      observed_outcome: observedOutcome,
      passed,
      summary,
      detail: detail ?? null,
      mitigations: mitigations ?? null,
      status: effectiveStatus,
      detected_at: detectedAt ?? new Date().toISOString(),
      resolved_at: effectiveStatus === 'resolved' || effectiveStatus === 'accepted_risk' ? new Date().toISOString() : null,
      resolved_by: effectiveStatus === 'resolved' || effectiveStatus === 'accepted_risk' ? userHeader : null,
      created_by: userHeader,
      updated_at: new Date().toISOString(),
    };

    const { data, error } = await supabase
      .from('red_team_findings')
      .insert(payload)
      .select('id, scenario_key, severity, expected_outcome, observed_outcome, passed, summary, detail, mitigations, status, detected_at, resolved_at, resolved_by, created_by, updated_at')
      .maybeSingle();

    if (error) {
      request.log.error({ err: error }, 'red team insert failed');
      return reply.code(500).send({ error: 'red_team_insert_failed' });
    }

    await logAuditEvent({
      orgId,
      actorId: userHeader,
      kind: 'red_team.recorded',
      object: scenarioKey,
      after: payload,
    });

    return {
      finding: data,
    };
  } catch (error) {
    if (error instanceof Error && 'statusCode' in error && typeof error.statusCode === 'number') {
      return reply.code(error.statusCode).send({ error: error.message });
    }
    request.log.error({ err: error }, 'red team create failed');
    return reply.code(500).send({ error: 'red_team_failed' });
  }
});

app.patch<{
  Params: { orgId: string; findingId: string };
  Body: {
    status?: 'open' | 'in_progress' | 'resolved' | 'accepted_risk';
    mitigations?: string | null;
    resolvedAt?: string | null;
    observedOutcome?: string;
    passed?: boolean;
  };
}>('/admin/org/:orgId/red-team/:findingId', async (request, reply) => {
  const { orgId, findingId } = request.params;
  const userHeader = request.headers['x-user-id'];
  if (!userHeader || typeof userHeader !== 'string') {
    return reply.code(400).send({ error: 'x-user-id header is required' });
  }

  const bodySchema = z.object({
    status: z.enum(['open', 'in_progress', 'resolved', 'accepted_risk']).optional(),
    mitigations: z.string().nullable().optional(),
    resolvedAt: z.string().datetime().nullable().optional(),
    observedOutcome: z.string().min(1).optional(),
    passed: z.coerce.boolean().optional(),
  });
  const parsed = bodySchema.safeParse(request.body ?? {});
  if (!parsed.success) {
    return reply.code(400).send({ error: 'invalid_request_body', details: parsed.error.flatten() });
  }
  const { status, mitigations, resolvedAt, observedOutcome, passed } = parsed.data;

  try {
    await authorizeRequestWithGuards('governance:red-team', orgId, userHeader, request);

    const updatePayload: Record<string, unknown> = {
      updated_at: new Date().toISOString(),
    };

    if (status) {
      updatePayload.status = status;
      if (status === 'resolved' || status === 'accepted_risk') {
        updatePayload.resolved_at = resolvedAt ?? new Date().toISOString();
        updatePayload.resolved_by = userHeader;
      }
    }

    if (mitigations !== undefined) {
      updatePayload.mitigations = mitigations;
    }

    if (observedOutcome) {
      updatePayload.observed_outcome = observedOutcome;
    }

    if (passed !== undefined) {
      updatePayload.passed = passed;
    }

    if (resolvedAt === null) {
      updatePayload.resolved_at = null;
      updatePayload.resolved_by = null;
    }

    const { data, error } = await supabase
      .from('red_team_findings')
      .update(updatePayload)
      .eq('org_id', orgId)
      .eq('id', findingId)
      .select('id, scenario_key, severity, expected_outcome, observed_outcome, passed, summary, detail, mitigations, status, detected_at, resolved_at, resolved_by, created_by, updated_at')
      .maybeSingle();

    if (error) {
      request.log.error({ err: error }, 'red team update failed');
      return reply.code(500).send({ error: 'red_team_update_failed' });
    }

    await logAuditEvent({
      orgId,
      actorId: userHeader,
      kind: 'red_team.updated',
      object: findingId,
      after: updatePayload,
    });

    return { finding: data };
  } catch (error) {
    if (error instanceof Error && 'statusCode' in error && typeof error.statusCode === 'number') {
      return reply.code(error.statusCode).send({ error: error.message });
    }
    request.log.error({ err: error }, 'red team patch failed');
    return reply.code(500).send({ error: 'red_team_failed' });
  }
});

app.get<{ Params: { orgId: string } }>(
  '/admin/org/:orgId/go-no-go/fria',
  async (request, reply) => {
    const { orgId } = request.params;
    const userHeader = request.headers['x-user-id'];
    if (!userHeader || typeof userHeader !== 'string') {
      return reply.code(400).send({ error: 'x-user-id header is required' });
    }

    try {
      await authorizeRequestWithGuards('governance:go-no-go', orgId, userHeader, request);
      const { data, error } = await supabase
        .from('fria_artifacts')
        .select(
          'id, release_tag, title, evidence_url, storage_path, hash_sha256, validated, submitted_by, submitted_at, notes',
        )
        .eq('org_id', orgId)
        .order('submitted_at', { ascending: false });

      if (error) {
        request.log.error({ err: error }, 'fria artifact fetch failed');
        return reply.code(500).send({ error: 'fria_artifact_failed' });
      }

      return {
        artifacts: (data ?? []).map((row) => ({
          id: row.id,
          releaseTag: row.release_tag ?? null,
          title: row.title,
          evidenceUrl: row.evidence_url ?? null,
          storagePath: row.storage_path ?? null,
          hashSha256: row.hash_sha256 ?? null,
          validated: row.validated ?? false,
          submittedBy: row.submitted_by,
          submittedAt: row.submitted_at,
          notes: row.notes ?? null,
        })),
      };
    } catch (error) {
      if (error instanceof Error && 'statusCode' in error && typeof error.statusCode === 'number') {
        return reply.code(error.statusCode).send({ error: error.message });
      }
      request.log.error({ err: error }, 'fria artifact auth failed');
      return reply.code(500).send({ error: 'fria_artifact_failed' });
    }
  },
);

app.post<{
  Params: { orgId: string };
  Body: {
    releaseTag?: string | null;
    title: string;
    evidenceUrl?: string | null;
    storagePath?: string | null;
    hashSha256?: string | null;
    validated?: boolean;
    notes?: unknown;
  };
}>('/admin/org/:orgId/go-no-go/fria', async (request, reply) => {
  const { orgId } = request.params;
  const userHeader = request.headers['x-user-id'];
  if (!userHeader || typeof userHeader !== 'string') {
    return reply.code(400).send({ error: 'x-user-id header is required' });
  }

  const { releaseTag, title, evidenceUrl, storagePath, hashSha256, validated, notes } = request.body;
  if (!title || typeof title !== 'string' || title.trim().length === 0) {
    return reply.code(400).send({ error: 'missing_title' });
  }

  if (!evidenceUrl && !storagePath) {
    return reply.code(400).send({ error: 'missing_artifact_reference' });
  }

  let parsedNotes: Record<string, unknown> | null | undefined;
  try {
    parsedNotes = parseEvidenceNotes(notes);
  } catch (error) {
    return reply.code(400).send({ error: 'invalid_notes' });
  }

  try {
    await authorizeRequestWithGuards('governance:go-no-go', orgId, userHeader, request);
    const insertPayload = {
      org_id: orgId,
      release_tag: releaseTag && typeof releaseTag === 'string' ? releaseTag.trim() || null : null,
      title: title.trim(),
      evidence_url: evidenceUrl && typeof evidenceUrl === 'string' ? evidenceUrl.trim() || null : null,
      storage_path: storagePath && typeof storagePath === 'string' ? storagePath.trim() || null : null,
      hash_sha256: hashSha256 && typeof hashSha256 === 'string' ? hashSha256.trim() || null : null,
      validated: Boolean(validated),
      submitted_by: userHeader,
      submitted_at: new Date().toISOString(),
      notes: parsedNotes ?? null,
    };

    const { data, error } = await supabase
      .from('fria_artifacts')
      .insert(insertPayload)
      .select(
        'id, release_tag, title, evidence_url, storage_path, hash_sha256, validated, submitted_by, submitted_at, notes',
      )
      .maybeSingle();

    if (error) {
      request.log.error({ err: error }, 'fria artifact insert failed');
      return reply.code(500).send({ error: 'fria_artifact_failed' });
    }

    await refreshFriaEvidence(orgId, userHeader);

    const artifactId = data?.id ?? 'fria:unknown';

    await logAuditEvent({
      orgId,
      actorId: userHeader,
      kind: 'go_no_go.fria_recorded',
      object: artifactId,
      after: insertPayload,
    });

    return { artifact: data };
  } catch (error) {
    if (error instanceof Error && 'statusCode' in error && typeof error.statusCode === 'number') {
      return reply.code(error.statusCode).send({ error: error.message });
    }
    request.log.error({ err: error }, 'fria artifact create failed');
    return reply.code(500).send({ error: 'fria_artifact_failed' });
  }
});

app.patch<{
  Params: { orgId: string; artifactId: string };
  Body: {
    releaseTag?: string | null;
    title?: string;
    evidenceUrl?: string | null;
    storagePath?: string | null;
    hashSha256?: string | null;
    validated?: boolean;
    notes?: unknown;
  };
}>('/admin/org/:orgId/go-no-go/fria/:artifactId', async (request, reply) => {
  const { orgId, artifactId } = request.params;
  const userHeader = request.headers['x-user-id'];
  if (!userHeader || typeof userHeader !== 'string') {
    return reply.code(400).send({ error: 'x-user-id header is required' });
  }

  const { releaseTag, title, evidenceUrl, storagePath, hashSha256, validated, notes } = request.body;

  let parsedNotes: Record<string, unknown> | null | undefined;
  try {
    parsedNotes = parseEvidenceNotes(notes);
  } catch (error) {
    return reply.code(400).send({ error: 'invalid_notes' });
  }

  try {
    await authorizeRequestWithGuards('governance:go-no-go', orgId, userHeader, request);
    const { data: existing, error: fetchError } = await supabase
      .from('fria_artifacts')
      .select('id, org_id')
      .eq('id', artifactId)
      .maybeSingle();

    if (fetchError) {
      request.log.error({ err: fetchError }, 'fria artifact fetch failed');
      return reply.code(500).send({ error: 'fria_artifact_failed' });
    }

    if (!existing || existing.org_id !== orgId) {
      return reply.code(404).send({ error: 'fria_artifact_not_found' });
    }

    const updatePayload: Record<string, unknown> = {};
    if (releaseTag !== undefined) {
      updatePayload.release_tag = releaseTag && typeof releaseTag === 'string' ? releaseTag.trim() || null : null;
    }
    if (title !== undefined) {
      if (typeof title !== 'string' || title.trim().length === 0) {
        return reply.code(400).send({ error: 'invalid_title' });
      }
      updatePayload.title = title.trim();
    }
    if (evidenceUrl !== undefined) {
      updatePayload.evidence_url = evidenceUrl && typeof evidenceUrl === 'string' ? evidenceUrl.trim() || null : null;
    }
    if (storagePath !== undefined) {
      updatePayload.storage_path = storagePath && typeof storagePath === 'string' ? storagePath.trim() || null : null;
    }
    if (hashSha256 !== undefined) {
      updatePayload.hash_sha256 = hashSha256 && typeof hashSha256 === 'string' ? hashSha256.trim() || null : null;
    }
    if (validated !== undefined) {
      updatePayload.validated = Boolean(validated);
    }
    if (parsedNotes !== undefined) {
      updatePayload.notes = parsedNotes;
    }

    if (Object.keys(updatePayload).length === 0) {
      return reply.code(400).send({ error: 'no_updates_supplied' });
    }

    const { data, error } = await supabase
      .from('fria_artifacts')
      .update(updatePayload)
      .eq('id', artifactId)
      .select(
        'id, release_tag, title, evidence_url, storage_path, hash_sha256, validated, submitted_by, submitted_at, notes',
      )
      .maybeSingle();

    if (error) {
      request.log.error({ err: error }, 'fria artifact update failed');
      return reply.code(500).send({ error: 'fria_artifact_failed' });
    }

    await refreshFriaEvidence(orgId, userHeader);

    await logAuditEvent({
      orgId,
      actorId: userHeader,
      kind: 'go_no_go.fria_updated',
      object: artifactId,
      after: updatePayload,
    });

    return { artifact: data };
  } catch (error) {
    if (error instanceof Error && 'statusCode' in error && typeof error.statusCode === 'number') {
      return reply.code(error.statusCode).send({ error: error.message });
    }
    request.log.error({ err: error }, 'fria artifact patch failed');
    return reply.code(500).send({ error: 'fria_artifact_failed' });
  }
});

app.get<{ Params: { orgId: string }; Querystring: { section?: string; status?: string } }>(
  '/admin/org/:orgId/go-no-go/evidence',
  async (request, reply) => {
    const { orgId } = request.params;
    const userHeader = request.headers['x-user-id'];
    if (!userHeader || typeof userHeader !== 'string') {
      return reply.code(400).send({ error: 'x-user-id header is required' });
    }

    const sectionFilter = request.query.section?.toUpperCase();
    const statusFilter = request.query.status?.toLowerCase();

    if (sectionFilter && !GO_NO_GO_SECTIONS.has(sectionFilter)) {
      return reply.code(400).send({ error: 'invalid_section' });
    }

    if (statusFilter && !GO_NO_GO_STATUSES.has(statusFilter)) {
      return reply.code(400).send({ error: 'invalid_status' });
    }

    try {
      await authorizeRequestWithGuards('governance:go-no-go', orgId, userHeader, request);
      let query = supabase
        .from('go_no_go_evidence')
        .select('id, section, criterion, status, evidence_url, notes, recorded_by, recorded_at')
        .eq('org_id', orgId)
        .order('section', { ascending: true })
        .order('recorded_at', { ascending: false });

      if (sectionFilter) {
        query = query.eq('section', sectionFilter);
      }
      if (statusFilter) {
        query = query.eq('status', statusFilter);
      }

      const { data, error } = await query;
      if (error) {
        request.log.error({ err: error }, 'go-no-go evidence fetch failed');
        return reply.code(500).send({ error: 'go_no_go_evidence_failed' });
      }

      return {
        evidence: (data ?? []).map((row) => ({
          id: row.id,
          section: row.section,
          criterion: row.criterion,
          status: row.status,
          evidenceUrl: row.evidence_url ?? null,
          notes: row.notes ?? null,
          recordedBy: row.recorded_by,
          recordedAt: row.recorded_at,
        })),
      };
    } catch (error) {
      if (error instanceof Error && 'statusCode' in error && typeof error.statusCode === 'number') {
        return reply.code(error.statusCode).send({ error: error.message });
      }
      request.log.error({ err: error }, 'go-no-go evidence auth failed');
      return reply.code(500).send({ error: 'go_no_go_evidence_failed' });
    }
  },
);

app.post<{
  Params: { orgId: string };
  Body: {
    section: string;
    criterion: string;
    status?: 'pending' | 'satisfied';
    evidenceUrl?: string | null;
    notes?: unknown;
  };
}>('/admin/org/:orgId/go-no-go/evidence', async (request, reply) => {
  const { orgId } = request.params;
  const userHeader = request.headers['x-user-id'];
  if (!userHeader || typeof userHeader !== 'string') {
    return reply.code(400).send({ error: 'x-user-id header is required' });
  }

  const bodySchema = z.object({
    section: z.string().min(1),
    criterion: z.string().min(1),
    status: z.enum(['pending', 'satisfied']).optional(),
    evidenceUrl: z.string().url().nullable().optional(),
    notes: z.record(z.any()).optional(),
  });
  const parsed = bodySchema.safeParse(request.body ?? {});
  if (!parsed.success) {
    return reply.code(400).send({ error: 'invalid_request_body', details: parsed.error.flatten() });
  }
  const { section, criterion, status, evidenceUrl, notes } = parsed.data as {
    section: string;
    criterion: string;
    status?: 'pending' | 'satisfied';
    evidenceUrl?: string | null;
    notes?: Record<string, unknown>;
  };

  const normalizedSection = section.toUpperCase();
  if (!GO_NO_GO_SECTIONS.has(normalizedSection)) {
    return reply.code(400).send({ error: 'invalid_section' });
  }

  const normalizedStatus = (status ?? 'pending').toLowerCase();
  if (!GO_NO_GO_STATUSES.has(normalizedStatus)) {
    return reply.code(400).send({ error: 'invalid_status' });
  }

  let parsedNotes: Record<string, unknown> | null | undefined;
  try {
    parsedNotes = parseEvidenceNotes(notes);
  } catch (error) {
    return reply.code(400).send({ error: 'invalid_notes' });
  }

  try {
    await authorizeRequestWithGuards('governance:go-no-go', orgId, userHeader, request);
    const payload = {
      org_id: orgId,
      section: normalizedSection,
      criterion: criterion.trim(),
      status: normalizedStatus,
      evidence_url: evidenceUrl ?? null,
      notes: parsedNotes ?? null,
      recorded_by: userHeader,
    };

    const { data, error } = await supabase
      .from('go_no_go_evidence')
      .insert(payload)
      .select('id, section, criterion, status, evidence_url, notes, recorded_by, recorded_at')
      .maybeSingle();

    if (error) {
      request.log.error({ err: error }, 'go-no-go evidence insert failed');
      return reply.code(500).send({ error: 'go_no_go_evidence_failed' });
    }

    await logAuditEvent({
      orgId,
      actorId: userHeader,
      kind: 'go_no_go.evidence_recorded',
      object: `${normalizedSection}:${criterion.trim()}`,
      after: payload,
    });

    return {
      evidence: data,
    };
  } catch (error) {
    if (error instanceof Error && 'statusCode' in error && typeof error.statusCode === 'number') {
      return reply.code(error.statusCode).send({ error: error.message });
    }
    request.log.error({ err: error }, 'go-no-go evidence create failed');
    return reply.code(500).send({ error: 'go_no_go_evidence_failed' });
  }
});

app.patch<{
  Params: { orgId: string; evidenceId: string };
  Body: {
    status?: 'pending' | 'satisfied';
    evidenceUrl?: string | null;
    notes?: unknown;
  };
}>('/admin/org/:orgId/go-no-go/evidence/:evidenceId', async (request, reply) => {
  const { orgId, evidenceId } = request.params;
  const userHeader = request.headers['x-user-id'];
  if (!userHeader || typeof userHeader !== 'string') {
    return reply.code(400).send({ error: 'x-user-id header is required' });
  }

  if (
    request.body.status === undefined &&
    request.body.evidenceUrl === undefined &&
    request.body.notes === undefined
  ) {
    return reply.code(400).send({ error: 'nothing_to_update' });
  }

  const nextStatus = request.body.status ? request.body.status.toLowerCase() : undefined;
  if (nextStatus && !GO_NO_GO_STATUSES.has(nextStatus)) {
    return reply.code(400).send({ error: 'invalid_status' });
  }

  let parsedNotes: Record<string, unknown> | null | undefined;
  try {
    parsedNotes = parseEvidenceNotes(request.body.notes);
  } catch (error) {
    return reply.code(400).send({ error: 'invalid_notes' });
  }

  try {
    await authorizeRequestWithGuards('governance:go-no-go', orgId, userHeader, request);

    const { data: current, error: currentError } = await supabase
      .from('go_no_go_evidence')
      .select('id, section, criterion, status, evidence_url, notes, recorded_by, recorded_at')
      .eq('org_id', orgId)
      .eq('id', evidenceId)
      .maybeSingle();

    if (currentError) {
      request.log.error({ err: currentError }, 'go-no-go evidence fetch failed');
      return reply.code(500).send({ error: 'go_no_go_evidence_failed' });
    }

    if (!current) {
      return reply.code(404).send({ error: 'evidence_not_found' });
    }

    const updatePayload: Record<string, unknown> = {};
    if (nextStatus) {
      updatePayload.status = nextStatus;
    }
    if (request.body.evidenceUrl !== undefined) {
      updatePayload.evidence_url = request.body.evidenceUrl ?? null;
    }
    if (parsedNotes !== undefined) {
      updatePayload.notes = parsedNotes ?? null;
    }

    const { data, error } = await supabase
      .from('go_no_go_evidence')
      .update(updatePayload)
      .eq('org_id', orgId)
      .eq('id', evidenceId)
      .select('id, section, criterion, status, evidence_url, notes, recorded_by, recorded_at')
      .maybeSingle();

    if (error) {
      request.log.error({ err: error }, 'go-no-go evidence update failed');
      return reply.code(500).send({ error: 'go_no_go_evidence_failed' });
    }

    await logAuditEvent({
      orgId,
      actorId: userHeader,
      kind: 'go_no_go.evidence_updated',
      object: evidenceId,
      before: current,
      after: { ...current, ...updatePayload },
    });

    return { evidence: data };
  } catch (error) {
    if (error instanceof Error && 'statusCode' in error && typeof error.statusCode === 'number') {
      return reply.code(error.statusCode).send({ error: error.message });
    }
    request.log.error({ err: error }, 'go-no-go evidence patch failed');
    return reply.code(500).send({ error: 'go_no_go_evidence_failed' });
  }
});

app.get<{ Params: { orgId: string } }>('/admin/org/:orgId/go-no-go/signoffs', async (request, reply) => {
  const { orgId } = request.params;
  const userHeader = request.headers['x-user-id'];
  if (!userHeader || typeof userHeader !== 'string') {
    return reply.code(400).send({ error: 'x-user-id header is required' });
  }

  try {
    await authorizeRequestWithGuards('governance:go-no-go', orgId, userHeader, request);
    const { data, error } = await supabase
      .from('go_no_go_signoffs')
      .select('id, release_tag, decision, decided_by, decided_at, notes, evidence_total')
      .eq('org_id', orgId)
      .order('decided_at', { ascending: false });

    if (error) {
      request.log.error({ err: error }, 'go-no-go signoff fetch failed');
      return reply.code(500).send({ error: 'go_no_go_signoff_failed' });
    }

    return { signoffs: data ?? [] };
  } catch (error) {
    if (error instanceof Error && 'statusCode' in error && typeof error.statusCode === 'number') {
      return reply.code(error.statusCode).send({ error: error.message });
    }
    request.log.error({ err: error }, 'go-no-go signoff auth failed');
    return reply.code(500).send({ error: 'go_no_go_signoff_failed' });
  }
});

app.post<{
  Params: { orgId: string };
  Body: { releaseTag: string; decision: 'go' | 'no-go'; notes?: string | null };
}>('/admin/org/:orgId/go-no-go/signoffs', async (request, reply) => {
  const { orgId } = request.params;
  const userHeader = request.headers['x-user-id'];
  if (!userHeader || typeof userHeader !== 'string') {
    return reply.code(400).send({ error: 'x-user-id header is required' });
  }

  const bodySchema = z.object({
    releaseTag: z.string().min(1),
    decision: z.enum(['go', 'no-go']),
    notes: z.string().nullable().optional(),
  });
  const parsed = bodySchema.safeParse(request.body ?? {});
  if (!parsed.success) {
    return reply.code(400).send({ error: 'invalid_request_body', details: parsed.error.flatten() });
  }
  const { releaseTag, decision, notes } = parsed.data;

  const normalizedDecision = decision.toLowerCase();
  if (!GO_NO_GO_DECISIONS.has(normalizedDecision)) {
    return reply.code(400).send({ error: 'invalid_decision' });
  }

  try {
    await authorizeRequestWithGuards('governance:go-no-go-signoff', orgId, userHeader, request);

    const { count: satisfiedCount, error: countError } = await supabase
      .from('go_no_go_evidence')
      .select('id', { count: 'exact', head: true })
      .eq('org_id', orgId)
      .eq('status', 'satisfied');

    if (countError) {
      request.log.error({ err: countError }, 'go-no-go evidence count failed');
      return reply.code(500).send({ error: 'go_no_go_signoff_failed' });
    }

    const signoffPayload = {
      org_id: orgId,
      release_tag: releaseTag.trim(),
      decision: normalizedDecision,
      decided_by: userHeader,
      decided_at: new Date().toISOString(),
      notes: notes ?? null,
      evidence_total: satisfiedCount ?? 0,
    };

    const { data, error } = await supabase
      .from('go_no_go_signoffs')
      .upsert(signoffPayload, { onConflict: 'org_id,release_tag' })
      .select('id, release_tag, decision, decided_by, decided_at, notes, evidence_total')
      .maybeSingle();

    if (error) {
      request.log.error({ err: error }, 'go-no-go signoff failed');
      return reply.code(500).send({ error: 'go_no_go_signoff_failed' });
    }

    await logAuditEvent({
      orgId,
      actorId: userHeader,
      kind: 'go_no_go.signoff_recorded',
      object: releaseTag.trim(),
      after: signoffPayload,
    });

    return { signoff: data };
  } catch (error) {
    if (error instanceof Error && 'statusCode' in error && typeof error.statusCode === 'number') {
      return reply.code(error.statusCode).send({ error: error.message });
    }
    request.log.error({ err: error }, 'go-no-go signoff create failed');
    return reply.code(500).send({ error: 'go_no_go_signoff_failed' });
  }
});

app.get<{ Params: { orgId: string } }>('/admin/org/:orgId/performance/snapshots', async (request, reply) => {
  const { orgId } = request.params;
  const userHeader = request.headers['x-user-id'];
  if (!userHeader || typeof userHeader !== 'string') {
    return reply.code(400).send({ error: 'x-user-id header is required' });
  }

  try {
    await authorizeRequestWithGuards('metrics:view', orgId, userHeader, request);
    const { data, error } = await supabase
      .from('performance_snapshots')
      .select('id, window_label, collected_at, total_runs, avg_latency_ms, p95_latency_ms, allowlisted_ratio, hitl_median_minutes, citation_precision, temporal_validity, binding_warnings, notes, recorded_by, metadata')
      .eq('org_id', orgId)
      .order('collected_at', { ascending: false });

    if (error) {
      request.log.error({ err: error }, 'performance snapshot fetch failed');
      return reply.code(500).send({ error: 'performance_snapshot_fetch_failed' });
    }

    return {
      snapshots: data ?? [],
    };
  } catch (error) {
    if (error instanceof Error && 'statusCode' in error && typeof error.statusCode === 'number') {
      return reply.code(error.statusCode).send({ error: error.message });
    }
    request.log.error({ err: error }, 'performance snapshot list failed');
    return reply.code(500).send({ error: 'performance_snapshot_failed' });
  }
});

app.post<{
  Params: { orgId: string };
  Body: {
    windowLabel: string;
    totalRuns?: number;
    avgLatencyMs?: number | null;
    p95LatencyMs?: number | null;
    allowlistedRatio?: number | null;
    hitlMedianMinutes?: number | null;
    citationPrecision?: number | null;
    temporalValidity?: number | null;
    bindingWarnings?: number | null;
    notes?: string | null;
    metadata?: Record<string, unknown> | null;
  };
}>('/admin/org/:orgId/performance/snapshots', async (request, reply) => {
  const { orgId } = request.params;
  const userHeader = request.headers['x-user-id'];
  if (!userHeader || typeof userHeader !== 'string') {
    return reply.code(400).send({ error: 'x-user-id header is required' });
  }

  const { windowLabel } = request.body;
  if (!windowLabel) {
    return reply.code(400).send({ error: 'windowLabel is required' });
  }

  try {
    await authorizeRequestWithGuards('metrics:baseline', orgId, userHeader, request);
    const { data, error } = await supabase
      .from('performance_snapshots')
      .insert({
        org_id: orgId,
        window_label: windowLabel,
        total_runs: request.body.totalRuns ?? 0,
        avg_latency_ms: request.body.avgLatencyMs ?? null,
        p95_latency_ms: request.body.p95LatencyMs ?? null,
        allowlisted_ratio: request.body.allowlistedRatio ?? null,
        hitl_median_minutes: request.body.hitlMedianMinutes ?? null,
        citation_precision: request.body.citationPrecision ?? null,
        temporal_validity: request.body.temporalValidity ?? null,
        binding_warnings: request.body.bindingWarnings ?? null,
        notes: request.body.notes ?? null,
        recorded_by: userHeader,
        metadata: request.body.metadata ?? null,
      })
      .select('id, window_label, collected_at, total_runs, avg_latency_ms, p95_latency_ms, allowlisted_ratio, hitl_median_minutes, citation_precision, temporal_validity, binding_warnings, notes, recorded_by, metadata')
      .maybeSingle();

    if (error) {
      request.log.error({ err: error }, 'performance snapshot insert failed');
      return reply.code(500).send({ error: 'performance_snapshot_insert_failed' });
    }

    await logAuditEvent({
      orgId,
      actorId: userHeader,
      kind: 'performance.snapshot_recorded',
      object: windowLabel,
      after: data ?? null,
    });

    return { snapshot: data };
  } catch (error) {
    if (error instanceof Error && 'statusCode' in error && typeof error.statusCode === 'number') {
      return reply.code(error.statusCode).send({ error: error.message });
    }
    request.log.error({ err: error }, 'performance snapshot create failed');
    return reply.code(500).send({ error: 'performance_snapshot_failed' });
  }
});

app.get<{ Params: { orgId: string } }>(
  '/admin/org/:orgId/sso',
  {
    schema: {
      params: { type: 'object', properties: { orgId: { type: 'string' } }, required: ['orgId'] },
      headers: { type: 'object', properties: { 'x-user-id': { type: 'string' } }, required: ['x-user-id'] },
    },
  },
  async (request, reply) => {
  const { orgId } = request.params;
  const userHeader = request.headers['x-user-id'];
  if (!userHeader || typeof userHeader !== 'string') {
    return reply.code(400).send({ error: 'x-user-id header is required' });
  }
  try {
    await authorizeRequestWithGuards('admin:manage', orgId, userHeader, request);
    const connections = await listSsoConnections(orgId);
    return { connections };
  } catch (error) {
    if (error instanceof Error && 'statusCode' in error && typeof error.statusCode === 'number') {
      return reply.code(error.statusCode).send({ error: error.message });
    }
    request.log.error({ err: error }, 'sso list failed');
    return reply.code(500).send({ error: 'sso_list_failed' });
  }
  },
);

app.post<{
  Params: { orgId: string };
  Body: {
    id?: string;
    provider: 'saml' | 'oidc';
    label?: string;
    metadata?: Record<string, unknown>;
    acsUrl?: string;
    entityId?: string;
    clientId?: string;
    clientSecret?: string;
    defaultRole?: string;
    groupMappings?: Record<string, string>;
  };
}>(
  '/admin/org/:orgId/sso',
  {
    schema: {
      params: { type: 'object', properties: { orgId: { type: 'string' } }, required: ['orgId'] },
      headers: { type: 'object', properties: { 'x-user-id': { type: 'string' } }, required: ['x-user-id'] },
      body: {
        type: 'object',
        properties: {
          id: { type: 'string' },
          provider: { type: 'string', enum: ['saml', 'oidc'] },
          label: { type: 'string' },
          metadata: { type: 'object' },
          acsUrl: { type: 'string' },
          entityId: { type: 'string' },
          clientId: { type: 'string' },
          clientSecret: { type: 'string' },
          defaultRole: { type: 'string' },
          groupMappings: { type: 'object' },
        },
        required: ['provider'],
        additionalProperties: true,
      },
    },
  },
  async (request, reply) => {
  const { orgId } = request.params;
  const userHeader = request.headers['x-user-id'];
  if (!userHeader || typeof userHeader !== 'string') {
    return reply.code(400).send({ error: 'x-user-id header is required' });
  }
  const bodySchema = z.object({
    id: z.string().uuid().optional(),
    provider: z.enum(['saml', 'oidc']),
    label: z.string().max(200).optional(),
    metadata: z.record(z.any()).optional(),
    acsUrl: z.string().url().optional(),
    entityId: z.string().min(1).optional(),
    clientId: z.string().min(1).optional(),
    clientSecret: z.string().min(1).optional(),
    defaultRole: z.string().min(1).optional(),
    groupMappings: z.record(z.string()).optional(),
  });
  const parsed = bodySchema.safeParse(request.body ?? {});
  if (!parsed.success) {
    return reply.code(400).send({ error: 'invalid_request_body', details: parsed.error.flatten() });
  }
  try {
    await authorizeRequestWithGuards('admin:manage', orgId, userHeader, request);
    const connection = await upsertSsoConnection(orgId, userHeader, parsed.data);
    return reply.code(parsed.data.id ? 200 : 201).send({ connection });
  } catch (error) {
    if (error instanceof Error && 'statusCode' in error && typeof error.statusCode === 'number') {
      return reply.code(error.statusCode).send({ error: error.message });
    }
    request.log.error({ err: error }, 'sso upsert failed');
    return reply.code(500).send({ error: 'sso_upsert_failed' });
  }
  },
);

app.delete<{ Params: { orgId: string; connectionId: string } }>(
  '/admin/org/:orgId/sso/:connectionId',
  {
    schema: {
      params: {
        type: 'object',
        properties: { orgId: { type: 'string' }, connectionId: { type: 'string' } },
        required: ['orgId', 'connectionId'],
      },
      headers: { type: 'object', properties: { 'x-user-id': { type: 'string' } }, required: ['x-user-id'] },
    },
  },
  async (request, reply) => {
    const { orgId, connectionId } = request.params;
    const userHeader = request.headers['x-user-id'];
    if (!userHeader || typeof userHeader !== 'string') {
      return reply.code(400).send({ error: 'x-user-id header is required' });
    }
    if (!connectionId || connectionId.trim().length === 0) {
      return reply.code(400).send({ error: 'connectionId is required' });
    }
    try {
      await authorizeRequestWithGuards('admin:manage', orgId, userHeader, request);
      await deleteSsoConnection(orgId, userHeader, connectionId);
      return reply.code(204).send();
    } catch (error) {
      if (error instanceof Error && 'statusCode' in error && typeof error.statusCode === 'number') {
        return reply.code(error.statusCode).send({ error: error.message });
      }
      request.log.error({ err: error }, 'sso delete failed');
      return reply.code(500).send({ error: 'sso_delete_failed' });
  }
  },
);

app.get<{ Querystring: { orgId?: string; limit?: string } }>(
  '/metrics/slo',
  {
    schema: {
      querystring: {
        type: 'object',
        properties: { orgId: { type: 'string' }, limit: { type: 'string' } },
        required: ['orgId'],
      },
      headers: { type: 'object', properties: { 'x-user-id': { type: 'string' } }, required: ['x-user-id'] },
    },
  },
  async (request, reply) => {
  const { orgId, limit } = request.query ?? {};
  if (!orgId) {
    return reply.code(400).send({ error: 'orgId is required' });
  }

  const userHeader = request.headers['x-user-id'];
  if (!userHeader || typeof userHeader !== 'string') {
    return reply.code(400).send({ error: 'x-user-id header is required' });
  }

  try {
    await authorizeRequestWithGuards('metrics:slo', orgId, userHeader, request);
    const query = supabase
      .from('slo_snapshots')
      .select(
        'captured_at, api_uptime_percent, hitl_response_p95_seconds, retrieval_latency_p95_seconds, citation_precision_p95, notes',
      )
      .eq('org_id', orgId)
      .order('captured_at', { ascending: false });

    const parsedLimit = limit ? Number.parseInt(limit, 10) : undefined;
    if (parsedLimit && Number.isFinite(parsedLimit) && parsedLimit > 0) {
      query.limit(parsedLimit);
    }

    const { data, error } = await query;
    if (error) {
      request.log.error({ err: error }, 'slo query failed');
      return reply.code(500).send({ error: 'slo_query_failed' });
    }

    const rows = (data ?? []) as unknown as SloSnapshotRecord[];
    return { summary: summariseSlo(rows), snapshots: rows };
  } catch (error) {
    if (error instanceof Error && 'statusCode' in error && typeof error.statusCode === 'number') {
      return reply.code(error.statusCode).send({ error: error.message });
    }
    request.log.error({ err: error }, 'slo fetch failed');
    return reply.code(500).send({ error: 'slo_query_failed' });
  }
  },
);

app.get<{ Querystring: { orgId?: string; format?: string } }>(
  '/metrics/slo/export',
  {
    schema: {
      querystring: {
        type: 'object',
        properties: { orgId: { type: 'string' }, format: { type: 'string' } },
        required: ['orgId'],
      },
      headers: { type: 'object', properties: { 'x-user-id': { type: 'string' } }, required: ['x-user-id'] },
    },
  },
  async (request, reply) => {
  const { orgId, format } = request.query ?? {};
  if (!orgId) {
    return reply.code(400).send({ error: 'orgId is required' });
  }

  const userHeader = request.headers['x-user-id'];
  if (!userHeader || typeof userHeader !== 'string') {
    return reply.code(400).send({ error: 'x-user-id header is required' });
  }

  try {
    await authorizeRequestWithGuards('metrics:slo', orgId, userHeader, request);
    const { data, error } = await supabase
      .from('slo_snapshots')
      .select(
        'captured_at, api_uptime_percent, hitl_response_p95_seconds, retrieval_latency_p95_seconds, citation_precision_p95, notes',
      )
      .eq('org_id', orgId)
      .order('captured_at', { ascending: false });

    if (error) {
      request.log.error({ err: error }, 'slo export query failed');
      return reply.code(500).send({ error: 'slo_export_failed' });
    }

    const rows = (data ?? []) as unknown as SloSnapshotRecord[];
    if ((format ?? 'json').toLowerCase() === 'csv') {
      const csvRows = [
        ['captured_at', 'api_uptime_percent', 'hitl_response_p95_seconds', 'retrieval_latency_p95_seconds', 'citation_precision_p95', 'notes'],
        ...rows.map((row) => [
          row.captured_at,
          String(row.api_uptime_percent ?? ''),
          String(row.hitl_response_p95_seconds ?? ''),
          String(row.retrieval_latency_p95_seconds ?? ''),
          row.citation_precision_p95 === null ? '' : String(row.citation_precision_p95),
          (row.notes ?? '').replace(/\n/g, ' '),
        ]),
      ];
      const csv = csvRows
        .map((row) => row.map((value) => `"${String(value).replace(/"/g, '""')}"`).join(','))
        .join('\n');
      reply.header('content-type', 'text/csv; charset=utf-8');
      reply.header('content-disposition', `attachment; filename="slo-${orgId}.csv"`);
      return csv;
    }

    return { summary: summariseSlo(rows), snapshots: rows };
  } catch (error) {
    if (error instanceof Error && 'statusCode' in error && typeof error.statusCode === 'number') {
      return reply.code(error.statusCode).send({ error: error.message });
    }
    request.log.error({ err: error }, 'slo export failed');
    return reply.code(500).send({ error: 'slo_export_failed' });
  }
  },
);

app.post<{ Body: { orgId?: string; apiUptimePercent?: number; hitlResponseP95Seconds?: number; retrievalLatencyP95Seconds?: number; citationPrecisionP95?: number | null; notes?: string | null } }>(
  '/metrics/slo',
  async (request, reply) => {
    const bodySchema = z.object({
      orgId: z.string().uuid(),
      apiUptimePercent: z.number().min(0).max(100),
      hitlResponseP95Seconds: z.number().min(0),
      retrievalLatencyP95Seconds: z.number().min(0),
      citationPrecisionP95: z.number().min(0).max(100).nullable().optional(),
      notes: z.string().max(2000).nullable().optional(),
    });
    const parsed = bodySchema.safeParse(request.body ?? {});
    if (!parsed.success) {
      return reply.code(400).send({ error: 'invalid_request_body', details: parsed.error.flatten() });
    }
    const { orgId, apiUptimePercent, hitlResponseP95Seconds, retrievalLatencyP95Seconds, citationPrecisionP95, notes } =
      parsed.data;
    const userHeader = request.headers['x-user-id'];
    if (!userHeader || typeof userHeader !== 'string') {
      return reply.code(400).send({ error: 'x-user-id header is required' });
    }

    try {
      await authorizeRequestWithGuards('metrics:baseline', orgId, userHeader, request);
      const { data, error } = await supabase
        .from('slo_snapshots')
        .insert({
          org_id: orgId,
          api_uptime_percent: apiUptimePercent,
          hitl_response_p95_seconds: hitlResponseP95Seconds,
          retrieval_latency_p95_seconds: retrievalLatencyP95Seconds,
          citation_precision_p95: citationPrecisionP95 ?? null,
          notes: notes ?? null,
          created_by: userHeader,
        })
        .select()
        .single();

      if (error) {
        request.log.error({ err: error }, 'slo insert failed');
        return reply.code(500).send({ error: 'slo_insert_failed' });
      }

      return data;
    } catch (error) {
      if (error instanceof Error && 'statusCode' in error && typeof error.statusCode === 'number') {
        return reply.code(error.statusCode).send({ error: error.message });
      }
      request.log.error({ err: error }, 'slo insert exception');
      return reply.code(500).send({ error: 'slo_insert_failed' });
    }
  },
);

app.get<{ Querystring: { orgId?: string; kind?: string; limit?: string } }>(
  '/reports/learning',
  {
    schema: {
      querystring: {
        type: 'object',
        properties: { orgId: { type: 'string' }, kind: { type: 'string' }, limit: { type: 'string' } },
        required: ['orgId'],
      },
      headers: { type: 'object', properties: { 'x-user-id': { type: 'string' } }, required: ['x-user-id'] },
    },
  },
  async (request, reply) => {
  const { orgId, kind, limit } = request.query ?? {};
  if (!orgId) {
    return reply.code(400).send({ error: 'orgId is required' });
  }

  const userHeader = request.headers['x-user-id'];
  if (!userHeader || typeof userHeader !== 'string') {
    return reply.code(400).send({ error: 'x-user-id header is required' });
  }

  let parsedLimit = Number.parseInt(typeof limit === 'string' ? limit : '', 10);
  if (!Number.isFinite(parsedLimit) || parsedLimit <= 0) {
    parsedLimit = 20;
  }
  parsedLimit = Math.min(Math.max(parsedLimit, 1), 200);

  try {
    await authorizeRequestWithGuards('metrics:view', orgId, userHeader, request);
  } catch (error) {
    if (error instanceof Error && 'statusCode' in error && typeof error.statusCode === 'number') {
      return reply.code(error.statusCode).send({ error: error.message });
    }
    request.log.error({ err: error }, 'learning reports authorization failed');
    return reply.code(403).send({ error: 'forbidden' });
  }

  let query = supabase
    .from('agent_learning_reports')
    .select('kind, report_date, payload, created_at')
    .eq('org_id', orgId)
    .order('report_date', { ascending: false })
    .limit(parsedLimit);

  if (kind) {
    query = query.eq('kind', kind);
  }

  const { data, error } = await query;
  if (error) {
    request.log.error({ err: error }, 'learning reports query failed');
    return reply.code(500).send({ error: 'learning_reports_failed' });
  }

  return { reports: mapLearningReports((data ?? []) as LearningReportRow[]) };
  },
);

app.get<{ Querystring: { orgId?: string; periodStart?: string; periodEnd?: string } }>('/reports/dispatches', async (request, reply) => {
  const { orgId, periodStart, periodEnd } = request.query ?? {};
  if (!orgId) {
    return reply.code(400).send({ error: 'orgId is required' });
  }
  const userHeader = request.headers['x-user-id'];
  if (!userHeader || typeof userHeader !== 'string') {
    return reply.code(400).send({ error: 'x-user-id header is required' });
  }

  let range: { start: string; end: string } | undefined;
  if (periodStart || periodEnd) {
    try {
      range = resolveDateRange(periodStart, periodEnd);
    } catch (error) {
      return reply.code(400).send({ error: error instanceof Error ? error.message : 'invalid_date_range' });
    }
  }

  try {
    await authorizeRequestWithGuards('governance:dispatch', orgId, userHeader, request);
    const query = supabase
      .from('regulator_dispatches')
      .select('id, report_type, period_start, period_end, status, payload_url, metadata, created_at, dispatched_at')
      .eq('org_id', orgId)
      .order('period_start', { ascending: false });

    if (range) {
      query.gte('period_start', range.start).lte('period_end', range.end);
    }

    const { data, error } = await query;
    if (error) {
      request.log.error({ err: error }, 'dispatch query failed');
      return reply.code(500).send({ error: 'dispatch_query_failed' });
    }

    return { dispatches: data ?? [] };
  } catch (error) {
    if (error instanceof Error && 'statusCode' in error && typeof error.statusCode === 'number') {
      return reply.code(error.statusCode).send({ error: error.message });
    }
    request.log.error({ err: error }, 'dispatch fetch failed');
    return reply.code(500).send({ error: 'dispatch_query_failed' });
  }
});

app.get<{ Params: { orgId: string } }>(
  '/admin/org/:orgId/operations/overview',
  {
    schema: {
      params: { type: 'object', properties: { orgId: { type: 'string' } }, required: ['orgId'] },
      headers: { type: 'object', properties: { 'x-user-id': { type: 'string' } }, required: ['x-user-id'] },
    },
  },
  async (request, reply) => {
  const { orgId } = request.params;
  const userHeader = request.headers['x-user-id'];
  if (!userHeader || typeof userHeader !== 'string') {
    return reply.code(400).send({ error: 'x-user-id header is required' });
  }

  try {
    await authorizeRequestWithGuards('metrics:view', orgId, userHeader, request);

    const [sloResult, incidentResult, changeResult, evidenceResult, regulatorPublication] = await Promise.all([
      supabase
        .from('slo_snapshots')
        .select(
          'captured_at, api_uptime_percent, hitl_response_p95_seconds, retrieval_latency_p95_seconds, citation_precision_p95, notes',
        )
        .eq('org_id', orgId)
        .order('captured_at', { ascending: false })
        .limit(12),
      supabase
        .from('incident_reports')
        .select(
          'id, occurred_at, detected_at, resolved_at, severity, status, title, summary, impact, resolution, follow_up, evidence_url, recorded_at',
        )
        .eq('org_id', orgId)
        .order('occurred_at', { ascending: false })
        .limit(10),
      supabase
        .from('change_log_entries')
        .select('id, entry_date, title, category, summary, release_tag, links, recorded_at')
        .eq('org_id', orgId)
        .order('entry_date', { ascending: false })
        .limit(10),
      supabase
        .from('go_no_go_evidence')
        .select('id, section, criterion, status, evidence_url, notes')
        .eq('org_id', orgId)
        .eq('section', 'H'),
      supabase
        .from('governance_publications')
        .select('slug, status')
        .eq('slug', 'regulator-outreach-plan')
        .maybeSingle(),
    ]);

    const sloError = sloResult.error;
    const incidentError = incidentResult.error;
    const changeError = changeResult.error;
    const evidenceError = evidenceResult.error;
    const regulatorError = regulatorPublication.error;

    if (sloError || incidentError || changeError || evidenceError || regulatorError) {
      request.log.error(
        { sloError, incidentError, changeError, evidenceError, regulatorError },
        'operations overview query failed',
      );
      return reply.code(500).send({ error: 'operations_overview_failed' });
    }

    const sloRows = (sloResult.data ?? []) as SloSnapshotRecord[];
    const sloSummary = summariseSlo(sloRows);
    const sloSnapshots = sloRows.slice(0, 5);

    const incidentRows = (incidentResult.data ?? []) as IncidentRow[];
    const incidents = incidentRows.map((row) => ({
      id: row.id,
      occurredAt: row.occurred_at,
      detectedAt: row.detected_at ?? null,
      resolvedAt: row.resolved_at ?? null,
      severity: row.severity ?? null,
      status: row.status ?? null,
      title: row.title ?? '',
      summary: row.summary ?? '',
      impact: row.impact ?? '',
      resolution: row.resolution ?? '',
      followUp: row.follow_up ?? '',
      evidenceUrl: row.evidence_url ?? null,
      recordedAt: row.recorded_at,
    }));

    const changeRows = (changeResult.data ?? []) as ChangeLogRow[];
    const changeLog = changeRows.map((row) => ({
      id: row.id,
      entryDate: row.entry_date,
      title: row.title ?? '',
      category: row.category ?? '',
      summary: row.summary ?? '',
      releaseTag: row.release_tag ?? null,
      links: row.links ?? null,
      recordedAt: row.recorded_at,
    }));

    const evidenceRows = (evidenceResult.data ?? []) as Array<{
      criterion: string;
      status: string;
      evidence_url: string | null;
      notes?: Record<string, unknown> | null;
    }>;
    const evidenceMap = new Map(evidenceRows.map((row) => [row.criterion, row]));

    const openIncidents = incidents.filter((incident) => incident.status !== 'closed');
    const closedIncidents = incidents.filter((incident) => incident.status === 'closed');
    const regulatorPlanPublished = (regulatorPublication.data?.status ?? null) === 'published';

    const goNoGoCriteria = [
      {
        criterion: 'SLO snapshots capturés',
        autoSatisfied: sloRows.length > 0,
        recommendedEvidenceUrl: 'https://app.avocat-ai.example/governance/slo_and_support.md',
      },
      {
        criterion: 'Incident response & rollback documentés',
        autoSatisfied: closedIncidents.length > 0,
        recommendedEvidenceUrl: 'https://app.avocat-ai.example/governance/incident_response_plan.md',
      },
      {
        criterion: 'Change log opérationnel publié',
        autoSatisfied: changeLog.length > 0,
        recommendedEvidenceUrl: 'https://app.avocat-ai.example/governance/change_management_playbook.md',
      },
      {
        criterion: 'Plan de communication régulateurs partagé',
        autoSatisfied: regulatorPlanPublished,
        recommendedEvidenceUrl: 'https://app.avocat-ai.example/governance/regulator_outreach_plan.md',
      },
    ].map((item) => {
      const recorded = evidenceMap.get(item.criterion);
      return {
        ...item,
        recordedStatus: recorded?.status ?? 'pending',
        recordedEvidenceUrl: recorded?.evidence_url ?? null,
        recordedNotes: recorded?.notes ?? null,
      };
    });

    return {
      slo: {
        summary: sloSummary,
        snapshots: sloSnapshots,
      },
      incidents: {
        total: incidents.length,
        open: openIncidents.length,
        closed: closedIncidents.length,
        latest: incidents[0] ?? null,
        entries: incidents,
      },
      changeLog: {
        total: changeLog.length,
        latest: changeLog[0] ?? null,
        entries: changeLog,
      },
      goNoGo: {
        section: 'H',
        criteria: goNoGoCriteria,
      },
    };
  } catch (error) {
    if (error instanceof Error && 'statusCode' in error && typeof error.statusCode === 'number') {
      return reply.code(error.statusCode).send({ error: error.message });
    }
    request.log.error({ err: error, orgId }, 'operations overview failed');
    return reply.code(500).send({ error: 'operations_overview_failed' });
  }
  },
);

app.post<{
  Body: {
    orgId?: string;
    reportType?: string;
    periodStart?: string;
    periodEnd?: string;
    payloadUrl?: string | null;
    status?: string;
    metadata?: Record<string, unknown> | null;
    dispatchedAt?: string | null;
  };
}>('/reports/dispatches', async (request, reply) => {
  const bodySchema = z.object({
    orgId: z.string().uuid(),
    reportType: z.string().min(1),
    periodStart: z.string().datetime(),
    periodEnd: z.string().datetime(),
    payloadUrl: z.string().url().nullable().optional(),
    status: z.string().min(1).optional(),
    metadata: z.record(z.any()).nullable().optional(),
    dispatchedAt: z.string().datetime().nullable().optional(),
  });
  const parsed = bodySchema.safeParse(request.body ?? {});
  if (!parsed.success) {
    return reply.code(400).send({ error: 'invalid_request_body', details: parsed.error.flatten() });
  }
  const { orgId, reportType, periodStart, periodEnd, payloadUrl, status, metadata, dispatchedAt } = parsed.data;
  const userHeader = request.headers['x-user-id'];
  if (!userHeader || typeof userHeader !== 'string') {
    return reply.code(400).send({ error: 'x-user-id header is required' });
  }

  let dispatchedTimestamp: string | null = null;
  if (dispatchedAt) {
    const parsed = new Date(dispatchedAt);
    if (Number.isNaN(parsed.getTime())) {
      return reply.code(400).send({ error: 'invalid_dispatched_at' });
    }
    dispatchedTimestamp = parsed.toISOString();
  }

  try {
    await authorizeRequestWithGuards('governance:dispatch', orgId, userHeader, request);
    const { data, error } = await supabase
      .from('regulator_dispatches')
      .insert({
        org_id: orgId,
        report_type: reportType,
        period_start: periodStart,
        period_end: periodEnd,
        payload_url: payloadUrl ?? null,
        status: status ?? 'draft',
        metadata: metadata ?? null,
        created_by: userHeader,
        dispatched_at: dispatchedTimestamp,
      })
      .select()
      .single();

    if (error) {
      request.log.error({ err: error }, 'dispatch insert failed');
      return reply.code(500).send({ error: 'dispatch_insert_failed' });
    }

    return data;
  } catch (error) {
    if (error instanceof Error && 'statusCode' in error && typeof error.statusCode === 'number') {
      return reply.code(error.statusCode).send({ error: error.message });
    }
    request.log.error({ err: error }, 'dispatch insert exception');
    return reply.code(500).send({ error: 'dispatch_insert_failed' });
  }
});

app.get<{ Params: { orgId: string } }>(
  '/admin/org/:orgId/scim-tokens',
  {
    schema: {
      params: { type: 'object', properties: { orgId: { type: 'string' } }, required: ['orgId'] },
      headers: { type: 'object', properties: { 'x-user-id': { type: 'string' } }, required: ['x-user-id'] },
    },
  },
  async (request, reply) => {
  const { orgId } = request.params;
  const userHeader = request.headers['x-user-id'];
  if (!userHeader || typeof userHeader !== 'string') {
    return reply.code(400).send({ error: 'x-user-id header is required' });
  }
  try {
    await authorizeRequestWithGuards('admin:security', orgId, userHeader, request);
    const tokens = await listScimTokens(orgId);
    return { tokens };
  } catch (error) {
    if (error instanceof Error && 'statusCode' in error && typeof error.statusCode === 'number') {
      return reply.code(error.statusCode).send({ error: error.message });
    }
    request.log.error({ err: error }, 'scim token list failed');
    return reply.code(500).send({ error: 'scim_list_failed' });
  }
  },
);

app.post<{
  Params: { orgId: string };
  Body: { name: string; expiresAt?: string | null };
}>('/admin/org/:orgId/scim-tokens',
  {
    schema: {
      params: { type: 'object', properties: { orgId: { type: 'string' } }, required: ['orgId'] },
      headers: { type: 'object', properties: { 'x-user-id': { type: 'string' } }, required: ['x-user-id'] },
      body: {
        type: 'object',
        properties: { label: { type: 'string' } },
        required: ['label'],
        additionalProperties: true,
      },
    },
  },
  async (request, reply) => {
  const { orgId } = request.params;
  const bodySchema = z.object({ name: z.string().min(1), expiresAt: z.string().datetime().nullable().optional() });
  const parsed = bodySchema.safeParse(request.body ?? {});
  if (!parsed.success) {
    return reply.code(400).send({ error: 'invalid_request_body', details: parsed.error.flatten() });
  }
  const { name, expiresAt } = parsed.data;
  const userHeader = request.headers['x-user-id'];
  if (!userHeader || typeof userHeader !== 'string') {
    return reply.code(400).send({ error: 'x-user-id header is required' });
  }
  try {
    await authorizeRequestWithGuards('admin:security', orgId, userHeader, request);
    const token = await createScimToken(orgId, userHeader, name, expiresAt ?? null);
    return reply.code(201).send(token);
  } catch (error) {
    if (error instanceof Error && 'statusCode' in error && typeof error.statusCode === 'number') {
      return reply.code(error.statusCode).send({ error: error.message });
    }
    request.log.error({ err: error }, 'scim token create failed');
    return reply.code(500).send({ error: 'scim_create_failed' });
  }
  },
);

app.delete<{ Params: { orgId: string; tokenId: string } }>(
  '/admin/org/:orgId/scim-tokens/:tokenId',
  {
    schema: {
      params: {
        type: 'object',
        properties: { orgId: { type: 'string' }, tokenId: { type: 'string' } },
        required: ['orgId', 'tokenId'],
      },
      headers: { type: 'object', properties: { 'x-user-id': { type: 'string' } }, required: ['x-user-id'] },
    },
  },
  async (request, reply) => {
    const { orgId, tokenId } = request.params;
    const userHeader = request.headers['x-user-id'];
    if (!userHeader || typeof userHeader !== 'string') {
      return reply.code(400).send({ error: 'x-user-id header is required' });
    }
    try {
      await authorizeRequestWithGuards('admin:security', orgId, userHeader, request);
      await deleteScimToken(orgId, userHeader, tokenId);
      return reply.code(204).send();
    } catch (error) {
      if (error instanceof Error && 'statusCode' in error && typeof error.statusCode === 'number') {
        return reply.code(error.statusCode).send({ error: error.message });
      }
      request.log.error({ err: error }, 'scim token delete failed');
      return reply.code(500).send({ error: 'scim_delete_failed' });
    }
  },
);

app.get<{
  Params: { orgId: string };
  Querystring: { limit?: string; object?: string; runId?: string };
}>(
  '/admin/org/:orgId/audit-events',
  async (request, reply) => {
    const { orgId } = request.params;
    const limitParam = request.query.limit ? Number.parseInt(request.query.limit, 10) : 50;
    const limit = Number.isFinite(limitParam) && limitParam > 0 ? Math.min(limitParam, 200) : 50;
    const objectFilter = request.query.object ? String(request.query.object) : null;
    const runIdFilter = request.query.runId ? String(request.query.runId) : null;
    const userHeader = request.headers['x-user-id'];
    if (!userHeader || typeof userHeader !== 'string') {
      return reply.code(400).send({ error: 'x-user-id header is required' });
    }
    try {
      await authorizeRequestWithGuards('admin:audit', orgId, userHeader, request);
      let query = supabase
        .from('audit_events')
        .select('id, kind, object, metadata, created_at, actor_user_id')
        .eq('org_id', orgId)
        .order('created_at', { ascending: false })
        .limit(limit);

      if (objectFilter) {
        query = query.eq('object', objectFilter);
      }
      if (runIdFilter) {
        query = query.eq('metadata->>run_id', runIdFilter);
      }

      const { data, error } = await query;
      if (error) {
        throw new Error(error.message);
      }
      return { events: data ?? [] };
    } catch (error) {
      if (error instanceof Error && 'statusCode' in error && typeof error.statusCode === 'number') {
        return reply.code(error.statusCode).send({ error: error.message });
      }
      request.log.error({ err: error }, 'audit events fetch failed');
      return reply.code(500).send({ error: 'audit_list_failed' });
    }
  },
);

app.get<{ Params: { orgId: string } }>('/admin/org/:orgId/ip-allowlist', async (request, reply) => {
  const { orgId } = request.params;
  const userHeader = request.headers['x-user-id'];
  if (!userHeader || typeof userHeader !== 'string') {
    return reply.code(400).send({ error: 'x-user-id header is required' });
  }
  try {
    await authorizeRequestWithGuards('admin:security', orgId, userHeader, request);
    const entries = await listIpAllowlist(orgId);
    return { entries };
  } catch (error) {
    if (error instanceof Error && 'statusCode' in error && typeof error.statusCode === 'number') {
      return reply.code(error.statusCode).send({ error: error.message });
    }
    request.log.error({ err: error }, 'ip allowlist list failed');
    return reply.code(500).send({ error: 'ip_allowlist_list_failed' });
  }
});

app.post<{
  Params: { orgId: string };
  Body: { cidr: string; description?: string | null };
}>('/admin/org/:orgId/ip-allowlist', async (request, reply) => {
  const { orgId } = request.params;
  const bodySchema = z.object({ cidr: z.string().min(1), description: z.string().max(200).nullable().optional() });
  const parsed = bodySchema.safeParse(request.body ?? {});
  if (!parsed.success) {
    return reply.code(400).send({ error: 'invalid_request_body', details: parsed.error.flatten() });
  }
  const { cidr, description } = parsed.data;
  const userHeader = request.headers['x-user-id'];
  if (!userHeader || typeof userHeader !== 'string') {
    return reply.code(400).send({ error: 'x-user-id header is required' });
  }
  try {
    await authorizeRequestWithGuards('admin:security', orgId, userHeader, request);
    const entry = await upsertIpAllowlist(orgId, userHeader, { cidr, description: description ?? null });
    return reply.code(201).send({ entry });
  } catch (error) {
    if (error instanceof Error && 'statusCode' in error && typeof error.statusCode === 'number') {
      return reply.code(error.statusCode).send({ error: error.message });
    }
    request.log.error({ err: error }, 'ip allowlist create failed');
    return reply.code(500).send({ error: 'ip_allowlist_create_failed' });
  }
});

app.patch<{
  Params: { orgId: string; entryId: string };
  Body: { cidr: string; description?: string | null };
}>(
  '/admin/org/:orgId/ip-allowlist/:entryId',
  async (request, reply) => {
    const { orgId, entryId } = request.params;
    const bodySchema = z.object({ cidr: z.string().min(1), description: z.string().max(200).nullable().optional() });
    const parsed = bodySchema.safeParse(request.body ?? {});
    if (!parsed.success) {
      return reply.code(400).send({ error: 'invalid_request_body', details: parsed.error.flatten() });
    }
    const { cidr, description } = parsed.data;
    const userHeader = request.headers['x-user-id'];
    if (!userHeader || typeof userHeader !== 'string') {
      return reply.code(400).send({ error: 'x-user-id header is required' });
    }
    try {
      await authorizeRequestWithGuards('admin:security', orgId, userHeader, request);
      const entry = await upsertIpAllowlist(orgId, userHeader, { id: entryId, cidr, description: description ?? null });
      return { entry };
    } catch (error) {
      if (error instanceof Error && 'statusCode' in error && typeof error.statusCode === 'number') {
        return reply.code(error.statusCode).send({ error: error.message });
      }
      request.log.error({ err: error }, 'ip allowlist update failed');
      return reply.code(500).send({ error: 'ip_allowlist_update_failed' });
    }
  },
);

app.delete<{ Params: { orgId: string; entryId: string } }>(
  '/admin/org/:orgId/ip-allowlist/:entryId',
  async (request, reply) => {
    const { orgId, entryId } = request.params;
    const userHeader = request.headers['x-user-id'];
    if (!userHeader || typeof userHeader !== 'string') {
      return reply.code(400).send({ error: 'x-user-id header is required' });
    }
    try {
      await authorizeRequestWithGuards('admin:security', orgId, userHeader, request);
      await deleteIpAllowlist(orgId, userHeader, entryId);
      return reply.code(204).send();
    } catch (error) {
      if (error instanceof Error && 'statusCode' in error && typeof error.statusCode === 'number') {
        return reply.code(error.statusCode).send({ error: error.message });
      }
      request.log.error({ err: error }, 'ip allowlist delete failed');
      return reply.code(500).send({ error: 'ip_allowlist_delete_failed' });
    }
  },
);

function scimError(reply: FastifyReply, status: number, detail: string) {
  return reply
    .code(status)
    .header('Content-Type', 'application/scim+json')
    .send({ schemas: ['urn:ietf:params:scim:api:messages:2.0:Error'], detail });
}

app.get('/scim/v2/Users', async (request, reply) => {
  try {
    const result = await listScimUsers(request.headers.authorization ?? '');
    return reply.header('Content-Type', 'application/scim+json').send(result);
  } catch (error) {
    if (error instanceof Error) {
      if (error.message.startsWith('scim_auth')) {
        return scimError(reply, 401, 'Invalid SCIM token');
      }
      request.log.error({ err: error }, 'scim list failed');
    }
    return scimError(reply, 500, 'Unable to list SCIM users');
  }
});

app.post(
  '/scim/v2/Users',
  {
    schema: {
      body: {
        type: 'object',
        additionalProperties: true,
      },
      headers: {
        type: 'object',
        properties: {
          authorization: { type: 'string' },
        },
        required: ['authorization'],
      },
      response: {
        201: { type: 'object', additionalProperties: true },
      },
    },
  },
  async (request, reply) => {
    try {
    const result = await createScimUser(
      request.headers.authorization ?? '',
      (request.body as unknown) as ScimUserPayload,
    );
      return reply.code(201).header('Content-Type', 'application/scim+json').send(result);
    } catch (error) {
      if (error instanceof Error) {
        if (error.message.startsWith('scim_auth')) {
          return scimError(reply, 401, 'Invalid SCIM token');
        }
        request.log.error({ err: error }, 'scim create failed');
      }
      return scimError(reply, 500, 'Unable to create SCIM user');
    }
  },
);

app.patch<{ Params: { id: string } }>(
  '/scim/v2/Users/:id',
  {
    schema: {
      params: {
        type: 'object',
        properties: { id: { type: 'string' } },
        required: ['id'],
      },
      body: { type: 'object', additionalProperties: true },
      headers: {
        type: 'object',
        properties: { authorization: { type: 'string' } },
        required: ['authorization'],
      },
      response: {
        200: { type: 'object', additionalProperties: true },
      },
    },
  },
  async (request, reply) => {
    try {
    const result = await patchScimUser(
      request.headers.authorization ?? '',
      request.params.id,
      (request.body as unknown) as ScimPatchRequest,
    );
      return reply.header('Content-Type', 'application/scim+json').send(result);
    } catch (error) {
      if (error instanceof Error) {
        if (error.message.startsWith('scim_auth')) {
          return scimError(reply, 401, 'Invalid SCIM token');
        }
        if (error.message === 'scim_user_not_found') {
          return scimError(reply, 404, 'User not found');
        }
        request.log.error({ err: error }, 'scim patch failed');
      }
      return scimError(reply, 500, 'Unable to update SCIM user');
    }
  },
);

app.delete<{ Params: { id: string } }>('/scim/v2/Users/:id', async (request, reply) => {
  try {
    await deleteScimUser(request.headers.authorization ?? '', request.params.id);
    return reply.code(204).send();
  } catch (error) {
    if (error instanceof Error) {
      if (error.message.startsWith('scim_auth')) {
        return scimError(reply, 401, 'Invalid SCIM token');
      }
      request.log.error({ err: error }, 'scim delete failed');
    }
    return scimError(reply, 500, 'Unable to delete SCIM user');
  }
});

app.post<{
  Body: { orgId?: string; userId?: string; eventName?: string; payload?: unknown };
}>(
  '/telemetry',
  {
    schema: {
      body: {
        type: 'object',
        properties: {
          orgId: { type: 'string' },
          userId: { type: 'string' },
          eventName: { type: 'string' },
          payload: { type: ['object', 'array', 'string', 'number', 'boolean', 'null'] },
        },
        required: ['orgId', 'userId', 'eventName'],
        additionalProperties: true,
      },
    },
  },
  async (request, reply) => {
    const ipHeader = (request.headers['x-forwarded-for'] ?? request.ip ?? '').toString();
    const ip = ipHeader.split(',')[0].trim() || 'unknown';
    if (await telemetryRateLimitGuard(request, reply, ['ip', ip])) {
      return;
    }
    const { orgId, userId, eventName, payload } = request.body ?? {};

  if (!orgId || !userId || !eventName) {
    return reply.code(400).send({ error: 'orgId, userId, and eventName are required' });
  }

  try {
    await authorizeRequestWithGuards('telemetry:record', orgId, userId, request);
  } catch (error) {
    if (error instanceof Error && 'statusCode' in error && typeof error.statusCode === 'number') {
      return reply.code(error.statusCode).send({ error: error.message });
    }
    request.log.error({ err: error }, 'telemetry authorization failed');
    return reply.code(403).send({ error: 'forbidden' });
  }

  const { error } = await supabase.from('ui_telemetry_events').insert({
    org_id: orgId,
    user_id: userId,
    event_name: eventName,
    payload: payload ?? null,
  });

  if (error) {
    request.log.error({ err: error }, 'telemetry insert failed');
    return reply.code(500).send({ error: 'telemetry_failed' });
  }

  return reply.code(204).send();
  },
);

app.get<{ Querystring: { orgId?: string } }>(
  '/workspace',
  { preHandler: workspaceRateLimitGuard },
  async (request, reply) => {
  const { orgId } = request.query;

  if (!orgId) {
    return reply.code(400).send({ error: 'orgId is required' });
  }

  const userHeader = request.headers['x-user-id'];
  if (!userHeader || typeof userHeader !== 'string') {
    return reply.code(400).send({ error: 'x-user-id header is required' });
  }

  if (await workspaceRateLimitGuard(request, reply, ['overview', orgId, userHeader])) {
    return;
  }

  try {
    await authorizeRequestWithGuards('workspace:view', orgId, userHeader, request);

    const { overview, errors } = await getWorkspaceOverview(supabase, orgId);

    if (errors.jurisdictions) {
      request.log.error({ err: errors.jurisdictions }, 'workspace jurisdictions query failed');
    }
    if (errors.matters) {
      request.log.error({ err: errors.matters }, 'workspace matters query failed');
    }
    if (errors.compliance) {
      request.log.error({ err: errors.compliance }, 'workspace compliance query failed');
    }
    if (errors.hitl) {
      request.log.error({ err: errors.hitl }, 'workspace hitl query failed');
    }

    return overview;
  } catch (error) {
    if (error instanceof Error && 'statusCode' in error && typeof error.statusCode === 'number') {
      return reply.code(error.statusCode).send({ error: error.message });
    }
    request.log.error({ err: error }, 'workspace overview failed');
    return reply.code(500).send({ error: 'workspace_failed' });
  }
  },
);

app.get<{ Querystring: { orgId?: string } }>('/citations', async (request, reply) => {
  const { orgId } = request.query;

  if (!orgId) {
    return reply.code(400).send({ error: 'orgId is required' });
  }

  const userHeader = request.headers['x-user-id'];
  if (!userHeader || typeof userHeader !== 'string') {
    return reply.code(400).send({ error: 'x-user-id header is required' });
  }

  try {
    await authorizeRequestWithGuards('citations:view', orgId, userHeader, request);
  } catch (error) {
    if (error instanceof Error && 'statusCode' in error && typeof error.statusCode === 'number') {
      return reply.code(error.statusCode).send({ error: error.message });
    }
    request.log.error({ err: error }, 'citations authorization failed');
    return reply.code(403).send({ error: 'forbidden' });
  }

  const { data, error } = await supabase
    .from('sources')
    .select(
      'id, title, source_type, jurisdiction_code, source_url, publisher, binding_lang, consolidated, language_note, effective_date, created_at, capture_sha256',
    )
    .eq('org_id', orgId)
    .order('created_at', { ascending: false })
    .limit(50);

  if (error) {
    request.log.error({ err: error }, 'citations query failed');
    return reply.code(500).send({ error: 'citations_failed' });
  }

  return {
    entries: (data ?? []).map((row) => ({
      id: row.id,
      title: row.title,
      sourceType: row.source_type,
      jurisdiction: row.jurisdiction_code,
      url: row.source_url,
      publisher: row.publisher,
      bindingLanguage: row.binding_lang,
      consolidated: row.consolidated,
      languageNote: row.language_note,
      effectiveDate: row.effective_date,
      capturedAt: row.created_at,
      checksum: row.capture_sha256,
    })),
  };
});

app.get<{ Querystring: { orgId?: string; sourceId?: string } }>('/case-scores', async (request, reply) => {
  const { orgId, sourceId } = request.query;
  if (!orgId) {
    return reply.code(400).send({ error: 'orgId is required' });
  }

  const userHeader = request.headers['x-user-id'];
  if (!userHeader || typeof userHeader !== 'string') {
    return reply.code(400).send({ error: 'x-user-id header is required' });
  }

  try {
    await authorizeRequestWithGuards('cases:view', orgId, userHeader, request);
  } catch (error) {
    if (error instanceof Error && 'statusCode' in error && typeof error.statusCode === 'number') {
      return reply.code(error.statusCode).send({ error: error.message });
    }
    request.log.error({ err: error }, 'case_scores authorization failed');
    return reply.code(403).send({ error: 'forbidden' });
  }

  const query = supabase
    .from('case_scores')
    .select('id, source_id, juris_code, score_overall, axes, hard_block, version, model_ref, notes, computed_at, sources(title, source_url, trust_tier, court_rank)')
    .eq('org_id', orgId)
    .order('computed_at', { ascending: false })
    .limit(50);

  if (sourceId) {
    query.eq('source_id', sourceId);
  }

  const { data, error } = await query;
  if (error) {
    request.log.error({ err: error }, 'case_scores query failed');
    return reply.code(500).send({ error: 'case_scores_failed' });
  }

  return {
    scores: (data ?? []).map((row) => ({
      id: row.id,
      sourceId: row.source_id,
      jurisdiction: row.juris_code,
      score: row.score_overall,
      axes: row.axes,
      hardBlock: row.hard_block,
      version: row.version,
      modelRef: row.model_ref,
      notes: row.notes,
      computedAt: row.computed_at,
      source: (row as any).sources
        ? {
            title: (row as any).sources.title,
            url: (row as any).sources.source_url,
            trustTier: (row as any).sources.trust_tier,
            courtRank: (row as any).sources.court_rank,
          }
        : null,
    })),
  };
});

app.get<{ Querystring: { orgId?: string; sourceId?: string } }>('/case-treatments', async (request, reply) => {
  const { orgId, sourceId } = request.query;
  if (!orgId) {
    return reply.code(400).send({ error: 'orgId is required' });
  }

  const userHeader = request.headers['x-user-id'];
  if (!userHeader || typeof userHeader !== 'string') {
    return reply.code(400).send({ error: 'x-user-id header is required' });
  }

  try {
    await authorizeRequestWithGuards('cases:view', orgId, userHeader, request);
  } catch (error) {
    if (error instanceof Error && 'statusCode' in error && typeof error.statusCode === 'number') {
      return reply.code(error.statusCode).send({ error: error.message });
    }
    request.log.error({ err: error }, 'case_treatments authorization failed');
    return reply.code(403).send({ error: 'forbidden' });
  }

  const query = supabase
    .from('case_treatments')
    .select('id, source_id, citing_source_id, treatment, court_rank, weight, decided_at, created_at')
    .eq('org_id', orgId)
    .order('created_at', { ascending: false })
    .limit(100);

  if (sourceId) {
    query.eq('source_id', sourceId);
  }

  const { data, error } = await query;
  if (error) {
    request.log.error({ err: error }, 'case_treatments query failed');
    return reply.code(500).send({ error: 'case_treatments_failed' });
  }

  return { treatments: data ?? [] };
});

app.get<{ Querystring: { orgId?: string; sourceId?: string } }>('/case-statute-links', async (request, reply) => {
  const { orgId, sourceId } = request.query;
  if (!orgId) {
    return reply.code(400).send({ error: 'orgId is required' });
  }

  if (!sourceId) {
    return reply.code(400).send({ error: 'sourceId is required' });
  }

  const userHeader = request.headers['x-user-id'];
  if (!userHeader || typeof userHeader !== 'string') {
    return reply.code(400).send({ error: 'x-user-id header is required' });
  }

  try {
    await authorizeRequestWithGuards('cases:view', orgId, userHeader, request);
  } catch (error) {
    if (error instanceof Error && 'statusCode' in error && typeof error.statusCode === 'number') {
      return reply.code(error.statusCode).send({ error: error.message });
    }
    request.log.error({ err: error }, 'case_statute_links authorization failed');
    return reply.code(403).send({ error: 'forbidden' });
  }

  const { data, error } = await supabase
    .from('case_statute_links')
    .select('id, statute_url, article, alignment_score, rationale_json, created_at')
    .eq('org_id', orgId)
    .eq('case_source_id', sourceId)
    .order('created_at', { ascending: false });

  if (error) {
    request.log.error({ err: error }, 'case_statute_links query failed');
    return reply.code(500).send({ error: 'case_statute_links_failed' });
  }

  return { links: data ?? [] };
});

app.get<{
  Querystring: { orgId?: string; jurisdiction?: string; matterType?: string };
}>('/drafting/templates', async (request, reply) => {
  const { orgId, jurisdiction, matterType } = request.query;

  if (!orgId) {
    return reply.code(400).send({ error: 'orgId is required' });
  }

  const userHeader = request.headers['x-user-id'];
  if (!userHeader || typeof userHeader !== 'string') {
    return reply.code(400).send({ error: 'x-user-id header is required' });
  }

  try {
    await authorizeRequestWithGuards('templates:view', orgId, userHeader, request);
  } catch (error) {
    if (error instanceof Error && 'statusCode' in error && typeof error.statusCode === 'number') {
      return reply.code(error.statusCode).send({ error: error.message });
    }
    request.log.error({ err: error }, 'templates authorization failed');
    return reply.code(403).send({ error: 'forbidden' });
  }

  let query = supabase
    .from('pleading_templates')
    .select('id, org_id, jurisdiction_code, matter_type, title, summary, sections, fill_ins, locale, created_at')
    .or(`org_id.eq.${orgId},org_id.is.null`)
    .order('jurisdiction_code', { ascending: true })
    .order('created_at', { ascending: false });

  if (jurisdiction) {
    query = query.in('jurisdiction_code', [jurisdiction, 'FR', 'OHADA']);
  }

  if (matterType) {
    query = query.eq('matter_type', matterType);
  }

  const { data, error } = await query;

  if (error) {
    request.log.error({ err: error }, 'templates query failed');
    return reply.code(500).send({ error: 'templates_unavailable' });
  }

  return {
    templates: (data ?? []).map((row) => ({
      id: row.id,
      jurisdiction: row.jurisdiction_code,
      matterType: row.matter_type,
      title: row.title,
      summary: row.summary,
      sections: row.sections,
      fillIns: row.fill_ins,
      locale: row.locale,
      scope: row.org_id ? 'org' : 'global',
    })),
  };
});

app.get<{ Querystring: { orgId?: string } }>('/hitl/metrics', async (request, reply) => {
  const { orgId } = request.query;
  if (!orgId) {
    return reply.code(400).send({ error: 'orgId is required' });
  }

  const userHeader = request.headers['x-user-id'];
  if (!userHeader || typeof userHeader !== 'string') {
    return reply.code(400).send({ error: 'x-user-id header is required' });
  }

  try {
    await authorizeRequestWithGuards('hitl:view', orgId, userHeader, request);
  } catch (error) {
    if (error instanceof Error && 'statusCode' in error && typeof error.statusCode === 'number') {
      return reply.code(error.statusCode).send({ error: error.message });
    }
    request.log.error({ err: error }, 'hitl metrics authorization failed');
    return reply.code(403).send({ error: 'forbidden' });
  }

  const { data, error } = await supabase
    .from('agent_learning_reports')
    .select('kind, report_date, payload')
    .eq('org_id', orgId)
    .in('kind', ['queue', 'drift', 'fairness'])
    .order('report_date', { ascending: false })
    .limit(90);

  if (error) {
    request.log.error({ err: error }, 'hitl metrics query failed');
    return reply.code(500).send({ error: 'hitl_metrics_failed' });
  }

  const latest = new Map<
    string,
    { reportDate: string | null; payload: Record<string, unknown> | null }
  >();

  const fairnessReports: Array<{
    reportDate: string | null;
    capturedAt: string | null;
    windowStart: string | null;
    windowEnd: string | null;
    overall: Record<string, unknown> | null;
    jurisdictions: Array<Record<string, unknown>>;
    benchmarks: Array<Record<string, unknown>>;
    flagged: { jurisdictions: string[]; benchmarks: string[] };
  }> = [];

  for (const row of data ?? []) {
    const kind = typeof row.kind === 'string' ? row.kind : null;
    if (!kind) {
      continue;
    }

    const payload = row.payload && typeof row.payload === 'object' ? (row.payload as Record<string, unknown>) : null;
    const reportDate = typeof row.report_date === 'string' ? row.report_date : null;

    if (!latest.has(kind)) {
      latest.set(kind, { reportDate, payload });
    }

    if (kind === 'fairness' && payload) {
      const windowStart = typeof payload.windowStart === 'string' ? payload.windowStart : null;
      const windowEnd = typeof payload.windowEnd === 'string' ? payload.windowEnd : null;
      const capturedAt =
        typeof payload.capturedAt === 'string'
          ? payload.capturedAt
          : typeof payload.windowEnd === 'string'
          ? payload.windowEnd
          : reportDate;

      const jurisdictions = Array.isArray(payload.jurisdictions)
        ? payload.jurisdictions
            .map((entry) => normaliseFairnessJurisdiction(entry))
            .filter((entry): entry is Record<string, unknown> => entry !== null)
        : [];

      const benchmarks = Array.isArray(payload.benchmarks)
        ? payload.benchmarks
            .map((entry) => normaliseFairnessBenchmark(entry))
            .filter((entry): entry is Record<string, unknown> => entry !== null)
        : [];

      const flagged =
        payload.flagged && typeof payload.flagged === 'object'
          ? {
              jurisdictions: Array.isArray((payload.flagged as Record<string, unknown>).jurisdictions)
                ? ((payload.flagged as Record<string, unknown>).jurisdictions as unknown[])
                    .filter((code): code is string => typeof code === 'string')
                : [],
              benchmarks: Array.isArray((payload.flagged as Record<string, unknown>).benchmarks)
                ? ((payload.flagged as Record<string, unknown>).benchmarks as unknown[])
                    .filter((name): name is string => typeof name === 'string')
                : [],
            }
          : { jurisdictions: [], benchmarks: [] };

      fairnessReports.push({
        reportDate,
        capturedAt,
        windowStart,
        windowEnd,
        overall:
          payload.overall && typeof payload.overall === 'object'
            ? normaliseFairnessOverall(payload.overall as Record<string, unknown>)
            : null,
        jurisdictions,
        benchmarks,
        flagged,
      });
    }
  }

  const queueRow = latest.get('queue');
  const queuePayload = queueRow?.payload ?? null;
  const queue = queuePayload
    ? {
        reportDate: queueRow?.reportDate ?? null,
        pending: toNumber(queuePayload.pending) ?? 0,
        byType: toNumberRecord(queuePayload.byType),
        oldestCreatedAt:
          typeof queuePayload.oldestCreatedAt === 'string' ? queuePayload.oldestCreatedAt : null,
        capturedAt:
          typeof queuePayload.capturedAt === 'string'
            ? queuePayload.capturedAt
            : queueRow?.reportDate ?? null,
      }
    : null;

  const driftRow = latest.get('drift');
  const driftPayload = driftRow?.payload ?? null;
  const drift = driftPayload
    ? {
        reportDate: driftRow?.reportDate ?? null,
        totalRuns: toNumber(driftPayload.totalRuns) ?? 0,
        highRiskRuns: toNumber(driftPayload.highRiskRuns) ?? 0,
        hitlEscalations: toNumber(driftPayload.hitlEscalations) ?? 0,
        allowlistedRatio: toNumber(driftPayload.allowlistedRatio),
      }
    : null;

  const fairnessRow = latest.get('fairness');
  const fairnessPayload = fairnessRow?.payload ?? null;
  const fairness = fairnessPayload
    ? {
        reportDate: fairnessRow?.reportDate ?? null,
        overall:
          fairnessPayload.overall && typeof fairnessPayload.overall === 'object'
            ? normaliseFairnessOverall(fairnessPayload.overall as Record<string, unknown>)
            : null,
        capturedAt:
          typeof fairnessPayload.capturedAt === 'string'
            ? fairnessPayload.capturedAt
            : fairnessRow?.reportDate ?? null,
        jurisdictions: Array.isArray(fairnessPayload.jurisdictions)
          ? fairnessPayload.jurisdictions
              .map((entry) => normaliseFairnessJurisdiction(entry))
              .filter((entry): entry is Record<string, unknown> => entry !== null)
          : [],
        benchmarks: Array.isArray(fairnessPayload.benchmarks)
          ? fairnessPayload.benchmarks
              .map((entry) => normaliseFairnessBenchmark(entry))
              .filter((entry): entry is Record<string, unknown> => entry !== null)
          : [],
        flagged:
          fairnessPayload.flagged && typeof fairnessPayload.flagged === 'object'
            ? {
                jurisdictions: Array.isArray((fairnessPayload.flagged as Record<string, unknown>).jurisdictions)
                  ? ((fairnessPayload.flagged as Record<string, unknown>).jurisdictions as unknown[])
                      .filter((code): code is string => typeof code === 'string')
                  : [],
                benchmarks: Array.isArray((fairnessPayload.flagged as Record<string, unknown>).benchmarks)
                  ? ((fairnessPayload.flagged as Record<string, unknown>).benchmarks as unknown[])
                      .filter((name): name is string => typeof name === 'string')
                  : [],
              }
            : { jurisdictions: [], benchmarks: [] },
        trend: fairnessReports
          .slice(0, 12)
          .map((entry) => ({
            reportDate: entry.reportDate,
            capturedAt: entry.capturedAt,
            windowStart: entry.windowStart,
            windowEnd: entry.windowEnd,
            overall: entry.overall,
            jurisdictions: entry.jurisdictions,
            benchmarks: entry.benchmarks,
            flagged: entry.flagged,
          })),
      }
    : null;

  return {
    orgId,
    metrics: {
      queue,
      drift,
      fairness,
    },
  };
});

app.get<{ Querystring: { orgId?: string } }>('/hitl', async (request, reply) => {
  const { orgId } = request.query;
  if (!orgId) {
    return reply.code(400).send({ error: 'orgId is required' });
  }

  const userHeader = request.headers['x-user-id'];
  if (!userHeader || typeof userHeader !== 'string') {
    return reply.code(400).send({ error: 'x-user-id header is required' });
  }

  try {
    await authorizeRequestWithGuards('hitl:view', orgId, userHeader, request);
  } catch (error) {
    if (error instanceof Error && 'statusCode' in error && typeof error.statusCode === 'number') {
      return reply.code(error.statusCode).send({ error: error.message });
    }
    request.log.error({ err: error }, 'hitl view authorization failed');
    return reply.code(403).send({ error: 'forbidden' });
  }

  const { data, error } = await supabase
    .from('hitl_queue')
    .select('id, run_id, reason, status, created_at, updated_at, resolution_minutes, resolution_bucket, reviewer_comment')
    .eq('org_id', orgId)
    .order('created_at', { ascending: false });

  if (error) {
    request.log.error({ err: error }, 'hitl query failed');
    return reply.code(500).send({ error: 'hitl_failed' });
  }

  return {
    items: (data ?? []).map((row) => ({
      id: row.id,
      runId: row.run_id,
      reason: row.reason,
      status: row.status,
      createdAt: row.created_at,
      updatedAt: row.updated_at,
      resolutionMinutes: row.resolution_minutes,
      resolutionBucket: row.resolution_bucket,
      reviewerComment: row.reviewer_comment,
    })),
  };
});

app.get<{ Params: { id: string }; Querystring: { orgId?: string } }>('/hitl/:id', async (request, reply) => {
  const { id } = request.params;
  const { orgId } = request.query;
  if (!orgId) {
    return reply.code(400).send({ error: 'orgId is required' });
  }

  const userHeader = request.headers['x-user-id'];
  if (!userHeader || typeof userHeader !== 'string') {
    return reply.code(400).send({ error: 'x-user-id header is required' });
  }

  try {
    await authorizeRequestWithGuards('hitl:view', orgId, userHeader, request);
  } catch (error) {
    if (error instanceof Error && 'statusCode' in error && typeof error.statusCode === 'number') {
      return reply.code(error.statusCode).send({ error: error.message });
    }
    request.log.error({ err: error }, 'hitl detail authorization failed');
    return reply.code(403).send({ error: 'forbidden' });
  }

  const hitlRecord = await supabase
    .from('hitl_queue')
    .select('id, run_id, reason, status, created_at, updated_at, resolution_minutes, resolution_bucket, reviewer_comment')
    .eq('org_id', orgId)
    .eq('id', id)
    .maybeSingle();

  if (hitlRecord.error) {
    request.log.error({ err: hitlRecord.error }, 'hitl detail query failed');
    return reply.code(500).send({ error: 'hitl_detail_failed' });
  }
  if (!hitlRecord.data) {
    return reply.code(404).send({ error: 'hitl_not_found' });
  }

  const runId = hitlRecord.data.run_id as string | null;
  const [run, citations, retrieval, edits] = await Promise.all([
    runId
      ? supabase
          .from('agent_runs')
          .select('id, org_id, question, jurisdiction_json, irac, risk_level, status, started_at, finished_at, hitl_required')
          .eq('id', runId)
          .maybeSingle()
      : Promise.resolve({ data: null, error: null }),
    runId
      ? supabase
          .from('run_citations')
          .select('title, publisher, url, domain_ok, note')
          .eq('run_id', runId)
      : Promise.resolve({ data: [], error: null }),
    runId
      ? supabase
          .from('run_retrieval_sets')
          .select('id, origin, snippet, similarity, weight, metadata')
          .eq('run_id', runId)
      : Promise.resolve({ data: [], error: null }),
    supabase
      .from('hitl_reviewer_edits')
      .select('id, action, comment, reviewer_id, created_at, previous_payload, revised_payload')
      .eq('hitl_id', id)
      .order('created_at', { ascending: false }),
  ]);

  if (run && run.error) {
    request.log.error({ err: run.error }, 'hitl detail run fetch failed');
    return reply.code(500).send({ error: 'hitl_detail_failed' });
  }
  if (citations.error) {
    request.log.error({ err: citations.error }, 'hitl detail citations failed');
    return reply.code(500).send({ error: 'hitl_detail_failed' });
  }
  if (retrieval.error) {
    request.log.error({ err: retrieval.error }, 'hitl detail retrieval failed');
    return reply.code(500).send({ error: 'hitl_detail_failed' });
  }
  if (edits.error) {
    request.log.error({ err: edits.error }, 'hitl detail reviewer edits failed');
    return reply.code(500).send({ error: 'hitl_detail_failed' });
  }

  const runData = run?.data ?? null;

  return {
    hitl: {
      id: hitlRecord.data.id,
      reason: hitlRecord.data.reason,
      status: hitlRecord.data.status,
      createdAt: hitlRecord.data.created_at,
      updatedAt: hitlRecord.data.updated_at,
      resolutionMinutes: hitlRecord.data.resolution_minutes,
      resolutionBucket: hitlRecord.data.resolution_bucket,
      reviewerComment: hitlRecord.data.reviewer_comment,
    },
    run: runData
      ? {
          id: runData.id,
          orgId: runData.org_id ?? null,
          question: runData.question,
          jurisdiction: extractCountry(runData.jurisdiction_json),
          irac: runData.irac,
          riskLevel: runData.risk_level,
          status: runData.status,
          hitlRequired: runData.hitl_required,
          startedAt: runData.started_at,
          finishedAt: runData.finished_at,
        }
      : null,
    citations: (citations.data ?? []).map((citation) => ({
      title: citation.title,
      publisher: citation.publisher,
      url: citation.url,
      domainOk: citation.domain_ok,
      note: citation.note ?? null,
    })),
    retrieval: (retrieval.data ?? []).map((entry) => ({
      id: entry.id,
      origin: entry.origin,
      snippet: entry.snippet,
      similarity: entry.similarity === null ? null : Number(entry.similarity),
      weight: entry.weight === null ? null : Number(entry.weight),
      metadata: typeof entry.metadata === 'object' && entry.metadata !== null ? entry.metadata : {},
    })),
    edits:
      edits.data?.map((row) => ({
        id: row.id,
        action: row.action,
        comment: row.comment,
        reviewerId: row.reviewer_id,
        createdAt: row.created_at,
        previousPayload: row.previous_payload ?? null,
        revisedPayload: row.revised_payload ?? null,
      })) ?? [],
  };
});

app.post<{
  Params: { id: string };
  Body: { action?: string; comment?: string; reviewerId?: string; revisedPayload?: IRACPayload | null };
}>(
  '/hitl/:id',
  async (request, reply) => {
    const { id } = request.params;
    const bodySchema = z.object({
      action: z.enum(['approve', 'reject', 'request_changes']),
      comment: z.string().max(2000).optional(),
      reviewerId: z.string().uuid().optional(),
      revisedPayload: z.any().nullable().optional(),
    });
    const parsed = bodySchema.safeParse(request.body ?? {});
    if (!parsed.success) {
      return reply.code(400).send({ error: 'invalid_request_body', details: parsed.error.flatten() });
    }
    const { action, comment, reviewerId, revisedPayload } = parsed.data;

    const userHeader = request.headers['x-user-id'];
    const orgHeader = request.headers['x-org-id'];
    if (!userHeader || typeof userHeader !== 'string' || !orgHeader || typeof orgHeader !== 'string') {
      return reply
        .code(400)
        .send({ error: 'x-user-id and x-org-id headers are required for HITL actions' });
    }

    try {
      await authorizeRequestWithGuards('hitl:act', orgHeader, userHeader, request);
    } catch (error) {
      if (error instanceof Error && 'statusCode' in error && typeof error.statusCode === 'number') {
        return reply.code(error.statusCode).send({ error: error.message });
      }
      request.log.error({ err: error }, 'hitl action authorization failed');
      return reply.code(403).send({ error: 'forbidden' });
    }

    const statusMap: Record<string, string> = {
      approve: 'approved',
      request_changes: 'changes_requested',
      reject: 'rejected',
    };
    const newStatus = statusMap[action];
    if (!newStatus) {
      return reply.code(400).send({ error: 'invalid_action' });
    }

    const existingResult = await supabase
      .from('hitl_queue')
      .select('id, run_id, org_id, created_at, status')
      .eq('id', id)
      .maybeSingle();

    if (existingResult.error) {
      request.log.error({ err: existingResult.error }, 'hitl fetch failed before action');
      return reply.code(500).send({ error: 'hitl_fetch_failed' });
    }

    const existing = existingResult.data as
      | { id?: string; run_id?: string; org_id?: string | null; created_at?: string | null; status?: string }
      | null;
    if (!existing) {
      return reply.code(404).send({ error: 'hitl_not_found' });
    }

    const runLookup = existing.run_id
      ? await supabase
          .from('agent_runs')
          .select('id, org_id, irac')
          .eq('id', existing.run_id as string)
          .maybeSingle()
      : { data: null, error: null };

    if (runLookup.error) {
      request.log.warn({ err: runLookup.error }, 'hitl run lookup failed for reviewer edit');
    }

    const previousPayload =
      runLookup.data && typeof runLookup.data === 'object' && 'irac' in runLookup.data
        ? (runLookup.data.irac as IRACPayload | null)
        : null;
    const runOrgIdCandidate =
      (runLookup.data && typeof runLookup.data === 'object' && runLookup.data.org_id
        ? (runLookup.data.org_id as string)
        : null) ?? (typeof existing.org_id === 'string' ? existing.org_id : null);

    const sanitizedRevisedPayload =
      revisedPayload && typeof revisedPayload === 'object' ? revisedPayload : null;

    const now = new Date();
    const nowIso = now.toISOString();
    const rawMinutes = minutesBetween(existing.created_at as string | null, now);
    const minutes = rawMinutes === null ? null : Math.round(rawMinutes * 100) / 100;
    const bucket = bucketResolution(minutes);
    const reviewerReference = reviewerId ?? userHeader;

    const update = await supabase
      .from('hitl_queue')
      .update({
        status: newStatus,
        reviewer_id: reviewerReference ?? null,
        updated_at: nowIso,
        reviewer_comment: comment ?? null,
        resolution_minutes: minutes,
        resolution_bucket: bucket,
      })
      .eq('id', id)
      .select('run_id, org_id')
      .single();

    if (update.error || !update.data) {
      request.log.error({ err: update.error }, 'hitl update failed');
      return reply.code(500).send({ error: 'hitl_update_failed' });
    }

    await supabase
      .from('agent_runs')
      .update({ status: newStatus, hitl_required: newStatus !== 'approved' })
      .eq('id', update.data.run_id);

    const editInsert = await supabase.from('hitl_reviewer_edits').insert({
      hitl_id: id,
      run_id: update.data.run_id,
      org_id:
        runOrgIdCandidate ??
        (typeof update.data.org_id === 'string' ? update.data.org_id : null) ??
        orgHeader,
      reviewer_id: reviewerReference ?? null,
      action: newStatus,
      comment: comment ?? null,
      previous_payload: previousPayload ?? null,
      revised_payload: sanitizedRevisedPayload,
    });

    if (editInsert.error) {
      request.log.warn({ err: editInsert.error }, 'hitl reviewer edit insert failed');
    }

    if (newStatus !== 'approved') {
      const learningInsert = await supabase.from('agent_learning_jobs').insert({
        org_id: update.data.org_id ?? existing.org_id ?? null,
        type: 'review_feedback_ticket',
        payload: {
          runId: update.data.run_id,
          hitlId: id,
          action: newStatus,
          reviewerId: reviewerReference ?? null,
          comment: comment ?? null,
          resolutionMinutes: minutes ?? null,
        },
      });
      if (learningInsert.error) {
        request.log.warn({ err: learningInsert.error }, 'review feedback learning job insert failed');
      }
    }

    try {
      await logAuditEvent({
        orgId: orgHeader,
        actorId: userHeader,
        kind: 'hitl.action',
        object: id,
        metadata: {
          run_id: update.data.run_id,
          status: newStatus,
          comment: comment ?? null,
          resolution_minutes: minutes ?? null,
          resolution_bucket: bucket,
        },
      });
    } catch (error) {
      request.log.warn({ err: error }, 'hitl audit failed');
    }

    return { status: newStatus, resolutionMinutes: minutes ?? null, resolutionBucket: bucket };
  },
);

app.get<{ Querystring: { orgId?: string } }>('/matters', async (request, reply) => {
  const { orgId } = request.query;
  if (!orgId) {
    return reply.code(400).send({ error: 'orgId is required' });
  }

  const userHeader = request.headers['x-user-id'];
  if (!userHeader || typeof userHeader !== 'string') {
    return reply.code(400).send({ error: 'x-user-id header is required' });
  }

  try {
    await authorizeRequestWithGuards('cases:view', orgId, userHeader, request);
  } catch (error) {
    if (error instanceof Error && 'statusCode' in error && typeof error.statusCode === 'number') {
      return reply.code(error.statusCode).send({ error: error.message });
    }
    request.log.error({ err: error }, 'matters authorization failed');
    return reply.code(403).send({ error: 'forbidden' });
  }

  const { data, error } = await supabase
    .from('agent_runs')
    .select('id, question, risk_level, hitl_required, status, started_at, finished_at, jurisdiction_json, irac')
    .eq('org_id', orgId)
    .order('started_at', { ascending: false })
    .limit(50);

  if (error) {
    request.log.error({ err: error }, 'matters query failed');
    return reply.code(500).send({ error: 'matters_failed' });
  }

  const matters = (data ?? []).map((row) => ({
    id: row.id,
    question: row.question,
    riskLevel: row.risk_level,
    status: row.status,
    hitlRequired: row.hitl_required,
    startedAt: row.started_at,
    finishedAt: row.finished_at,
    jurisdiction: extractCountry(row.jurisdiction_json),
    conclusion: typeof row.irac === 'object' ? (row.irac as { conclusion?: string }).conclusion ?? null : null,
  }));

  return { matters };
});

app.get<{ Params: { id: string }; Querystring: { orgId?: string } }>('/matters/:id', async (request, reply) => {
  const { orgId } = request.query;
  const { id } = request.params;

  if (!orgId) {
    return reply.code(400).send({ error: 'orgId is required' });
  }

  const userHeader = request.headers['x-user-id'];
  if (!userHeader || typeof userHeader !== 'string') {
    return reply.code(400).send({ error: 'x-user-id header is required' });
  }

  try {
    await authorizeRequestWithGuards('cases:view', orgId, userHeader, request);
  } catch (error) {
    if (error instanceof Error && 'statusCode' in error && typeof error.statusCode === 'number') {
      return reply.code(error.statusCode).send({ error: error.message });
    }
    request.log.error({ err: error }, 'matter detail authorization failed');
    return reply.code(403).send({ error: 'forbidden' });
  }

  const run = await supabase
    .from('agent_runs')
    .select('id, question, jurisdiction_json, irac, risk_level, started_at, finished_at, hitl_required, status')
    .eq('org_id', orgId)
    .eq('id', id)
    .single();

  if (run.error || !run.data) {
    request.log.error({ err: run.error }, 'matter detail failed');
    return reply.code(404).send({ error: 'matter_not_found' });
  }

  const citations = await supabase
    .from('run_citations')
    .select('title, publisher, url, domain_ok, note')
    .eq('run_id', id);
  const tools = await supabase
    .from('tool_invocations')
    .select('name, args, output, created_at')
    .eq('run_id', id)
    .order('created_at', { ascending: true });

  return {
    matter: {
      id: run.data.id,
      question: run.data.question,
      jurisdiction: extractCountry(run.data.jurisdiction_json),
      irac: run.data.irac,
      riskLevel: run.data.risk_level,
      startedAt: run.data.started_at,
      finishedAt: run.data.finished_at,
      status: run.data.status,
      hitlRequired: run.data.hitl_required,
      citations: (citations.data ?? []).map((citation) => ({
        title: citation.title,
        publisher: citation.publisher,
        url: citation.url,
        domainOk: citation.domain_ok,
        note: citation.note ?? null,
      })),
      tools: (tools.data ?? []).map((tool) => ({
        name: tool.name,
        args: typeof tool.args === 'object' && tool.args !== null ? tool.args : {},
        output: typeof tool.output === 'object' && tool.output !== null ? tool.output : tool.output ?? null,
        createdAt: tool.created_at,
      })),
    },
  };
});

app.post<{
  Body: {
    orgId?: string;
    userId?: string;
    name?: string;
    mimeType?: string;
    contentBase64?: string;
    bucket?: 'uploads' | 'authorities';
    residencyZone?: string | null;
    source?: {
      jurisdiction_code?: string;
      source_type?: string;
      title?: string;
      publisher?: string | null;
      source_url?: string | null;
      binding_lang?: string | null;
      consolidated?: boolean;
      effective_date?: string | null;
    } | null;
  };
}>('/upload', async (request, reply) => {
  const body = request.body ?? {};
  const orgId = body.orgId;
  const userId = body.userId ?? (request.headers['x-user-id'] as string | undefined);
  const bucket = body.bucket ?? 'uploads';
  const name = body.name ?? '';
  const mimeType = body.mimeType ?? 'application/octet-stream';
  const contentBase64 = body.contentBase64 ?? '';

  if (!orgId) {
    return reply.code(400).send({ error: 'orgId is required' });
  }
  if (!userId) {
    return reply.code(400).send({ error: 'x-user-id header or userId is required' });
  }
  if (!name || !contentBase64) {
    return reply.code(400).send({ error: 'name and contentBase64 are required' });
  }

  let access: Awaited<ReturnType<typeof authorizeRequestWithGuards>>;
  try {
    access = await authorizeRequestWithGuards('corpus:manage', orgId, userId, request);
  } catch (error) {
    if (error instanceof Error && 'statusCode' in error && typeof error.statusCode === 'number') {
      return reply.code(error.statusCode).send({ error: error.message });
    }
    request.log.error({ err: error }, 'upload authorization failed');
    return reply.code(403).send({ error: 'forbidden' });
  }

  let buffer: Buffer;
  try {
    const base64 = contentBase64.includes(',') ? contentBase64.split(',').pop() ?? '' : contentBase64;
    buffer = Buffer.from(base64, 'base64');
  } catch (_err) {
    return reply.code(400).send({ error: 'invalid_base64' });
  }

  let residencyZone: string;
  try {
    residencyZone = await determineResidencyZone(orgId, access, body.residencyZone);
  } catch (error) {
    if (error instanceof ResidencyError) {
      return reply.code(error.statusCode).send({ error: error.message });
    }
    request.log.error({ err: error }, 'determine_residency_zone_failed');
    return reply.code(500).send({ error: 'residency_validation_failed' });
  }

  const storagePath = makeStoragePath(orgId, residencyZone, name);
  const blob = new Blob([new Uint8Array(buffer)], { type: mimeType });
  const upload = await supabase.storage.from(bucket).upload(storagePath, blob, {
    contentType: mimeType,
    upsert: false,
  });
  if (upload.error) {
    request.log.error({ err: upload.error }, 'storage upload failed');
    return reply.code(500).send({ error: 'storage_upload_failed' });
  }

  let sourceId: string | null = null;
  if (
    bucket === 'authorities' &&
    body.source &&
    body.source.title &&
    body.source.jurisdiction_code &&
    body.source.source_type
  ) {
    const sourceInsert = await supabase
      .from('sources')
      .insert({
        org_id: orgId,
        jurisdiction_code: body.source.jurisdiction_code,
        source_type: body.source.source_type,
        title: body.source.title,
        publisher: body.source.publisher ?? null,
        source_url: body.source.source_url ?? `https://storage/${bucket}/${storagePath}`,
        binding_lang: body.source.binding_lang ?? null,
        consolidated: Boolean(body.source.consolidated ?? false),
        effective_date: body.source.effective_date ?? null,
        residency_zone: residencyZone,
      })
      .select('id')
      .single();
    if (!sourceInsert.error) {
      sourceId = sourceInsert.data?.id ?? null;
    } else {
      request.log.warn({ err: sourceInsert.error }, 'source insert failed');
    }
  }

  const documentInsert = await supabase
    .from('documents')
    .insert({
      org_id: orgId,
      source_id: sourceId,
      name,
      storage_path: storagePath,
      bucket_id: bucket,
      mime_type: mimeType,
      bytes: buffer.byteLength,
      vector_store_status: 'pending',
      summary_status: 'pending',
      chunk_count: 0,
      residency_zone: residencyZone,
    })
    .select('id')
    .single();
  if (documentInsert.error || !documentInsert.data) {
    request.log.error({ err: documentInsert.error }, 'document insert failed');
    return reply.code(500).send({ error: 'document_insert_failed' });
  }

  return reply.send({
    documentId: (documentInsert.data as { id: string }).id,
    bucket,
    storagePath,
    residencyZone,
    bytes: buffer.byteLength,
  });
});

app.get<{ Querystring: { orgId?: string } }>('/corpus', async (request, reply) => {
  const { orgId } = request.query;
  if (!orgId) {
    return reply.code(400).send({ error: 'orgId is required' });
  }

  const userHeader = request.headers['x-user-id'];
  if (!userHeader || typeof userHeader !== 'string') {
    return reply.code(400).send({ error: 'x-user-id header is required' });
  }

  let access: Awaited<ReturnType<typeof authorizeRequestWithGuards>>;
  try {
    access = await authorizeRequestWithGuards('corpus:view', orgId, userHeader, request);
  } catch (error) {
    if (error instanceof Error && 'statusCode' in error && typeof error.statusCode === 'number') {
      return reply.code(error.statusCode).send({ error: error.message });
    }
    request.log.error({ err: error }, 'corpus authorization failed');
    return reply.code(403).send({ error: 'forbidden' });
  }

  const [domains, snapshots, uploads, ingestions, summaries] = await Promise.all([
    supabase.from('authority_domains').select('jurisdiction_code, host, active, last_ingested_at'),
    supabase
      .from('documents')
      .select(
        'id, name, storage_path, residency_zone, vector_store_status, vector_store_synced_at, created_at, bytes, mime_type, summary_status, summary_generated_at, summary_error, chunk_count, bucket_id, source_id',
      )
      .eq('org_id', orgId)
      .eq('bucket_id', 'authorities')
      .order('created_at', { ascending: false })
      .limit(50),
    supabase
      .from('documents')
      .select('id, name, storage_path, residency_zone, created_at, bytes, mime_type')
      .eq('org_id', orgId)
      .eq('bucket_id', 'uploads')
      .order('created_at', { ascending: false })
      .limit(50),
    supabase
      .from('ingestion_runs')
      .select('id, adapter_id, status, inserted_count, skipped_count, failed_count, started_at, finished_at, error_message')
      .eq('org_id', orgId)
      .order('started_at', { ascending: false })
      .limit(25),
    supabase
      .from('document_summaries')
      .select('document_id, summary, outline, created_at')
      .eq('org_id', orgId),
  ]);

  const ingestionRuns = (ingestions.data ?? []).map((run) => ({
    id: run.id,
    adapter: run.adapter_id,
    status: run.status,
    inserted: run.inserted_count,
    skipped: run.skipped_count,
    failed: run.failed_count,
    startedAt: run.started_at,
    finishedAt: run.finished_at,
    error: run.error_message,
  }));

  const summaryMap = new Map((summaries.data ?? []).map((row) => [row.document_id, row] as const));
  const allowedResidencyZones = collectAllowedResidencyZones(access);
  const activeResidencyZone =
    access.policies.residencyZone ?? allowedResidencyZones[0] ?? null;

  return {
    allowlist: (domains.data ?? []).map((row) => ({
      jurisdiction: row.jurisdiction_code,
      host: row.host,
      active: row.active ?? true,
      lastIngestedAt: row.last_ingested_at,
    })),
    snapshots: (snapshots.data ?? []).map((doc) => {
      const summaryRow = summaryMap.get(doc.id) ?? null;
      return {
        id: doc.id,
        name: doc.name,
        path: doc.storage_path,
        status: doc.vector_store_status,
        syncedAt: doc.vector_store_synced_at,
        createdAt: doc.created_at,
        bytes: doc.bytes,
        mimeType: doc.mime_type,
        summaryStatus: doc.summary_status,
        summaryGeneratedAt: doc.summary_generated_at,
        summaryError: doc.summary_error,
        chunkCount: doc.chunk_count ?? 0,
        summary: summaryRow?.summary ?? null,
        highlights: Array.isArray(summaryRow?.outline) ? summaryRow?.outline : null,
        residencyZone: typeof doc.residency_zone === 'string' ? doc.residency_zone : extractResidencyFromPath(doc.storage_path),
      };
    }),
    uploads: (uploads.data ?? []).map((doc) => ({
      id: doc.id,
      name: doc.name,
      path: doc.storage_path,
      createdAt: doc.created_at,
      bytes: doc.bytes,
      mimeType: doc.mime_type,
      residencyZone: typeof doc.residency_zone === 'string' ? doc.residency_zone : extractResidencyFromPath(doc.storage_path),
    })),
    ingestionRuns,
    residency: {
      activeZone: activeResidencyZone,
      allowedZones: allowedResidencyZones,
    },
  };
});

app.post<{
  Params: { documentId: string };
  Body: { orgId?: string; summariserModel?: string; embeddingModel?: string; maxSummaryChars?: number };
}>('/corpus/:documentId/resummarize', async (request, reply) => {
  const bodySchema = z.object({
    orgId: z.string().uuid(),
    summariserModel: z.string().min(1).optional(),
    embeddingModel: z.string().min(1).optional(),
    maxSummaryChars: z.coerce.number().int().positive().max(12000).optional(),
  });
  const { documentId } = request.params;
  const parsedBody = bodySchema.safeParse(request.body ?? {});
  if (!parsedBody.success) {
    return reply.code(400).send({ error: 'invalid_request_body', details: parsedBody.error.flatten() });
  }
  const { orgId, summariserModel, embeddingModel, maxSummaryChars } = parsedBody.data;

  if (!orgId) {
    return reply.code(400).send({ error: 'orgId is required' });
  }

  const userHeader = request.headers['x-user-id'];
  if (!userHeader || typeof userHeader !== 'string') {
    return reply.code(400).send({ error: 'x-user-id header is required' });
  }

  try {
    await authorizeRequestWithGuards('corpus:manage', orgId, userHeader, request);
  } catch (error) {
    if (error instanceof Error && 'statusCode' in error && typeof error.statusCode === 'number') {
      return reply.code(error.statusCode).send({ error: error.message });
    }
    request.log.error({ err: error }, 'corpus resummarize authorization failed');
    return reply.code(403).send({ error: 'forbidden' });
  }

  const { data: document, error: documentError } = await supabase
    .from('documents')
    .select('id, org_id, bucket_id, storage_path, mime_type, source_id, name')
    .eq('id', documentId)
    .eq('org_id', orgId)
    .maybeSingle();

  if (documentError) {
    request.log.error({ err: documentError }, 'document fetch failed');
    return reply.code(500).send({ error: 'document_unavailable' });
  }

  if (!document) {
    return reply.code(404).send({ error: 'document_not_found' });
  }

  if (document.bucket_id !== 'authorities') {
    return reply.code(400).send({ error: 'resummarize_supported_only_for_authorities' });
  }

  const { data: source } = await supabase
    .from('sources')
    .select(
      'title, publisher, jurisdiction_code, source_url, adopted_date, effective_date, binding_lang, language_note, consolidated, eli, ecli, akoma_ntoso',
    )
    .eq('id', document.source_id ?? '')
    .maybeSingle();

  const metadata = {
    title: source?.title ?? document.name,
    jurisdiction: source?.jurisdiction_code ?? 'FR',
    publisher: source?.publisher ?? null,
  };

  const { data: blob, error: downloadError } = await supabase.storage
    .from(document.bucket_id)
    .download(document.storage_path);

  if (downloadError || !blob) {
    request.log.error({ err: downloadError }, 'document download failed');
    return reply.code(500).send({ error: 'document_download_failed' });
  }

  const buffer = await (blob as Blob).arrayBuffer();
  const payload = new Uint8Array(buffer);

  const result = await summariseDocumentFromPayload({
    payload,
    mimeType: document.mime_type ?? 'text/plain',
    metadata,
    openaiApiKey: env.OPENAI_API_KEY,
    summariserModel,
    embeddingModel,
    maxSummaryChars,
    logger: request.log,
  });

  const nowIso = new Date().toISOString();
  let finalStatus = result.status;
  let summaryError: string | null = result.error ?? null;
  let chunkCount = result.status === 'ready' ? result.chunks.length : 0;

  if (result.status === 'ready' && result.chunks.length !== result.embeddings.length) {
    finalStatus = 'failed';
    summaryError = 'Nombre de chunks et embeddings incohérent';
  }

  if (finalStatus === 'ready') {
    await supabase.from('document_chunks').delete().eq('document_id', document.id);

    const rows = result.chunks.map((chunk, index) => ({
      org_id: orgId,
      document_id: document.id,
      jurisdiction_code: metadata.jurisdiction,
      content: chunk.content,
      embedding: result.embeddings[index],
      seq: chunk.seq,
      article_or_section: chunk.marker,
    }));

    for (let idx = 0; idx < rows.length; idx += 50) {
      const batch = rows.slice(idx, idx + 50);
      const { error } = await supabase.from('document_chunks').insert(batch);
      if (error) {
        request.log.error({ err: error }, 'chunk insert failed');
        finalStatus = 'failed';
        summaryError = error.message;
        chunkCount = 0;
        break;
      }
    }

    if (finalStatus !== 'ready') {
      await supabase.from('document_chunks').delete().eq('document_id', document.id);
    }

    if (finalStatus === 'ready') {
      const { error: summaryErrorUpsert } = await supabase
        .from('document_summaries')
        .upsert(
          {
            org_id: orgId,
            document_id: document.id,
            summary: result.summary ?? null,
            outline: result.highlights && result.highlights.length > 0 ? result.highlights : null,
          },
          { onConflict: 'document_id' },
        );

      if (summaryErrorUpsert) {
        request.log.error({ err: summaryErrorUpsert }, 'summary upsert failed');
        finalStatus = 'failed';
        summaryError = summaryErrorUpsert.message;
        chunkCount = 0;
      }
    }

    if (finalStatus === 'ready') {
      const { error: updateError } = await supabase
        .from('documents')
        .update({
          summary_status: 'ready',
          summary_generated_at: nowIso,
          summary_error: null,
          chunk_count: chunkCount,
        })
        .eq('id', document.id);

      if (updateError) {
        request.log.error({ err: updateError }, 'document summary update failed');
        finalStatus = 'failed';
        summaryError = updateError.message;
      }
    }

    if (finalStatus === 'ready' && document.source_id) {
      const MAX_AKOMA_ARTICLES = 400;
      const articleCandidates = result.chunks.filter(
        (chunk) => typeof chunk.marker === 'string' && chunk.marker.length > 0,
      );
      const articles = articleCandidates.slice(0, MAX_AKOMA_ARTICLES).map((chunk) => ({
          marker: chunk.marker as string,
          seq: chunk.seq,
          excerpt: chunk.content.slice(0, 280).trim(),
        }));

      if (articleCandidates.length > MAX_AKOMA_ARTICLES) {
        request.log.info(
          {
            sourceId: document.source_id ?? null,
            totalArticles: articleCandidates.length,
            maxArticles: MAX_AKOMA_ARTICLES,
          },
          'akoma_ntoso_articles_truncated',
        );
      }

      const existingAkoma =
        source && typeof source.akoma_ntoso === 'object' && source.akoma_ntoso
          ? (source.akoma_ntoso as {
              meta?: { publication?: { consolidated?: boolean | null } };
            })
          : null;
      const consolidatedFlag =
        typeof source?.consolidated === 'boolean'
          ? (source.consolidated as boolean)
          : typeof existingAkoma?.meta?.publication?.consolidated === 'boolean'
            ? (existingAkoma.meta?.publication?.consolidated as boolean)
            : null;

      const chunkTextSample = result.chunks
        .map((chunk) => (typeof chunk.content === 'string' ? chunk.content : '') ?? '')
        .join('\n')
        .slice(0, 8000);

      const derivedEli = source?.eli ?? deriveEliFromUrl(source?.source_url);
      const derivedEcli =
        source?.ecli ??
        deriveEcliFromUrl(source?.source_url) ??
        extractEcliFromText(chunkTextSample);

      const akomaPayload = {
        meta: {
          identification: {
            source: source?.publisher ?? null,
            jurisdiction: source?.jurisdiction_code ?? null,
            eli: derivedEli,
            ecli: derivedEcli,
            workURI: source?.source_url ?? null,
          },
          publication: {
            adoptionDate: source?.adopted_date ?? null,
            effectiveDate: source?.effective_date ?? null,
            capturedAt: nowIso,
            consolidated: consolidatedFlag,
            bindingLanguage: source?.binding_lang ?? null,
            languageNote: source?.language_note ?? null,
          },
        },
        body: {
          articles,
        },
      };

      const updates: Record<string, unknown> = {
        akoma_ntoso: akomaPayload,
      };

      if (derivedEli && !source?.eli) {
        updates.eli = derivedEli;
      }

      if (derivedEcli && !source?.ecli) {
        updates.ecli = derivedEcli;
      }

      const { error: akomaUpdateError } = await supabase
        .from('sources')
        .update(updates)
        .eq('id', document.source_id);

      if (akomaUpdateError) {
        request.log.warn({ err: akomaUpdateError }, 'akoma_ntoso_update_failed');
      }
    }
  }

  if (finalStatus === 'skipped') {
    await supabase.from('document_summaries').delete().eq('document_id', document.id);
    await supabase.from('document_chunks').delete().eq('document_id', document.id);
    const { error: skippedUpdate } = await supabase
      .from('documents')
      .update({
        summary_status: 'skipped',
        summary_generated_at: nowIso,
        summary_error: summaryError,
        chunk_count: 0,
      })
      .eq('id', document.id);

    if (skippedUpdate) {
      request.log.error({ err: skippedUpdate }, 'document skipped update failed');
    }
    chunkCount = 0;
  }

  if (finalStatus === 'failed') {
    await supabase
      .from('documents')
      .update({ summary_status: 'failed', summary_generated_at: nowIso, summary_error: summaryError })
      .eq('id', document.id);
  }

  const { data: updatedSummary } = await supabase
    .from('document_summaries')
    .select('summary, outline, created_at')
    .eq('document_id', document.id)
    .maybeSingle();

  try {
    await logAuditEvent({
      orgId,
      actorId: userHeader,
      kind: 'corpus.resummarize',
      object: document.id,
      after: {
        summary_status: finalStatus,
        chunk_count: chunkCount,
        summary_error: summaryError,
      },
    });
  } catch (error) {
    request.log.warn({ err: error }, 'resummarize audit failed');
  }

  return reply.send({
    documentId: document.id,
    summaryStatus: finalStatus,
    summaryGeneratedAt: nowIso,
    summaryError,
    chunkCount,
    summary: updatedSummary?.summary ?? null,
    highlights: Array.isArray(updatedSummary?.outline) ? updatedSummary?.outline : null,
  });
});

app.get<{
  Querystring: { orgId?: string; userId?: string; includeRevoked?: string; limit?: string };
}>(
  '/security/devices',
  {
    schema: {
      querystring: {
        type: 'object',
        properties: {
          orgId: { type: 'string' },
          userId: { type: 'string' },
          includeRevoked: { type: 'string' },
          limit: { type: 'string' },
        },
        required: ['orgId'],
      },
      headers: { type: 'object', properties: { 'x-user-id': { type: 'string' } }, required: ['x-user-id'] },
    },
  },
  async (request, reply) => {
  const { orgId, userId, includeRevoked, limit } = request.query;

  if (!orgId) {
    return reply.code(400).send({ error: 'orgId is required' });
  }

  const userHeader = request.headers['x-user-id'];
  if (!userHeader || typeof userHeader !== 'string') {
    return reply.code(400).send({ error: 'x-user-id header is required' });
  }

  const limitNumber = limit ? Number.parseInt(limit, 10) : 100;
  const resolvedLimit = Number.isFinite(limitNumber) ? Math.min(Math.max(limitNumber, 1), 500) : 100;
  const includeRevokedFlag = includeRevoked === 'true';
  const filterUserId = userId ? userId.trim() : undefined;

  try {
    if (filterUserId && filterUserId === userHeader) {
      await authorizeRequestWithGuards('workspace:view', orgId, userHeader, request);
    } else {
      await authorizeRequestWithGuards('admin:security', orgId, userHeader, request);
    }
  } catch (error) {
    if (error instanceof Error && 'statusCode' in error && typeof error.statusCode === 'number') {
      return reply.code(error.statusCode).send({ error: error.message });
    }
    request.log.error({ err: error }, 'device_session_authorization_failed');
    return reply.code(403).send({ error: 'forbidden' });
  }

  try {
    const sessions = await listDeviceSessions(supabase, {
      orgId,
      userId: filterUserId,
      includeRevoked: includeRevokedFlag,
      limit: resolvedLimit,
    });

    return reply.send({
      sessions: sessions.map((session) => ({
        id: session.id,
        userId: session.user_id,
        sessionToken: session.session_token,
        deviceFingerprint: session.device_fingerprint,
        deviceLabel: session.device_label,
        userAgent: session.user_agent,
        platform: session.platform,
        clientVersion: session.client_version,
        ipAddress: session.ip_address,
        authStrength: session.auth_strength,
        mfaMethod: session.mfa_method,
        attested: session.attested,
        passkey: session.passkey,
        metadata: session.metadata,
        createdAt: session.created_at,
        lastSeenAt: session.last_seen_at,
        expiresAt: session.expires_at,
        revokedAt: session.revoked_at,
        revokedBy: session.revoked_by,
        revokedReason: session.revoked_reason,
      })),
    });
  } catch (error) {
    request.log.error({ err: error }, 'device_session_list_failed');
    return reply.code(500).send({ error: 'device_sessions_unavailable' });
  }
  },
);

app.post<{
  Body: { orgId?: string; sessionId?: string; reason?: string | null };
}>('/security/devices/revoke',
  { schema: { headers: { type: 'object', properties: { 'x-user-id': { type: 'string' } }, required: ['x-user-id'] } } },
  async (request, reply) => {
  const bodySchema = z.object({
    orgId: z.string().uuid(),
    sessionId: z.string().uuid(),
    reason: z.string().max(500).nullable().optional(),
  });
  const parsed = bodySchema.safeParse(request.body ?? {});
  if (!parsed.success) {
    return reply.code(400).send({ error: 'invalid_request_body', details: parsed.error.flatten() });
  }
  const { orgId, sessionId, reason } = parsed.data;

  if (!orgId || !sessionId) {
    return reply.code(400).send({ error: 'orgId and sessionId are required' });
  }

  const userHeader = request.headers['x-user-id'];
  if (!userHeader || typeof userHeader !== 'string') {
    return reply.code(400).send({ error: 'x-user-id header is required' });
  }

  try {
    await authorizeRequestWithGuards('admin:security', orgId, userHeader, request);
  } catch (error) {
    if (error instanceof Error && 'statusCode' in error && typeof error.statusCode === 'number') {
      return reply.code(error.statusCode).send({ error: error.message });
    }
    request.log.error({ err: error }, 'device_session_revoke_authorization_failed');
    return reply.code(403).send({ error: 'forbidden' });
  }

  try {
    const revoked = await revokeDeviceSession(supabase, {
      orgId,
      sessionId,
      actorUserId: userHeader,
      reason: reason ?? null,
    });

    if (!revoked) {
      return reply.code(404).send({ error: 'device_session_not_found' });
    }

    return reply.send({
      session: {
        id: revoked.id,
        userId: revoked.user_id,
        sessionToken: revoked.session_token,
        revokedAt: revoked.revoked_at,
        revokedBy: revoked.revoked_by,
        revokedReason: revoked.revoked_reason,
      },
    });
  } catch (error) {
    request.log.error({ err: error }, 'device_session_revoke_failed');
    return reply.code(500).send({ error: 'device_session_revoke_failed' });
  }
  },
);

app.get<{
  Querystring: { orgId?: string; snapshotId?: string; compareTo?: string };
}>('/corpus/diff', async (request, reply) => {
  const querySchema = z.object({ orgId: z.string().uuid(), snapshotId: z.string().uuid(), compareTo: z.string().uuid() });
  const parsed = querySchema.safeParse(request.query ?? {});
  if (!parsed.success) {
    return reply.code(400).send({ error: 'invalid_query', details: parsed.error.flatten() });
  }
  const { orgId, snapshotId, compareTo } = parsed.data;

  const userHeader = request.headers['x-user-id'];
  if (!userHeader || typeof userHeader !== 'string') {
    return reply.code(400).send({ error: 'x-user-id header is required' });
  }

  try {
    await authorizeRequestWithGuards('corpus:view', orgId, userHeader, request);
  } catch (error) {
    if (error instanceof Error && 'statusCode' in error && typeof error.statusCode === 'number') {
      return reply.code(error.statusCode).send({ error: error.message });
    }
    request.log.error({ err: error }, 'corpus diff authorization failed');
    return reply.code(403).send({ error: 'forbidden' });
  }

  const { data, error } = await supabase
    .from('documents')
    .select('id, org_id, bucket_id, storage_path, name, created_at, mime_type')
    .in('id', [snapshotId, compareTo]);

  if (error) {
    request.log.error({ err: error }, 'documents fetch failed');
    return reply.code(500).send({ error: 'documents_unavailable' });
  }

  const docs = data ?? [];
  if (docs.length < 2) {
    return reply.code(404).send({ error: 'snapshots_not_found' });
  }

  const baseDoc = docs.find((doc) => doc.id === snapshotId);
  const compareDoc = docs.find((doc) => doc.id === compareTo);

  if (!baseDoc || !compareDoc || baseDoc.org_id !== orgId || compareDoc.org_id !== orgId) {
    return reply.code(403).send({ error: 'forbidden' });
  }

  async function downloadText(bucket: string, path: string) {
    const { data: blob, error: storageError } = await supabase.storage.from(bucket).download(path);
    if (storageError || !blob) {
      return { content: '', warning: 'Contenu indisponible pour comparaison.' };
    }
    const text = await (blob as Blob).text().catch(() => null);
    if (!text) {
      return { content: '', warning: 'Document binaire : diff indisponible.' };
    }
    return { content: text, warning: null };
  }

  const [baseContent, compareContent] = await Promise.all([
    downloadText(baseDoc.bucket_id, baseDoc.storage_path),
    downloadText(compareDoc.bucket_id, compareDoc.storage_path),
  ]);

  const diff = diffWordsWithSpace(baseContent.content, compareContent.content).map((part) => ({
    value: part.value,
    added: Boolean(part.added),
    removed: Boolean(part.removed),
  }));

  return {
    base: {
      id: baseDoc.id,
      name: baseDoc.name,
      createdAt: baseDoc.created_at,
      warning: baseContent.warning,
    },
    compare: {
      id: compareDoc.id,
      name: compareDoc.name,
      createdAt: compareDoc.created_at,
      warning: compareContent.warning,
    },
    diff,
  };
});

app.patch<{ Params: { host: string }; Body: { active?: boolean; jurisdiction?: string } }>(
  '/corpus/allowlist/:host',
  async (request, reply) => {
    const { host } = request.params;
    const { active, jurisdiction } = request.body ?? {};
    if (typeof active !== 'boolean') {
      return reply.code(400).send({ error: 'active flag required' });
    }

    const userHeader = request.headers['x-user-id'];
    const orgHeader = request.headers['x-org-id'];
    if (!userHeader || typeof userHeader !== 'string' || !orgHeader || typeof orgHeader !== 'string') {
      return reply
        .code(400)
        .send({ error: 'x-user-id and x-org-id headers are required for allowlist updates' });
    }

    try {
      await authorizeRequestWithGuards('corpus:manage', orgHeader, userHeader, request);
    } catch (error) {
      if (error instanceof Error && 'statusCode' in error && typeof error.statusCode === 'number') {
        return reply.code(error.statusCode).send({ error: error.message });
      }
      request.log.error({ err: error }, 'allowlist authorization failed');
      return reply.code(403).send({ error: 'forbidden' });
    }

    let lookupBuilder = supabase
      .from('authority_domains')
      .select('host, jurisdiction_code, active')
      .eq('host', host);
    if (jurisdiction) {
      lookupBuilder = lookupBuilder.eq('jurisdiction_code', jurisdiction);
    }
    const before = await lookupBuilder.limit(1).maybeSingle();

    let updateBuilder = supabase
      .from('authority_domains')
      .update({ active })
      .eq('host', host);
    if (jurisdiction) {
      updateBuilder = updateBuilder.eq('jurisdiction_code', jurisdiction);
    }

    const update = await updateBuilder
      .select('host, jurisdiction_code, active')
      .maybeSingle();

    if (update.error) {
      request.log.error({ err: update.error }, 'allowlist toggle failed');
      return reply.code(500).send({ error: 'allowlist_failed' });
    }

    try {
      await logAuditEvent({
        orgId: orgHeader,
        actorId: userHeader,
        kind: 'allowlist.updated',
        object: host,
        before: before.data ?? undefined,
        after: update.data ?? undefined,
      });
    } catch (error) {
      request.log.warn({ err: error }, 'allowlist audit failed');
    }

    return { host, active };
  },
);

app.get<{
  Querystring: { orgId?: string; query?: string; jurisdiction?: string };
}>(
  '/search-hybrid',
  {
    schema: {
      querystring: {
        type: 'object',
        properties: { orgId: { type: 'string' }, query: { type: 'string' }, jurisdiction: { type: 'string' } },
        required: ['orgId', 'query'],
      },
      headers: { type: 'object', properties: { 'x-user-id': { type: 'string' } }, required: ['x-user-id'] },
    },
  },
  async (request, reply) => {
  const { orgId, query, jurisdiction } = request.query;

  if (!orgId) {
    return reply.code(400).send({ error: 'orgId is required' });
  }

  if (!query) {
    return reply.code(400).send({ error: 'query is required' });
  }

  const userHeader = request.headers['x-user-id'];
  if (!userHeader || typeof userHeader !== 'string') {
    return reply.code(400).send({ error: 'x-user-id header is required' });
  }

  try {
    await authorizeRequestWithGuards('search-hybrid', orgId, userHeader, request);
  } catch (error) {
    if (error instanceof Error && 'statusCode' in error && typeof error.statusCode === 'number') {
      return reply.code(error.statusCode).send({ error: error.message });
    }
    request.log.error({ err: error }, 'hybrid search authorization failed');
    return reply.code(403).send({ error: 'forbidden' });
  }

  try {
    const results = await getHybridRetrievalContext(orgId, query, jurisdiction ?? null);
    return {
      results: results.map((item) => ({
        content: item.content,
        similarity: item.similarity,
        weight: item.weight,
        origin: item.origin,
        sourceId: item.sourceId ?? null,
        documentId: item.documentId ?? null,
        fileId: item.fileId ?? null,
        url: item.url ?? null,
        title: item.title ?? null,
        publisher: item.publisher ?? null,
        trustTier: item.trustTier ?? null,
      })),
    };
  } catch (error) {
    request.log.error({ err: error }, 'hybrid search failed');
    return reply.code(502).send({ error: 'hybrid_search_failed' });
  }
  },
);

app.get<{
  Querystring: { orgId?: string; query?: string; jurisdiction?: string; limit?: string };
}>(
  '/search-local',
  {
    schema: {
      querystring: {
        type: 'object',
        properties: {
          orgId: { type: 'string' },
          query: { type: 'string' },
          jurisdiction: { type: 'string' },
          limit: { type: 'string' },
        },
        required: ['orgId', 'query'],
      },
      headers: { type: 'object', properties: { 'x-user-id': { type: 'string' } }, required: ['x-user-id'] },
    },
  },
  async (request, reply) => {
  const { orgId, query, jurisdiction, limit } = request.query;

  if (!orgId) {
    return reply.code(400).send({ error: 'orgId is required' });
  }

  if (!query) {
    return reply.code(400).send({ error: 'query is required' });
  }

  const userHeader = request.headers['x-user-id'];
  if (!userHeader || typeof userHeader !== 'string') {
    return reply.code(400).send({ error: 'x-user-id header is required' });
  }

  try {
    await authorizeRequestWithGuards('search-local', orgId, userHeader, request);
  } catch (error) {
    if (error instanceof Error && 'statusCode' in error && typeof error.statusCode === 'number') {
      return reply.code(error.statusCode).send({ error: error.message });
    }
    request.log.error({ err: error }, 'local search authorization failed');
    return reply.code(403).send({ error: 'forbidden' });
  }

  try {
    const embedding = await embedQuery(query);
    const matchCount = limit ? Math.min(Math.max(Number.parseInt(limit, 10) || 0, 1), 20) : 8;

    const { data, error } = await supabase.rpc('match_chunks', {
      p_org: orgId,
      p_query_embedding: embedding,
      p_match_count: matchCount,
      p_jurisdiction: jurisdiction ?? null,
    });

    if (error) {
      request.log.error({ err: error }, 'match_chunks rpc failed');
      return reply.code(500).send({ error: 'search_failed' });
    }

    return {
      matches: (data ?? []).map((entry: any) => ({
        id: entry.chunk_id,
        documentId: entry.document_id,
        jurisdiction: entry.jurisdiction_code,
        content: entry.content,
        similarity: entry.similarity,
      })),
    };
  } catch (error) {
    request.log.error({ err: error }, 'local search failed');
    return reply.code(502).send({ error: 'embedding_failed' });
  }
  },
);

if (process.env.NODE_ENV !== 'test' && process.env.VITEST !== 'true') {
  await app.listen({ port: env.PORT, host: '0.0.0.0' });
}

export { app };<|MERGE_RESOLUTION|>--- conflicted
+++ resolved
@@ -13,15 +13,8 @@
 // Defer finance workers to runtime without affecting typecheck
 try {
   const dyn = new Function('p', 'return import(p)');
-<<<<<<< HEAD
   // eslint-disable-next-line @typescript-eslint/no-floating-promises
   Promise.resolve((dyn as any)('./finance-workers.js')).catch(() => {});
-=======
-  const maybePromise = (dyn as any)('./finance-workers.js');
-  if (maybePromise && typeof maybePromise.then === 'function') {
-    void maybePromise.catch(() => {});
-  }
->>>>>>> 132253ae
 } catch {}
 import { z as zod } from 'zod';
 import {
