{
  "name": "@apps/api",
  "version": "0.1.0",
  "type": "module",
  "scripts": {
    "dev": "tsx src/server.ts",
    "build": "tsc -p tsconfig.json",
    "lint": "eslint src --ext .ts",
    "typecheck": "tsc --noEmit -p tsconfig.typecheck.json",
    "test": "vitest run",
    "schema:generate": "tsx scripts/generate-schemas.ts",
    "openapi:generate": "tsx scripts/generate-openapi.ts",
    "openapi:verify": "pnpm run openapi:generate && git diff --exit-code -- openapi.json",
    "export:agent": "tsx scripts/export-agent-definition.ts"
  },
  "dependencies": {
    "@avocat-ai/agent-kernel": "file:../../packages/agent-kernel",
    "@avocat-ai/observability": "file:../../packages/observability",
    "@avocat-ai/shared": "file:../../packages/shared",
    "@avocat-ai/supabase": "file:../../packages/supabase",
<<<<<<< HEAD
    "@asteasolutions/zod-to-openapi": "^7.1.0",
    "@fastify/helmet": "^13.0.2",
    "@fastify/rate-limit": "^10.3.0",
=======
    "@fastify/cookie": "^9.4.0",
    "@fastify/helmet": "^11.2.0",
>>>>>>> 33d35039
    "@openai/agents": "0.1.9",
    "date-fns": "^4.1.0",
    "diff": "5.1.0",
    "dotenv": "^17.2.3",
    "fastify": "^4.26.1",
    "fastify-plugin": "^5.1.0",
    "ioredis": "^5.4.1",
    "ipaddr.js": "^2.1.0",
    "openai": "6.2.0",
    "pino": "^10.1.0",
    "zod": "^3.25.42",
    "zod-to-json-schema": "^3.23.5"
  },
  "devDependencies": {
    "@types/node": "^24.9.2",
    "@types/pino": "^7.0.5",
    "@typescript-eslint/eslint-plugin": "^6.21.0",
    "@typescript-eslint/parser": "^8.46.2",
    "eslint": "^8.57.0",
    "supertest": "^7.0.0",
    "tsx": "^4.7.1",
    "typescript": "^5.4.5",
    "vitest": "^1.6.0",
    "zod-to-ts": "^2.0.0"
  }
}<|MERGE_RESOLUTION|>--- conflicted
+++ resolved
@@ -18,14 +18,9 @@
     "@avocat-ai/observability": "file:../../packages/observability",
     "@avocat-ai/shared": "file:../../packages/shared",
     "@avocat-ai/supabase": "file:../../packages/supabase",
-<<<<<<< HEAD
     "@asteasolutions/zod-to-openapi": "^7.1.0",
     "@fastify/helmet": "^13.0.2",
     "@fastify/rate-limit": "^10.3.0",
-=======
-    "@fastify/cookie": "^9.4.0",
-    "@fastify/helmet": "^11.2.0",
->>>>>>> 33d35039
     "@openai/agents": "0.1.9",
     "date-fns": "^4.1.0",
     "diff": "5.1.0",
