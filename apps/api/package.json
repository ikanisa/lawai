--- conflicted
+++ resolved
@@ -24,11 +24,7 @@
     "openai": "6.2.0",
     "pino": "^8.21.0",
     "zod": "^3.25.42",
-<<<<<<< HEAD
     "zod-to-json-schema": "^3.23.5"
-=======
-    "zod-to-json-schema": "^3.24.1"
->>>>>>> 476b5af7
   },
   "devDependencies": {
     "@types/node": "^20.12.7",
