--- conflicted
+++ resolved
@@ -191,10 +191,6 @@
     ipAllowlistEnforced: false,
     consentRequirement: null,
     councilOfEuropeRequirement: null,
-<<<<<<< HEAD
-=======
-    sensitiveTopicHitl: false,
->>>>>>> a1715317
     residencyZone: null,
     residencyZones: null,
   },
@@ -386,11 +382,7 @@
     run: runMock,
     tool: vi.fn((options) => ({ ...options })),
     defineOutputGuardrail: vi.fn((options) => options),
-<<<<<<< HEAD
     webSearchTool: webSearchToolMock,
-=======
-    webSearchTool: vi.fn((options) => ({ type: 'hosted_tool', name: 'web_search', __options: options })),
->>>>>>> a1715317
     fileSearchTool: vi.fn(() => ({ type: 'hosted_tool', name: 'file_search' })),
     setDefaultModelProvider: vi.fn(),
     setDefaultOpenAIKey: vi.fn(),
