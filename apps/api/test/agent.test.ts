import { afterEach, beforeEach, describe, expect, it, vi } from 'vitest';

const embeddingsCreateMock = vi.fn();
const responsesCreateMock = vi.fn();
const logOpenAIDebugMock = vi.fn();

const originalFunction = Function;

vi.mock('../src/openai.ts', () => ({
  getOpenAI: () => ({
    embeddings: { create: embeddingsCreateMock },
    responses: { create: responsesCreateMock },
  }),
  logOpenAIDebug: logOpenAIDebugMock,
  setOpenAILogger: vi.fn(),
}));

describe('agent wrapper', () => {
  afterEach(() => {
    vi.resetModules();
    globalThis.Function = originalFunction;
  });

  it('forwards userLocationOverride to the underlying agent', async () => {
    vi.resetModules();
    const runLegalAgentMock = vi.fn(async () => ({
      runId: 'wrapper-run',
      payload: null,
      allowlistViolations: [],
      toolLogs: [],
    }));

    const dynamicImportStub = vi.fn(async (specifier: string) => {
      if (specifier !== './agent.js') {
        throw new Error(`unexpected dynamic import for ${specifier}`);
      }
      return { runLegalAgent: runLegalAgentMock };
    });

    const functionFactory = vi.fn((...args: unknown[]) => {
      if (args.length === 2 && args[0] === 'p' && args[1] === 'return import(p)') {
        return dynamicImportStub;
      }
      return originalFunction(...(args as [unknown, ...unknown[]]));
    });

    globalThis.Function = functionFactory as unknown as typeof Function;

    const { runLegalAgent } = await import('../src/agent-wrapper.ts');

    const input = {
      question: 'Test question',
      orgId: 'org',
      userId: 'user',
      userLocationOverride: 'Paris',
    };
    const access = { role: 'tester' };

    await runLegalAgent(input, access);

    expect(functionFactory).toHaveBeenCalledWith('p', 'return import(p)');
    expect(dynamicImportStub).toHaveBeenCalledWith('./agent.js');
    expect(runLegalAgentMock).toHaveBeenCalledWith(input, access);
  });
});

const validPayload = {
  jurisdiction: { country: 'FR', eu: true, ohada: false },
  issue: "Validité d'une clause",
  rules: [
    {
      citation: 'Code civil, art. 1240',
      source_url: 'https://legifrance.gouv.fr/codes/article_lc/LEGIARTI000006417902/',
      binding: true,
      effective_date: '2016-10-01',
    },
  ],
  application: 'Analyse structurée',
  conclusion: 'La clause est valable sous conditions.',
  citations: [
    {
      title: 'Code civil',
      court_or_publisher: 'Légifrance',
      date: '2016-10-01',
      url: 'https://legifrance.gouv.fr/codes/article_lc/LEGIARTI000006417902/',
      note: 'consolidé',
    },
  ],
  risk: {
    level: 'LOW',
    why: 'Analyse standard',
    hitl_required: false,
  },
};

const runInsertSingleMock = vi.fn(async () => ({ data: { id: 'run-1' }, error: null }));
const runInsertSelectMock = vi.fn(() => ({ single: runInsertSingleMock }));
const runInsertMock = vi.fn(() => ({ select: runInsertSelectMock }));

const agentRunsSelectBuilder: any = {};
agentRunsSelectBuilder.select = vi.fn(() => agentRunsSelectBuilder);
agentRunsSelectBuilder.eq = vi.fn(() => agentRunsSelectBuilder);
agentRunsSelectBuilder.order = vi.fn(() => agentRunsSelectBuilder);
agentRunsSelectBuilder.limit = vi.fn(() => agentRunsSelectBuilder);
agentRunsSelectBuilder.maybeSingle = vi.fn(async () => ({ data: null, error: null }));

const agentRunsTableSelect = vi.fn(() => agentRunsSelectBuilder);
const agentRunsUpdateMock = vi.fn(() => ({ eq: vi.fn(() => ({ error: null })) }));

const citationsInsertMock = vi.fn(async () => ({ error: null }));
const toolInsertMock = vi.fn(async () => ({ error: null }));
const retrievalInsertMock = vi.fn(async () => ({ error: null }));
const hitlInsertMock = vi.fn(async () => ({ error: null }));
const telemetryInsertMock = vi.fn(async () => ({ error: null }));
const learningInsertMock = vi.fn(async () => ({ error: null }));
const auditInsertMock = vi.fn(async () => ({ error: null }));
const caseScoresInsertMock = vi.fn(async () => ({ error: null }));
const supabaseRpcMock = vi.fn(async () => ({ data: [], error: null }));

function createAsyncQuery(initialData: unknown[] = [], initialError: unknown = null) {
  const builder: any = {
    __response: { data: initialData, error: initialError },
    setResponse(data: unknown, error: unknown = null) {
      builder.__response = { data, error };
      return builder;
    },
    select: vi.fn(() => builder),
    eq: vi.fn(() => builder),
    in: vi.fn(() => builder),
    ilike: vi.fn(() => builder),
    not: vi.fn(() => builder),
    order: vi.fn(() => builder),
    limit: vi.fn(() => Promise.resolve(builder.__response)),
    maybeSingle: vi.fn(() => Promise.resolve({ data: null, error: null })),
    or: vi.fn(() => builder),
    single: vi.fn(() => Promise.resolve(builder.__response)),
  };
  builder.then = (resolve: (value: { data: unknown; error: unknown }) => unknown) =>
    resolve(builder.__response);
  return builder;
}

const toolInvocationsSelectBuilder: any = {};
toolInvocationsSelectBuilder.eq = vi.fn(() => toolInvocationsSelectBuilder);
toolInvocationsSelectBuilder.order = vi.fn(async () => ({ data: [], error: null }));
const toolInvocationsTableSelect = vi.fn(() => toolInvocationsSelectBuilder);
const runRetrievalSelectBuilder = createAsyncQuery();
const sourcesQuery = createAsyncQuery();
const caseScoresQuery = createAsyncQuery();
const hitlQueueQuery = createAsyncQuery();
const synonymsQuery = createAsyncQuery();
const policyVersionsQuery = createAsyncQuery();

const templateRows = [
  {
    id: 'tpl-fr',
    org_id: null,
    jurisdiction_code: 'FR',
    matter_type: 'assignation',
    title: 'Assignation civile',
    summary: 'Modèle FR',
    sections: [{ heading: 'Faits', body: 'Décrire les faits.' }],
    fill_ins: ['Parties'],
    locale: 'fr',
  },
];

const templateQuery = {
  select: vi.fn(() => templateQuery),
  in: vi.fn(() => templateQuery),
  eq: vi.fn(() => templateQuery),
  or: vi.fn(() => templateQuery),
  order: vi.fn(() => templateQuery),
  then: (resolve: (value: unknown) => unknown) => resolve({ data: templateRows, error: null }),
};

async function importAgentModule() {
  vi.resetModules();
  return import('../src/agent.ts');
}

const defaultAccessContext = {
  orgId: '00000000-0000-0000-0000-000000000000',
  userId: '00000000-0000-0000-0000-000000000000',
  role: 'owner' as const,
  policies: {
    confidentialMode: false,
    franceJudgeAnalyticsBlocked: true,
    mfaRequired: false,
    ipAllowlistEnforced: false,
    consentRequirement: null,
    councilOfEuropeRequirement: null,
<<<<<<< HEAD
    sensitiveTopicHitl: false,
=======
>>>>>>> 9093eb47
    residencyZone: null,
    residencyZones: null,
  },
  rawPolicies: {},
  entitlements: new Map<string, { canRead: boolean; canWrite: boolean }>([
    ['FR', { canRead: true, canWrite: true }],
    ['EU', { canRead: true, canWrite: false }],
    ['OHADA', { canRead: true, canWrite: false }],
    ['MAGHREB', { canRead: true, canWrite: false }],
  ]),
  ipAllowlistCidrs: [],
  consent: { requirement: null, latest: null },
  councilOfEurope: { requirement: null, acknowledgedVersion: null },
};

function makeContext(
  overrides: Partial<typeof defaultAccessContext> = {},
): typeof defaultAccessContext {
  return {
    ...defaultAccessContext,
    ...overrides,
    entitlements: overrides.entitlements
      ? new Map(overrides.entitlements)
      : new Map(defaultAccessContext.entitlements),
  };
}

function extractRunKeyFromCalls(): string {
  const runKeyCalls = agentRunsSelectBuilder.eq.mock.calls.filter(
    ([column]) => column === 'run_key',
  );
  const lastCall = runKeyCalls[runKeyCalls.length - 1];
  return (lastCall?.[1] as string) ?? '';
}

const runMock = vi.fn();
const ORIGINAL_ENV = { ...process.env };

beforeEach(() => {
  process.env = { ...ORIGINAL_ENV };
  delete process.env.JURIS_ALLOWLIST_JSON;
  runMock.mockReset();
  runInsertMock.mockClear();
  runInsertSelectMock.mockClear();
  runInsertSingleMock.mockClear();
  agentRunsSelectBuilder.select.mockClear();
  agentRunsSelectBuilder.eq.mockClear();
  agentRunsSelectBuilder.order.mockClear();
  agentRunsSelectBuilder.limit.mockClear();
  agentRunsSelectBuilder.maybeSingle.mockClear();
  toolInvocationsSelectBuilder.eq.mockClear();
  toolInvocationsSelectBuilder.order.mockClear();
  runRetrievalSelectBuilder.select.mockClear();
  runRetrievalSelectBuilder.eq.mockClear();
  runRetrievalSelectBuilder.in.mockClear();
  runRetrievalSelectBuilder.ilike.mockClear();
  runRetrievalSelectBuilder.order.mockClear();
  caseScoresQuery.select.mockClear();
  caseScoresQuery.eq.mockClear();
  caseScoresQuery.in.mockClear();
  caseScoresQuery.ilike.mockClear();
  caseScoresQuery.order.mockClear();
  hitlQueueQuery.select.mockClear();
  hitlQueueQuery.eq.mockClear();
  synonymsQuery.select.mockClear();
  synonymsQuery.in.mockClear();
  synonymsQuery.order.mockClear();
  policyVersionsQuery.select.mockClear();
  policyVersionsQuery.not = policyVersionsQuery.not ?? vi.fn(() => policyVersionsQuery);
  policyVersionsQuery.order.mockClear();
  policyVersionsQuery.limit.mockClear();
  sourcesQuery.select.mockClear();
  sourcesQuery.eq.mockClear();
  sourcesQuery.in.mockClear();
  sourcesQuery.ilike.mockClear();
  sourcesQuery.order.mockClear();
  agentRunsSelectBuilder.select.mockImplementation(() => agentRunsSelectBuilder);
  agentRunsSelectBuilder.eq.mockImplementation(() => agentRunsSelectBuilder);
  agentRunsSelectBuilder.order.mockImplementation(() => agentRunsSelectBuilder);
  agentRunsSelectBuilder.limit.mockImplementation(() => agentRunsSelectBuilder);
  agentRunsSelectBuilder.maybeSingle.mockImplementation(async () => ({ data: null, error: null }));
  toolInvocationsSelectBuilder.eq.mockImplementation(() => toolInvocationsSelectBuilder);
  toolInvocationsSelectBuilder.order.mockImplementation(async () => ({ data: [], error: null }));
  runRetrievalSelectBuilder.select.mockImplementation(() => runRetrievalSelectBuilder);
  runRetrievalSelectBuilder.eq.mockImplementation(() => runRetrievalSelectBuilder);
  runRetrievalSelectBuilder.in.mockImplementation(() => runRetrievalSelectBuilder);
  runRetrievalSelectBuilder.ilike.mockImplementation(() => runRetrievalSelectBuilder);
  runRetrievalSelectBuilder.order.mockImplementation(() => runRetrievalSelectBuilder);
  caseScoresQuery.select.mockImplementation(() => caseScoresQuery);
  caseScoresQuery.eq.mockImplementation(() => caseScoresQuery);
  caseScoresQuery.in.mockImplementation(() => caseScoresQuery);
  caseScoresQuery.ilike.mockImplementation(() => caseScoresQuery);
  caseScoresQuery.order.mockImplementation(() => caseScoresQuery);
  sourcesQuery.select.mockImplementation(() => sourcesQuery);
  sourcesQuery.eq.mockImplementation(() => sourcesQuery);
  sourcesQuery.in.mockImplementation(() => sourcesQuery);
  sourcesQuery.ilike.mockImplementation(() => sourcesQuery);
  sourcesQuery.order.mockImplementation(() => sourcesQuery);
  embeddingsCreateMock.mockReset();
  responsesCreateMock.mockReset();
  logOpenAIDebugMock.mockReset();
  embeddingsCreateMock.mockResolvedValue({ data: [{ embedding: new Array(3072).fill(0.1) }] });
  responsesCreateMock.mockResolvedValue({ output: [] });
  synonymsQuery.select.mockImplementation(() => synonymsQuery);
  synonymsQuery.in.mockImplementation(() => synonymsQuery);
  synonymsQuery.order.mockImplementation(() => synonymsQuery);
  policyVersionsQuery.select.mockImplementation(() => policyVersionsQuery);
  policyVersionsQuery.not = vi.fn(() => policyVersionsQuery);
  policyVersionsQuery.order.mockImplementation(() => policyVersionsQuery);
  policyVersionsQuery.limit.mockImplementation(() => Promise.resolve(policyVersionsQuery.__response));
  synonymsQuery.setResponse([], null);
  policyVersionsQuery.setResponse([], null);
  citationsInsertMock.mockClear();
  toolInsertMock.mockClear();
  retrievalInsertMock.mockClear();
  hitlInsertMock.mockClear();
  telemetryInsertMock.mockClear();
  learningInsertMock.mockClear();
  auditInsertMock.mockClear();
  caseScoresInsertMock.mockClear();
  supabaseRpcMock.mockReset();
  supabaseRpcMock.mockResolvedValue({ data: [], error: null });
  templateQuery.select.mockClear();
  templateQuery.in.mockClear();
  templateQuery.eq.mockClear();
  templateQuery.or.mockClear();
  templateQuery.order.mockClear();

  runRetrievalSelectBuilder.setResponse([
    {
      origin: 'file_search',
      snippet: 'Article 1240 du Code civil',
      similarity: 0.92,
      weight: 1,
      metadata: {
        trustTier: 'T1',
        sourceId: 'src-1',
        url: validPayload.citations[0]?.url,
        title: 'Code civil',
        publisher: 'Légifrance',
      },
    },
  ]);
  caseScoresQuery.setResponse([
    {
      source_id: 'src-1',
      score_overall: 82,
      axes: { PW: 80, ST: 78, SA: 90, PI: 70, JF: 85, LB: 65, RC: 72, CQ: 74 },
      hard_block: false,
      notes: ['Jurisprudence solide'],
      computed_at: new Date().toISOString(),
    },
  ]);
  sourcesQuery.setResponse([
    {
      id: 'src-1',
      source_url: validPayload.citations[0]?.url,
      title: 'Code civil',
      publisher: 'Légifrance',
      source_type: 'case',
      trust_tier: 'T1',
      residency_zone: 'eu',
      binding_lang: 'fr',
      eli: 'fr/code_civil/article_1240',
      ecli: null,
      akoma_ntoso: { body: { articles: [{ marker: 'Article 1240', seq: 0, excerpt: 'Texte' }] } },
    },
  ]);
  hitlQueueQuery.setResponse([], null);

  process.env.OPENAI_API_KEY = 'test';
  process.env.AGENT_MODEL = 'gpt-test';
  process.env.EMBEDDING_MODEL = 'text-embedding-test';
  process.env.OPENAI_VECTOR_STORE_AUTHORITIES_ID = 'vs_test';
  process.env.SUPABASE_URL = 'https://example.supabase.co';
  process.env.SUPABASE_SERVICE_ROLE_KEY = 'service';
  process.env.AGENT_STUB_MODE = 'never';
  delete process.env.JURIS_ALLOWLIST_JSON;

  vi.doMock('@openai/agents', () => ({
    Agent: class {
      constructor(config: unknown) {
        this.config = config;
      }
      // eslint-disable-next-line @typescript-eslint/no-explicit-any
      config: any;
    },
    run: runMock,
    tool: vi.fn((options) => ({ ...options })),
    defineOutputGuardrail: vi.fn((options) => options),
    webSearchTool: vi.fn((options) => ({ type: 'hosted_tool', name: 'web_search', __options: options })),
    fileSearchTool: vi.fn(() => ({ type: 'hosted_tool', name: 'file_search' })),
    setDefaultModelProvider: vi.fn(),
    setDefaultOpenAIKey: vi.fn(),
    setOpenAIAPI: vi.fn(),
    OpenAIProvider: class {
      // eslint-disable-next-line @typescript-eslint/no-unused-vars
      constructor(_options?: unknown) {}
    },
  }));

  vi.doMock('@avocat-ai/supabase', () => ({
    createServiceClient: vi.fn(() => ({
      rpc: supabaseRpcMock,
      from: (table: string) => {
        if (table === 'agent_runs') {
          return {
            insert: runInsertMock,
            select: agentRunsTableSelect,
            update: agentRunsUpdateMock,
          };
        }
        if (table === 'run_retrieval_sets') {
          return {
            insert: retrievalInsertMock,
            select: vi.fn(() => runRetrievalSelectBuilder),
          };
        }
        if (table === 'run_citations') {
          return { insert: citationsInsertMock };
        }
        if (table === 'tool_invocations') {
          return { insert: toolInsertMock, select: toolInvocationsTableSelect };
        }
        if (table === 'hitl_queue') {
          return { insert: hitlInsertMock, select: vi.fn(() => hitlQueueQuery) };
        }
        if (table === 'hitl_reviewer_edits') {
          return { insert: vi.fn(() => ({ error: null })), select: vi.fn(() => createAsyncQuery()) };
        }
        if (table === 'tool_telemetry') {
          return { insert: telemetryInsertMock };
        }
        if (table === 'agent_learning_jobs') {
          return { insert: learningInsertMock };
        }
        if (table === 'audit_events') {
          return { insert: auditInsertMock };
        }
        if (table === 'agent_synonyms') {
          return synonymsQuery;
        }
        if (table === 'agent_policy_versions') {
          return policyVersionsQuery;
        }
        if (table === 'case_scores') {
          return { ...caseScoresQuery, insert: caseScoresInsertMock };
        }
        if (table === 'compliance_assessments') {
          return { insert: vi.fn(async () => ({ error: null })) };
        }
        if (
          table === 'case_treatments' ||
          table === 'case_statute_links' ||
          table === 'case_score_overrides' ||
          table === 'risk_register'
        ) {
          return createAsyncQuery();
        }
        if (table === 'sources') {
          return sourcesQuery;
        }
        if (table === 'pleading_templates') {
          return templateQuery;
        }
        throw new Error(`unexpected table ${table}`);
      },
    })),
  }));
});

describe('web search allowlist configuration', () => {
  afterEach(() => {
    vi.resetModules();
    process.env = { ...ORIGINAL_ENV };
    delete process.env.JURIS_ALLOWLIST_JSON;
  });

  it('truncates overrides beyond 20 domains and logs telemetry', async () => {
    vi.resetModules();
    process.env = { ...ORIGINAL_ENV };
    process.env.JURIS_ALLOWLIST_JSON = JSON.stringify(
      Array.from({ length: 25 }, (_, index) => `override-${index}.example.test`),
    );

    const warnSpy = vi.spyOn(console, 'warn').mockImplementation(() => {});
    const infoSpy = vi.spyOn(console, 'info').mockImplementation(() => {});

    const { __TESTING__ } = await import('../src/agent.ts');

    expect(__TESTING__.webSearchAllowlist.allowlist).toHaveLength(20);
    expect(__TESTING__.webSearchAllowlist.truncatedDomains).toHaveLength(5);

    expect(warnSpy).toHaveBeenCalledWith(
      'web_search_allowlist_truncated',
      expect.objectContaining({ limit: 20, truncatedCount: 5, total: 25 }),
    );
    expect(infoSpy).toHaveBeenCalledWith(
      'web_search_allowlist_config',
      expect.objectContaining({ total: 25, chunks: expect.any(Array) }),
    );

    warnSpy.mockRestore();
    infoSpy.mockRestore();
  });
});

describe('runLegalAgent', () => {
  it('returns a parsed IRAC payload for allowlisted citations', async () => {
    runMock.mockResolvedValue({
      finalOutput: validPayload,
    });

    supabaseRpcMock.mockResolvedValueOnce({
      data: [
        {
          content: 'Article 1240 du Code civil',
          similarity: 0.91,
          trust_tier: 'T1',
          source_type: 'statute',
          source_id: 'src-1',
          document_id: 'doc-1',
          url: validPayload.citations[0]?.url,
          title: 'Code civil — Article 1240',
          publisher: 'Légifrance',
          eli: 'fr/code_civil/article_1240',
          ecli: null,
          binding_lang: 'fr',
          residency_zone: 'eu',
          akoma_ntoso: { body: { articles: [{ marker: 'Article 1240', seq: 0, excerpt: 'Texte' }] } },
        },
      ],
      error: null,
    });

    const { runLegalAgent } = await importAgentModule();
    const result = await runLegalAgent(
      {
        question: 'Analyse en France',
        orgId: '00000000-0000-0000-0000-000000000000',
        userId: '00000000-0000-0000-0000-000000000000',
      },
      makeContext(),
    );

    expect(result.payload.conclusion).toContain('valable');
    expect(result.runId).toBe('run-1');
    expect(runInsertMock).toHaveBeenCalled();
    expect(toolInsertMock).toHaveBeenCalled();
    expect(learningInsertMock).not.toHaveBeenCalled();
    expect(result.verification?.status).toBe('passed');
    expect(result.verification?.notes).toHaveLength(0);
    expect(result.trustPanel).toBeDefined();
    expect(result.trustPanel?.citationSummary.allowlisted).toBeGreaterThan(0);
    expect(result.trustPanel?.risk.level).toBe('LOW');
    expect(result.trustPanel?.provenance.totalSources).toBeGreaterThan(0);
    expect(result.trustPanel?.provenance.withEli).toBeGreaterThan(0);
    expect(result.trustPanel?.provenance.akomaArticles).toBeGreaterThanOrEqual(1);
  });

  it('forces a trust-panel HITL when case quality is blocked', async () => {
    caseScoresQuery.setResponse([
      {
        source_id: 'src-1',
        score_overall: 40,
        axes: { PW: 40, ST: 35, SA: 45, PI: 30, JF: 42, LB: 38, RC: 36, CQ: 33 },
        hard_block: true,
        notes: ['Blocage manuel'],
        computed_at: new Date().toISOString(),
      },
    ]);

    runMock.mockResolvedValue({
      finalOutput: validPayload,
    });

    const { runLegalAgent } = await importAgentModule();
    const result = await runLegalAgent(
      {
        question: 'Analyse en France',
        orgId: '00000000-0000-0000-0000-000000000000',
        userId: '00000000-0000-0000-0000-000000000000',
      },
      makeContext(),
    );

    expect(result.trustPanel?.caseQuality.forceHitl).toBe(true);
    const firstCase = result.trustPanel?.caseQuality.items[0];
    expect(firstCase?.hardBlock).toBe(true);
  });

  it('throws when a citation is not allowlisted', async () => {
    const payload = {
      ...validPayload,
      citations: [
        {
          ...validPayload.citations[0],
          url: 'https://example.com/non-official',
        },
      ],
    };

    runMock.mockResolvedValue({
      finalOutput: payload,
    });

    const { runLegalAgent } = await importAgentModule();

    await expect(
      runLegalAgent(
        {
          question: 'Analyse',
          orgId: '00000000-0000-0000-0000-000000000000',
          userId: '00000000-0000-0000-0000-000000000000',
        },
        makeContext(),
      ),
    ).rejects.toThrow(/hors périmètre/);
  });

  it('enqueues a HITL review when requested by the model', async () => {
    runMock.mockResolvedValue({
      finalOutput: {
        ...validPayload,
        risk: { ...validPayload.risk, level: 'HIGH', hitl_required: true, why: 'Escalade obligatoire' },
      },
    });

    const { runLegalAgent } = await importAgentModule();
    await runLegalAgent(
      {
        question: 'Analyse pénale complexe',
        orgId: '00000000-0000-0000-0000-000000000000',
        userId: '00000000-0000-0000-0000-000000000000',
      },
      makeContext(),
    );

    expect(hitlInsertMock).toHaveBeenCalled();
  });

  it('creates an indexing learning job when no citation is returned', async () => {
    runMock.mockResolvedValue({
      finalOutput: { ...validPayload, citations: [] },
    });

    const { runLegalAgent } = await importAgentModule();
    await runLegalAgent(
      {
        question: 'Analyse en France',
        orgId: '00000000-0000-0000-0000-000000000000',
        userId: '00000000-0000-0000-0000-000000000000',
      },
      makeContext(),
    );

    expect(learningInsertMock).toHaveBeenCalled();
    const payloadArg = learningInsertMock.mock.calls[0]?.[0]?.[0];
    expect(payloadArg?.type).toBe('indexing_ticket');
  });

  it('reuses an existing run when the run key matches', async () => {
    const existingPlan = [
      {
        id: 'route_jurisdiction',
        name: 'Analyse de juridiction',
        description: 'Détection préalable',
        startedAt: new Date(0).toISOString(),
        finishedAt: new Date(0).toISOString(),
        status: 'success',
        attempts: 1,
      },
    ];

    agentRunsSelectBuilder.maybeSingle.mockResolvedValueOnce({
      data: {
        id: 'existing-run',
        irac: validPayload,
        plan_trace: existingPlan,
        confidential_mode: false,
        verification_status: 'passed',
        verification_notes: [],
      },
      error: null,
    });

    toolInvocationsSelectBuilder.order.mockResolvedValueOnce({
      data: [
        {
          tool_name: 'file_search',
          args: JSON.stringify({ query: 'analyse' }),
          output: JSON.stringify({ hits: [] }),
        },
      ],
      error: null,
    });

    const { runLegalAgent } = await importAgentModule();
    const result = await runLegalAgent(
      {
        question: 'Analyse en France',
        orgId: '00000000-0000-0000-0000-000000000000',
        userId: '00000000-0000-0000-0000-000000000000',
      },
      makeContext(),
    );

    expect(result.reused).toBe(true);
    expect(result.runId).toBe('existing-run');
    expect(result.plan).toEqual(existingPlan);
    expect(runMock).not.toHaveBeenCalled();
    expect(runInsertMock).not.toHaveBeenCalled();
    expect(result.verification?.status).toBe('passed');
    expect(result.trustPanel?.caseQuality.items[0]?.score).toBeGreaterThan(0);
  });

<<<<<<< HEAD
  it('generates distinct cache keys for different residency overrides', async () => {
=======
  it('generates distinct cache keys when the residency override changes', async () => {
>>>>>>> 9093eb47
    runMock.mockResolvedValue({
      finalOutput: validPayload,
    });

    const { runLegalAgent } = await import('../src/agent.ts');

<<<<<<< HEAD
    const euContext = makeContext({
      rawPolicies: { residency_zone: 'eu' },
      policies: { ...defaultAccessContext.policies, residencyZone: 'eu', residencyZones: ['eu'] },
    });

=======
>>>>>>> 9093eb47
    await runLegalAgent(
      {
        question: 'Analyse en France',
        orgId: '00000000-0000-0000-0000-000000000000',
        userId: '00000000-0000-0000-0000-000000000000',
      },
<<<<<<< HEAD
      euContext,
    );

    const firstKey = runInsertMock.mock.calls[0]?.[0]?.run_key;
    expect(typeof firstKey).toBe('string');

    const caContext = makeContext({
      rawPolicies: { residency_zone: 'ca' },
      policies: { ...defaultAccessContext.policies, residencyZone: 'ca', residencyZones: ['ca'] },
    });
=======
      makeContext({
        rawPolicies: { residency_zone: { zone: 'maghreb' } },
        policies: {
          ...defaultAccessContext.policies,
          residencyZone: 'maghreb',
          residencyZones: ['maghreb', 'eu'],
        },
      }),
    );

    const firstKey = extractRunKeyFromCalls();
    expect(firstKey).toBeTruthy();

    agentRunsSelectBuilder.eq.mockClear();
>>>>>>> 9093eb47

    await runLegalAgent(
      {
        question: 'Analyse en France',
        orgId: '00000000-0000-0000-0000-000000000000',
        userId: '00000000-0000-0000-0000-000000000000',
      },
<<<<<<< HEAD
      caContext,
    );

    const secondKey = runInsertMock.mock.calls[1]?.[0]?.run_key;
    expect(typeof secondKey).toBe('string');
    expect(secondKey).not.toBe(firstKey);
  });

  it('disables web search when confidential mode is active', async () => {
=======
      makeContext({
        rawPolicies: { residency_zone: { zone: 'ca' } },
        policies: {
          ...defaultAccessContext.policies,
          residencyZone: 'ca',
          residencyZones: ['ca'],
        },
      }),
    );

    const secondKey = extractRunKeyFromCalls();
    expect(secondKey).toBeTruthy();

    expect(firstKey).not.toBe(secondKey);
  });

  it('generates distinct cache keys when residency mappings differ', async () => {
>>>>>>> 9093eb47
    runMock.mockResolvedValue({
      finalOutput: validPayload,
    });

    const { runLegalAgent } = await import('../src/agent.ts');

    await runLegalAgent(
      {
        question: 'Analyse en France',
        orgId: '00000000-0000-0000-0000-000000000000',
        userId: '00000000-0000-0000-0000-000000000000',
      },
      makeContext({
        rawPolicies: { residency_zone: { zone: 'maghreb', allowed: ['maghreb', 'eu'] } },
        policies: {
          ...defaultAccessContext.policies,
          residencyZone: 'maghreb',
          residencyZones: ['maghreb', 'eu'],
        },
      }),
    );

    const firstKey = extractRunKeyFromCalls();
    expect(firstKey).toBeTruthy();

    agentRunsSelectBuilder.eq.mockClear();

    await runLegalAgent(
      {
        question: 'Analyse en France',
        orgId: '00000000-0000-0000-0000-000000000000',
        userId: '00000000-0000-0000-0000-000000000000',
      },
      makeContext({
        rawPolicies: { residency_zone: { zone: 'maghreb', allowed: ['maghreb', 'ca'] } },
        policies: {
          ...defaultAccessContext.policies,
          residencyZone: 'maghreb',
          residencyZones: ['maghreb', 'ca'],
        },
      }),
    );

    const secondKey = extractRunKeyFromCalls();
    expect(secondKey).toBeTruthy();

    expect(firstKey).not.toBe(secondKey);
  });

  it('disables web search when confidential mode is active', async () => {
    runMock.mockResolvedValue({
      finalOutput: validPayload,
    });

    const { runLegalAgent } = await importAgentModule();
    const agentsModule = await import('@openai/agents');
    const webSearchToolMock = agentsModule.webSearchTool as unknown as vi.Mock;
    webSearchToolMock.mockClear();
    await runLegalAgent(
      {
        question: 'Analyse confidentielle',
        orgId: '00000000-0000-0000-0000-000000000000',
        userId: '00000000-0000-0000-0000-000000000000',
        confidentialMode: true,
      },
      makeContext(),
    );

    const agentInstance = runMock.mock.calls[0]?.[0] as { config?: { tools?: Array<{ name?: string }> } } | undefined;
    const toolNames = agentInstance?.config?.tools?.map((tool) => tool?.name) ?? [];
    expect(toolNames).not.toContain('web_search');
    expect(webSearchToolMock).not.toHaveBeenCalled();
  });

  it('configures allowlist web search by default', async () => {
    runMock.mockResolvedValue({
      finalOutput: validPayload,
    });

    const overrideDomains = [
      'legifrance.gouv.fr',
      ...Array.from({ length: DEFAULT_WEB_SEARCH_ALLOWLIST_MAX + 5 }, (_, index) => `domain${index}.example`),
    ];
    process.env.JURIS_ALLOWLIST_JSON = JSON.stringify(overrideDomains);
    const warnSpy = vi.spyOn(console, 'warn').mockImplementation(() => {});

    const { runLegalAgent } = await importAgentModule();
    await runLegalAgent(
      {
        question: 'Analyse en France',
        orgId: '00000000-0000-0000-0000-000000000000',
        userId: '00000000-0000-0000-0000-000000000000',
      },
      makeContext(),
    );

    const agentInstance = runMock.mock.calls[0]?.[0] as { config?: { tools?: Array<Record<string, unknown>> } } | undefined;
    const webSearchConfig = agentInstance?.config?.tools?.find((tool) => tool?.name === 'web_search') as
      | (Record<string, unknown> & { __options?: Record<string, unknown> })
      | undefined;
    expect(webSearchConfig).toBeDefined();
    expect(webSearchConfig?.__options).toMatchObject({ searchContextSize: 'medium' });
    const filters = (webSearchConfig?.__options as { filters?: { allowedDomains?: string[] } })?.filters;
    expect(filters?.allowedDomains).toBeDefined();
    expect(filters?.allowedDomains).toHaveLength(DEFAULT_WEB_SEARCH_ALLOWLIST_MAX);
    expect(warnSpy).toHaveBeenCalledWith(
      'web_search_allowlist_truncated',
      expect.objectContaining({
        truncatedCount: 6,
        totalDomains: DEFAULT_WEB_SEARCH_ALLOWLIST_MAX + 6,
        maxDomains: DEFAULT_WEB_SEARCH_ALLOWLIST_MAX,
        source: 'override',
      }),
    );

    warnSpy.mockRestore();
    delete process.env.JURIS_ALLOWLIST_JSON;
  });

  it('expands web search scope when broad mode is requested', async () => {
    runMock.mockResolvedValue({
      finalOutput: validPayload,
    });

    const { runLegalAgent } = await importAgentModule();
    await runLegalAgent(
      {
        question: 'Analyse élargie',
        orgId: '00000000-0000-0000-0000-000000000000',
        userId: '00000000-0000-0000-0000-000000000000',
        webSearchMode: 'broad',
      },
      makeContext(),
    );

    const agentInstance = runMock.mock.calls[0]?.[0] as { config?: { tools?: Array<Record<string, unknown>> } } | undefined;
    const webSearchConfig = agentInstance?.config?.tools?.find((tool) => tool?.name === 'web_search') as
      | (Record<string, unknown> & { __options?: Record<string, unknown> })
      | undefined;
    expect(webSearchConfig).toBeDefined();
    expect(webSearchConfig?.__options).toMatchObject({ searchContextSize: 'large' });
    expect((webSearchConfig?.__options as Record<string, unknown>)?.filters).toBeUndefined();
  });

  it('omits web search when disabled mode is requested', async () => {
    runMock.mockResolvedValue({
      finalOutput: validPayload,
    });

    const { runLegalAgent } = await importAgentModule();
    const agentsModule = await import('@openai/agents');
    const webSearchToolMock = agentsModule.webSearchTool as unknown as vi.Mock;
    webSearchToolMock.mockClear();
    await runLegalAgent(
      {
        question: 'Analyse sans web',
        orgId: '00000000-0000-0000-0000-000000000000',
        userId: '00000000-0000-0000-0000-000000000000',
        webSearchMode: 'disabled',
      },
      makeContext(),
    );

    const agentInstance = runMock.mock.calls[0]?.[0] as { config?: { tools?: Array<{ name?: string }> } } | undefined;
    const toolNames = agentInstance?.config?.tools?.map((tool) => tool?.name) ?? [];
    expect(toolNames).not.toContain('web_search');
    expect(webSearchToolMock).not.toHaveBeenCalled();
  });

  it('avoids caching telemetry and hybrid retrieval data when confidential mode is active', async () => {
    runMock.mockResolvedValue({
      finalOutput: validPayload,
    });

    supabaseRpcMock.mockResolvedValueOnce({
      data: [
        {
          content: 'Article 1240 du Code civil',
          similarity: 0.92,
          trust_tier: 'T1',
          source_type: 'statute',
          source_id: 'src-1',
          document_id: 'doc-1',
        },
      ],
      error: null,
    });

    const { runLegalAgent } = await importAgentModule();

    await runLegalAgent(
      {
        question: 'Analyse publique',
        orgId: '00000000-0000-0000-0000-000000000000',
        userId: '00000000-0000-0000-0000-000000000000',
      },
      makeContext(),
    );

    expect(retrievalInsertMock).toHaveBeenCalled();

    retrievalInsertMock.mockClear();
    telemetryInsertMock.mockClear();

    supabaseRpcMock.mockResolvedValueOnce({
      data: [
        {
          content: 'Article 1240 du Code civil',
          similarity: 0.91,
          trust_tier: 'T1',
          source_type: 'statute',
          source_id: 'src-1',
          document_id: 'doc-1',
        },
      ],
      error: null,
    });

    await runLegalAgent(
      {
        question: 'Analyse confidentielle',
        orgId: '00000000-0000-0000-0000-000000000000',
        userId: '00000000-0000-0000-0000-000000000000',
        confidentialMode: true,
      },
      makeContext({ policies: { ...defaultAccessContext.policies, confidentialMode: true } }),
    );

    expect(retrievalInsertMock).not.toHaveBeenCalled();
    expect(telemetryInsertMock).not.toHaveBeenCalled();
  });

  it('records web search allowlist truncation telemetry when hosted web search filters domains', async () => {
    telemetryInsertMock.mockClear();

    runMock.mockResolvedValueOnce({
      finalOutput: validPayload,
      newItems: [
        {
          rawItem: {
            type: 'hosted_tool_call',
            name: 'web_search_call',
            providerData: {
              results: [
                {
                  url: validPayload.citations[0]?.url,
                },
              ],
              filtered_results: [
                {
                  url: 'https://example.com/analyse',
                },
              ],
            },
          },
        },
      ],
    });

    const { runLegalAgent } = await import('../src/agent.ts');

    await runLegalAgent(
      {
        question: 'Analyse avec citations mixtes',
        orgId: '00000000-0000-0000-0000-000000000000',
        userId: '00000000-0000-0000-0000-000000000000',
      },
      makeContext(),
    );

    expect(telemetryInsertMock).toHaveBeenCalled();
    const telemetryPayload = telemetryInsertMock.mock.calls[0]?.[0] as Array<Record<string, unknown>>;
    const truncationEvent = telemetryPayload.find(
      (record) => record?.tool_name === 'web_search_allowlist_truncation',
    ) as Record<string, unknown> | undefined;

    expect(truncationEvent).toBeTruthy();
    const metadata = truncationEvent?.metadata as Record<string, unknown>;
    expect(metadata).toMatchObject({
      allowlisted_results: 1,
      filtered_results: 1,
      mode: 'allowlist',
    });
    expect(metadata?.total_results).toBe(
      (metadata?.allowlisted_results as number) + (metadata?.filtered_results as number),
    );
  });

  it('augments hybrid retrieval queries with learned synonyms', async () => {
    runMock.mockResolvedValue({
      finalOutput: validPayload,
    });

    synonymsQuery.setResponse(
      [
        {
          jurisdiction: 'FR',
          term: 'prescription',
          expansions: ['forclusion', 'délai de recours'],
        },
      ],
      null,
    );

    policyVersionsQuery.setResponse([], null);

    supabaseRpcMock.mockResolvedValueOnce({ data: [], error: null });

    const { runLegalAgent } = await importAgentModule();

    await runLegalAgent(
      {
        question: 'Quelle prescription s’applique en France pour cette action ?',
        orgId: '00000000-0000-0000-0000-000000000000',
        userId: '00000000-0000-0000-0000-000000000000',
      },
      makeContext(),
    );

    const embeddingCall = embeddingsCreateMock.mock.calls.at(0);
    expect(embeddingCall).toBeTruthy();
    const body = embeddingCall?.[0];
    expect(body?.input).toContain('Synonymes pertinents');
    expect(body?.input).toContain('forclusion');
  });

  it('blocks judge analytics queries for France and escalates to HITL', async () => {
    runMock.mockResolvedValue({
      finalOutput: validPayload,
    });

    const { runLegalAgent } = await importAgentModule();
    const result = await runLegalAgent(
      {
        question:
          'Peux-tu analyser les statistiques et classer les juges de la Cour d\'appel de Paris selon leurs décisions ?',
        orgId: '00000000-0000-0000-0000-000000000000',
        userId: '00000000-0000-0000-0000-000000000000',
      },
      makeContext(),
    );

    expect(runMock).not.toHaveBeenCalled();
    expect(result.payload.risk.hitl_required).toBe(true);
    expect(result.payload.rules[0]?.source_url).toContain('legifrance.gouv.fr');
    expect(hitlInsertMock).toHaveBeenCalled();
    const learningPayload = learningInsertMock.mock.calls[0]?.[0]?.[0];
    expect(learningPayload?.type).toBe('guardrail_fr_judge_analytics');
  });

  it('requires a FRIA checkpoint for EU litigation scenarios', async () => {
    runMock.mockResolvedValue({
      finalOutput: validPayload,
    });

    const { runLegalAgent } = await importAgentModule();
    await runLegalAgent(
      {
        question:
          "Prépare une requête introductive d'instance devant le tribunal judiciaire de Paris pour contester une sanction disciplinaire.",
        orgId: '00000000-0000-0000-0000-000000000000',
        userId: '00000000-0000-0000-0000-000000000000',
      },
      makeContext(),
    );

    expect(hitlInsertMock).toHaveBeenCalled();
    const learningBatch = learningInsertMock.mock.calls.at(-1)?.[0] ?? [];
    const hasFriaTicket = learningBatch.some((job: { type?: string }) => job.type === 'compliance_fria_ticket');
    expect(hasFriaTicket).toBe(true);
    const auditBatch = auditInsertMock.mock.calls.at(-1)?.[0] ?? [];
    const hasFriaAudit = auditBatch.some(
      (event: { kind?: string }) => event.kind === 'compliance.eu_ai_act.fria_required',
    );
    expect(hasFriaAudit).toBe(true);
  });
});

describe('manifest alignment', () => {
  it('keeps manifest tool names aligned with runtime registry', async () => {
    const { getAgentPlatformDefinition, TOOL_NAMES } = await importAgentModule();
    const manifestTools = getAgentPlatformDefinition()
      .tools.map((entry) => entry.name)
      .sort();
    const runtimeTools = Object.values(TOOL_NAMES).sort();
    expect(manifestTools).toEqual(runtimeTools);
  });
});<|MERGE_RESOLUTION|>--- conflicted
+++ resolved
@@ -190,10 +190,7 @@
     ipAllowlistEnforced: false,
     consentRequirement: null,
     councilOfEuropeRequirement: null,
-<<<<<<< HEAD
     sensitiveTopicHitl: false,
-=======
->>>>>>> 9093eb47
     residencyZone: null,
     residencyZones: null,
   },
@@ -710,32 +707,24 @@
     expect(result.trustPanel?.caseQuality.items[0]?.score).toBeGreaterThan(0);
   });
 
-<<<<<<< HEAD
   it('generates distinct cache keys for different residency overrides', async () => {
-=======
-  it('generates distinct cache keys when the residency override changes', async () => {
->>>>>>> 9093eb47
     runMock.mockResolvedValue({
       finalOutput: validPayload,
     });
 
     const { runLegalAgent } = await import('../src/agent.ts');
 
-<<<<<<< HEAD
     const euContext = makeContext({
       rawPolicies: { residency_zone: 'eu' },
       policies: { ...defaultAccessContext.policies, residencyZone: 'eu', residencyZones: ['eu'] },
     });
 
-=======
->>>>>>> 9093eb47
     await runLegalAgent(
       {
         question: 'Analyse en France',
         orgId: '00000000-0000-0000-0000-000000000000',
         userId: '00000000-0000-0000-0000-000000000000',
       },
-<<<<<<< HEAD
       euContext,
     );
 
@@ -746,22 +735,6 @@
       rawPolicies: { residency_zone: 'ca' },
       policies: { ...defaultAccessContext.policies, residencyZone: 'ca', residencyZones: ['ca'] },
     });
-=======
-      makeContext({
-        rawPolicies: { residency_zone: { zone: 'maghreb' } },
-        policies: {
-          ...defaultAccessContext.policies,
-          residencyZone: 'maghreb',
-          residencyZones: ['maghreb', 'eu'],
-        },
-      }),
-    );
-
-    const firstKey = extractRunKeyFromCalls();
-    expect(firstKey).toBeTruthy();
-
-    agentRunsSelectBuilder.eq.mockClear();
->>>>>>> 9093eb47
 
     await runLegalAgent(
       {
@@ -769,7 +742,6 @@
         orgId: '00000000-0000-0000-0000-000000000000',
         userId: '00000000-0000-0000-0000-000000000000',
       },
-<<<<<<< HEAD
       caContext,
     );
 
@@ -779,25 +751,6 @@
   });
 
   it('disables web search when confidential mode is active', async () => {
-=======
-      makeContext({
-        rawPolicies: { residency_zone: { zone: 'ca' } },
-        policies: {
-          ...defaultAccessContext.policies,
-          residencyZone: 'ca',
-          residencyZones: ['ca'],
-        },
-      }),
-    );
-
-    const secondKey = extractRunKeyFromCalls();
-    expect(secondKey).toBeTruthy();
-
-    expect(firstKey).not.toBe(secondKey);
-  });
-
-  it('generates distinct cache keys when residency mappings differ', async () => {
->>>>>>> 9093eb47
     runMock.mockResolvedValue({
       finalOutput: validPayload,
     });
