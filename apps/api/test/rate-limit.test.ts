import Fastify from 'fastify';
import { describe, expect, it, vi } from 'vitest';
import { InMemoryRateLimiter, createRateLimitGuard } from '../src/rate-limit';

describe('InMemoryRateLimiter', () => {
  it('allows hits up to the configured limit', async () => {
    const limiter = new InMemoryRateLimiter({ limit: 3, windowMs: 1_000 });

    const first = await limiter.hit('client');
    const second = await limiter.hit('client');
    const third = await limiter.hit('client');
    const fourth = await limiter.hit('client');

    expect(first.allowed).toBe(true);
    expect(second.allowed).toBe(true);
    expect(third.allowed).toBe(true);
    expect(fourth.allowed).toBe(false);
  });

  it('resets counters when reset() is called', async () => {
    const limiter = new InMemoryRateLimiter({ limit: 2, windowMs: 1_000 });

    await limiter.hit('ip');
    await limiter.hit('ip');
<<<<<<< HEAD
    await limiter.reset('ip');
=======
    limiter.reset('ip');
>>>>>>> 023173b2

    const next = await limiter.hit('ip');
    expect(next.allowed).toBe(true);
    expect(next.remaining).toBe(1);
  });

  it('blocks temporarily and releases after the timeout', async () => {
    vi.useFakeTimers();
    const limiter = new InMemoryRateLimiter({ limit: 1, windowMs: 10_000 });

    const blockPromise = limiter.block('wa-phone', 5_000);

    const duringBlock = await limiter.hit('wa-phone');
    expect(duringBlock.allowed).toBe(false);

    await vi.advanceTimersByTimeAsync(5_000);
    await blockPromise;

    const afterBlock = await limiter.hit('wa-phone');
    expect(afterBlock.allowed).toBe(true);

    vi.useRealTimers();
  });
});

describe('createRateLimitGuard', () => {
  it('returns 429 when the limiter is exhausted', async () => {
    const app = Fastify();
    const limiter = new InMemoryRateLimiter({ limit: 2, windowMs: 60_000 });
    const guard = createRateLimitGuard(limiter, {
      keyGenerator: (request) => {
        const body = (request.body ?? {}) as { orgId?: string; userId?: string };
        if (body.orgId && body.userId) {
          return `${body.orgId}:${body.userId}`;
        }
        return request.ip;
      },
    });

    app.post('/runs', { preHandler: guard }, async () => ({ ok: true }));

    const payload = { orgId: 'org-1', userId: 'user-1', question: 'hi' };
    const first = await app.inject({ method: 'POST', url: '/runs', payload });
    const second = await app.inject({ method: 'POST', url: '/runs', payload });
    const third = await app.inject({ method: 'POST', url: '/runs', payload });

    expect(first.statusCode).toBe(200);
    expect(second.statusCode).toBe(200);
    expect(third.statusCode).toBe(429);
    expect(third.headers['retry-after']).toBeDefined();
    expect(third.json()).toMatchObject({ error: 'rate_limit_exceeded' });

    await app.close();
  });
});<|MERGE_RESOLUTION|>--- conflicted
+++ resolved
@@ -22,11 +22,7 @@
 
     await limiter.hit('ip');
     await limiter.hit('ip');
-<<<<<<< HEAD
     await limiter.reset('ip');
-=======
-    limiter.reset('ip');
->>>>>>> 023173b2
 
     const next = await limiter.hit('ip');
     expect(next.allowed).toBe(true);
