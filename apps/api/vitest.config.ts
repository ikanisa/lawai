--- conflicted
+++ resolved
@@ -7,20 +7,12 @@
   test: {
     environment: 'node',
     env: {
-<<<<<<< HEAD
       OPENAI_API_KEY: 'test-key',
       AGENT_MODEL: 'gpt-test',
       EMBEDDING_MODEL: 'text-embedding-test',
       OPENAI_VECTOR_STORE_AUTHORITIES_ID: 'vs_test',
       SUPABASE_URL: 'https://example.supabase.co',
       SUPABASE_SERVICE_ROLE_KEY: 'service-role',
-=======
-      OPENAI_API_KEY: 'sk-live-1234567890abcdef1234567890abcdef',
-      SUPABASE_URL: 'https://supabase.lawai.test',
-      SUPABASE_SERVICE_ROLE_KEY:
-        'eyJhbGciOiJIUzI1NiIsInR5cCI6IkpXVCJ9.mock-service-role-key-for-tests',
-      OPENAI_VECTOR_STORE_AUTHORITIES_ID: 'vs_lawai_authorities_mock',
->>>>>>> 132253ae
     },
     coverage: {
       reporter: ['text'],
