import { defineConfig } from 'vitest/config';
import path from 'node:path';

const resolveFromRoot = (relativePath: string) => path.resolve(__dirname, relativePath);

export default defineConfig({
  test: {
    environment: 'node',
    env: {
      OPENAI_API_KEY: 'sk-live-1234567890abcdef1234567890abcdef',
      SUPABASE_URL: 'https://supabase.lawai.test',
      SUPABASE_SERVICE_ROLE_KEY:
        'eyJhbGciOiJIUzI1NiIsInR5cCI6IkpXVCJ9.mock-service-role-key-for-tests',
      OPENAI_VECTOR_STORE_AUTHORITIES_ID: 'vs_lawai_authorities_mock',
    },
    coverage: {
      reporter: ['text'],
    },
    include: ['test/**/*.test.ts'],
<<<<<<< HEAD
    setupFiles: ['test/setup-env.ts'],
=======
    setupFiles: ['test/setup.ts'],
>>>>>>> 132253ae
  },
  resolve: {
    alias: {
      '@avocat-ai/shared': resolveFromRoot('../../packages/shared/src/index.ts'),
      '@avocat-ai/supabase': resolveFromRoot('../../packages/supabase/src/index.ts'),
    },
  },
});<|MERGE_RESOLUTION|>--- conflicted
+++ resolved
@@ -17,11 +17,7 @@
       reporter: ['text'],
     },
     include: ['test/**/*.test.ts'],
-<<<<<<< HEAD
     setupFiles: ['test/setup-env.ts'],
-=======
-    setupFiles: ['test/setup.ts'],
->>>>>>> 132253ae
   },
   resolve: {
     alias: {
