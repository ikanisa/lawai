const connectSources = [
  "'self'",
  process.env.NEXT_PUBLIC_API_BASE_URL,
  process.env.NEXT_PUBLIC_SUPABASE_URL,
  'https://*.supabase.co',
  'https://*.supabase.in',
  'https:',
  'wss:',
].filter(Boolean);

const scriptSources = ["'self'", "'unsafe-inline'"];
if (process.env.NODE_ENV !== 'production') {
  scriptSources.push("'unsafe-eval'");
}

const contentSecurityPolicy = [
  "default-src 'self'",
  `script-src ${scriptSources.join(' ')}`,
  "style-src 'self' 'unsafe-inline'",
  "img-src 'self' data: blob: https:",
  "font-src 'self' data:",
  `connect-src ${connectSources.join(' ')}`,
  "frame-ancestors 'none'",
  "form-action 'self'",
  "base-uri 'self'",
  "worker-src 'self' blob:",
  "manifest-src 'self'",
  'upgrade-insecure-requests',
]
  .join('; ')
  .replace(/\s{2,}/g, ' ');

const securityHeaders = [
  { key: 'Strict-Transport-Security', value: 'max-age=31536000; includeSubDomains; preload' },
  { key: 'Content-Security-Policy', value: contentSecurityPolicy },
  { key: 'Referrer-Policy', value: 'no-referrer' },
  { key: 'X-Content-Type-Options', value: 'nosniff' },
  { key: 'X-Frame-Options', value: 'DENY' },
  { key: 'Permissions-Policy', value: 'geolocation=(), microphone=(), camera=()' },
  { key: 'Cross-Origin-Opener-Policy', value: 'same-origin' },
  { key: 'Cross-Origin-Resource-Policy', value: 'same-origin' },
  { key: 'X-DNS-Prefetch-Control', value: 'off' },
];

/** @type {import('next').NextConfig} */

// Security: Content Security Policy
const ContentSecurityPolicy = `
  default-src 'self';
  script-src 'self' 'unsafe-inline' 'unsafe-eval' https://vercel.live;
  style-src 'self' 'unsafe-inline';
  img-src 'self' data: https:;
  font-src 'self' data:;
  connect-src 'self' https://*.supabase.co https://api.openai.com;
  frame-src 'none';
  object-src 'none';
  base-uri 'self';
  form-action 'self';
  frame-ancestors 'none';
  upgrade-insecure-requests;
`;

// Security headers
const securityHeaders = [
  {
    key: 'Content-Security-Policy',
    value: ContentSecurityPolicy.replace(/\s{2,}/g, ' ').trim(),
  },
  {
    key: 'X-DNS-Prefetch-Control',
    value: 'on',
  },
  {
    key: 'Strict-Transport-Security',
    value: 'max-age=63072000; includeSubDomains; preload',
  },
  {
    key: 'X-Frame-Options',
    value: 'DENY',
  },
  {
    key: 'X-Content-Type-Options',
    value: 'nosniff',
  },
  {
    key: 'X-XSS-Protection',
    value: '1; mode=block',
  },
  {
    key: 'Referrer-Policy',
    value: 'strict-origin-when-cross-origin',
  },
  {
    key: 'Permissions-Policy',
    value: 'camera=(), microphone=(), geolocation=(), interest-cohort=()',
  },
];

const nextConfig = {
  output: 'standalone',
  reactStrictMode: true,
  images: {
    unoptimized: true,
    remotePatterns: [{ protocol: 'https', hostname: '**' }],
  },
  i18n: {
    defaultLocale: 'fr',
    locales: ['fr', 'en'],
  },
  async headers() {
    return [
      {
<<<<<<< HEAD
        source: '/(.*)',
=======
        // Apply security headers to all routes
        source: '/:path*',
>>>>>>> e18ab294
        headers: securityHeaders,
      },
    ];
  },
};

export default nextConfig;<|MERGE_RESOLUTION|>--- conflicted
+++ resolved
@@ -110,12 +110,7 @@
   async headers() {
     return [
       {
-<<<<<<< HEAD
         source: '/(.*)',
-=======
-        // Apply security headers to all routes
-        source: '/:path*',
->>>>>>> e18ab294
         headers: securityHeaders,
       },
     ];
