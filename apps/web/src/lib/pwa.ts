--- conflicted
+++ resolved
@@ -4,13 +4,8 @@
 import { clientEnv } from '../env.client';
 
 const DIGEST_KEY = 'avocat-ai-digest-enabled';
-<<<<<<< HEAD
 export const PWA_OPT_IN_STORAGE_KEY = 'avocat-ai.pwa.opt-in';
 
-=======
-const PWA_FLAG_KEY = 'NEXT_PUBLIC_ENABLE_PWA';
-const PWA_CONSENT_KEY = 'avocat-ai.pwa.consent';
->>>>>>> b281934b
 let registrationPromise: Promise<ServiceWorkerRegistration> | null = null;
 let optInCache: boolean | null = null;
 
@@ -27,7 +22,6 @@
     return optInCache ?? false;
   }
 
-<<<<<<< HEAD
   try {
     const stored = window.localStorage.getItem(PWA_OPT_IN_STORAGE_KEY);
     optInCache = stored === 'true';
@@ -35,99 +29,15 @@
   } catch (error) {
     console.warn('pwa_opt_in_read_failed', error);
     optInCache = false;
-=======
-function readPwaFlag(): string | undefined {
-  const envFromProcess =
-    typeof process !== 'undefined' ? process.env?.[PWA_FLAG_KEY] : undefined;
-  if (typeof envFromProcess === 'string') {
-    return envFromProcess;
-  }
-
-  const globalEnv = (globalThis as { __env?: Record<string, string | undefined> }).__env;
-  return globalEnv?.[PWA_FLAG_KEY];
-}
-
-function toBooleanFlag(value: string | undefined): boolean {
-  if (!value) return false;
-
-  const normalized = value.trim().toLowerCase();
-  if (['1', 'true', 'yes', 'on', 'enabled'].includes(normalized)) return true;
-  if (['0', 'false', 'no', 'off', 'disabled'].includes(normalized)) return false;
-  return false;
-}
-
-export function isPwaFeatureEnabled(): boolean {
-  return toBooleanFlag(readPwaFlag());
-}
-
-export function hasPwaConsent(): boolean {
-  if (typeof window === 'undefined') return false;
-  try {
-    return window.localStorage.getItem(PWA_CONSENT_KEY) === 'true';
-  } catch (error) {
-    console.warn('pwa_consent_read_failed', error);
->>>>>>> b281934b
     return false;
   }
 }
 
-<<<<<<< HEAD
 export function setPwaOptInPreference(enabled: boolean): void {
   optInCache = enabled;
 
   if (!isBrowserEnvironment()) {
     return;
-=======
-export function grantPwaConsent() {
-  if (typeof window === 'undefined') return;
-  try {
-    window.localStorage.setItem(PWA_CONSENT_KEY, 'true');
-  } catch (error) {
-    console.warn('pwa_consent_write_failed', error);
-  }
-}
-
-export function revokePwaConsent() {
-  if (typeof window === 'undefined') return;
-  try {
-    window.localStorage.removeItem(PWA_CONSENT_KEY);
-  } catch (error) {
-    console.warn('pwa_consent_revoke_failed', error);
-  }
-}
-
-export function canRegisterPwaWithoutStoredConsent(): boolean {
-  if (typeof window === 'undefined') return false;
-  const hasServiceWorker = typeof navigator !== 'undefined' && 'serviceWorker' in navigator;
-  const hasNotifications = 'Notification' in window;
-  return hasServiceWorker && !hasNotifications;
-}
-
-export function registerPwa(): Promise<ServiceWorkerRegistration | null> {
-  if (!isPwaFeatureEnabled()) {
-    registrationPromise = null;
-    return Promise.resolve(null);
-  }
-
-  if (typeof window === 'undefined') {
-    console.warn('pwa_registration_skipped', { reason: 'window_unavailable' });
-    return Promise.resolve(null);
-  }
-
-  if (!hasPwaConsent()) {
-    if (canRegisterPwaWithoutStoredConsent()) {
-      grantPwaConsent();
-    } else {
-      return Promise.resolve(null);
-    }
-  }
-
-  if (!('serviceWorker' in navigator)) {
-    console.warn('pwa_registration_unsupported_browser', {
-      reason: 'service_worker_unavailable',
-    });
-    return Promise.resolve(null);
->>>>>>> b281934b
   }
 
   try {
@@ -162,7 +72,6 @@
     wb.addEventListener('waiting', () => {
       wb.messageSW({ type: 'SKIP_WAITING' }).catch(() => undefined);
     });
-<<<<<<< HEAD
     registrationPromise = wb
       .register()
       .catch((error) => {
@@ -170,13 +79,6 @@
         registrationPromise = null;
         throw error;
       });
-=======
-    registrationPromise = wb.register().catch((error) => {
-      console.error('sw_register_failed', error);
-      registrationPromise = null;
-      throw error;
-    });
->>>>>>> b281934b
   }
 
   return registrationPromise;
@@ -226,16 +128,9 @@
   grantPwaConsent();
 
   if (!registrationPromise) {
-<<<<<<< HEAD
     const result = registerPwa();
     if (!result) {
       console.warn('digest_notification_failed', 'pwa_registration_unavailable');
-=======
-    try {
-      await registerPwa();
-    } catch (error) {
-      console.warn('digest_sw_register_failed', error);
->>>>>>> b281934b
       return false;
     }
   }
