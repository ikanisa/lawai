--- conflicted
+++ resolved
@@ -4,27 +4,9 @@
 import { ReactNode, useEffect, useState } from 'react';
 import { ThemeProvider } from 'next-themes';
 import { Toaster } from 'sonner';
-<<<<<<< HEAD
 import { isPwaEnvEnabled, registerPwa } from '../lib/pwa';
 import { PwaInstallProvider } from '../hooks/use-pwa-install';
 import { PwaPreferenceProvider, usePwaPreference } from '../hooks/use-pwa-preference';
-=======
-import { PwaInstallProvider } from '../hooks/use-pwa-install';
-import { PwaPreferenceProvider, usePwaPreference } from '../hooks/use-pwa-preference';
-
-function PwaRegistrationGate() {
-  const { enabled, canToggle } = usePwaPreference();
-
-  useEffect(() => {
-    if (!enabled || !canToggle) {
-      return;
-    }
-    registerPwa();
-  }, [enabled, canToggle]);
-
-  return null;
-}
->>>>>>> 6fad3128
 
 const queryClient = new QueryClient({
   defaultOptions: {
