'use client';

import { QueryClient, QueryClientProvider } from '@tanstack/react-query';
import { ReactNode, useEffect, useState } from 'react';
import { ThemeProvider } from 'next-themes';
import { Toaster } from 'sonner';
<<<<<<< HEAD
import { PwaInstallProvider } from '../hooks/use-pwa-install';
import { PwaPreferenceProvider } from '../hooks/use-pwa-preference';

const queryClient = new QueryClient({
  defaultOptions: {
    queries: {
      staleTime: 1000 * 60,
      refetchOnWindowFocus: false,
    },
  },
});
=======
import {
  canRegisterPwaWithoutStoredConsent,
  hasPwaConsent,
  isPwaFeatureEnabled,
  registerPwa,
} from '@/lib/pwa';
import { PwaInstallProvider } from '@/hooks/use-pwa-install';
>>>>>>> b281934b

export function AppProviders({ children }: { children: ReactNode }) {
  const [mounted, setMounted] = useState(false);
  const [queryClient] = useState(
    () =>
      new QueryClient({
        defaultOptions: {
          queries: {
            staleTime: 1000 * 60,
            refetchOnWindowFocus: false,
            suspense: true,
            retry: 1,
          },
        },
      }),
  );
  useEffect(() => {
    setMounted(true);
<<<<<<< HEAD
=======
    if (
      isPwaFeatureEnabled() &&
      (hasPwaConsent() || canRegisterPwaWithoutStoredConsent())
    ) {
      void registerPwa();
    }
>>>>>>> b281934b
  }, []);

  return (
    <ThemeProvider attribute="class" defaultTheme="dark" enableSystem disableTransitionOnChange>
      <QueryClientProvider client={queryClient}>
        <PwaPreferenceProvider>
          <PwaInstallProvider>
            {children}
            <Toaster position="bottom-right" richColors closeButton />
          </PwaInstallProvider>
        </PwaPreferenceProvider>
      </QueryClientProvider>
      {/* Avoid hydration mismatch for theme-controlled elements */}
      {!mounted && <div aria-hidden />}
    </ThemeProvider>
  );
}<|MERGE_RESOLUTION|>--- conflicted
+++ resolved
@@ -4,7 +4,6 @@
 import { ReactNode, useEffect, useState } from 'react';
 import { ThemeProvider } from 'next-themes';
 import { Toaster } from 'sonner';
-<<<<<<< HEAD
 import { PwaInstallProvider } from '../hooks/use-pwa-install';
 import { PwaPreferenceProvider } from '../hooks/use-pwa-preference';
 
@@ -16,15 +15,6 @@
     },
   },
 });
-=======
-import {
-  canRegisterPwaWithoutStoredConsent,
-  hasPwaConsent,
-  isPwaFeatureEnabled,
-  registerPwa,
-} from '@/lib/pwa';
-import { PwaInstallProvider } from '@/hooks/use-pwa-install';
->>>>>>> b281934b
 
 export function AppProviders({ children }: { children: ReactNode }) {
   const [mounted, setMounted] = useState(false);
@@ -43,15 +33,6 @@
   );
   useEffect(() => {
     setMounted(true);
-<<<<<<< HEAD
-=======
-    if (
-      isPwaFeatureEnabled() &&
-      (hasPwaConsent() || canRegisterPwaWithoutStoredConsent())
-    ) {
-      void registerPwa();
-    }
->>>>>>> b281934b
   }, []);
 
   return (
