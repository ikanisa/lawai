'use client';

import { QueryClient, QueryClientProvider } from '@tanstack/react-query';
import { ReactNode, useEffect, useState } from 'react';
import { ThemeProvider } from 'next-themes';
import { Toaster } from 'sonner';
import { PwaInstallProvider } from '../hooks/use-pwa-install';
<<<<<<< HEAD
import { PwaPreferenceProvider, usePwaPreference } from '../hooks/use-pwa-preference';

function PwaRegistrationGate() {
  const { enabled, canToggle } = usePwaPreference();

  useEffect(() => {
    if (!enabled || !canToggle) {
      return;
    }
    registerPwa();
  }, [enabled, canToggle]);

  return null;
}
=======
import { PwaPreferenceProvider } from '../hooks/use-pwa-preference';
>>>>>>> ef77b5bf

const queryClient = new QueryClient({
  defaultOptions: {
    queries: {
      staleTime: 1000 * 60,
      refetchOnWindowFocus: false,
    },
  },
});

export function AppProviders({ children }: { children: ReactNode }) {
  const [mounted, setMounted] = useState(false);
  const [queryClient] = useState(
    () =>
      new QueryClient({
        defaultOptions: {
          queries: {
            staleTime: 1000 * 60,
            refetchOnWindowFocus: false,
            suspense: true,
            retry: 1,
          },
        },
      }),
  );
  useEffect(() => {
    setMounted(true);
  }, []);

  return (
    <ThemeProvider attribute="class" defaultTheme="dark" enableSystem disableTransitionOnChange>
      <QueryClientProvider client={queryClient}>
        <PwaPreferenceProvider>
          <PwaInstallProvider>
<<<<<<< HEAD
            <PwaRegistrationGate />
=======
>>>>>>> ef77b5bf
            {children}
            <Toaster position="bottom-right" richColors closeButton />
          </PwaInstallProvider>
        </PwaPreferenceProvider>
      </QueryClientProvider>
      {/* Avoid hydration mismatch for theme-controlled elements */}
      {!mounted && <div aria-hidden />}
    </ThemeProvider>
  );
}<|MERGE_RESOLUTION|>--- conflicted
+++ resolved
@@ -5,7 +5,6 @@
 import { ThemeProvider } from 'next-themes';
 import { Toaster } from 'sonner';
 import { PwaInstallProvider } from '../hooks/use-pwa-install';
-<<<<<<< HEAD
 import { PwaPreferenceProvider, usePwaPreference } from '../hooks/use-pwa-preference';
 
 function PwaRegistrationGate() {
@@ -20,9 +19,6 @@
 
   return null;
 }
-=======
-import { PwaPreferenceProvider } from '../hooks/use-pwa-preference';
->>>>>>> ef77b5bf
 
 const queryClient = new QueryClient({
   defaultOptions: {
@@ -57,10 +53,7 @@
       <QueryClientProvider client={queryClient}>
         <PwaPreferenceProvider>
           <PwaInstallProvider>
-<<<<<<< HEAD
             <PwaRegistrationGate />
-=======
->>>>>>> ef77b5bf
             {children}
             <Toaster position="bottom-right" richColors closeButton />
           </PwaInstallProvider>
