'use client';

import Link from 'next/link';
import { usePathname } from 'next/navigation';
import { ReactNode, useCallback, useEffect, useMemo, useRef, useState } from 'react';
import type { MouseEvent as ReactMouseEvent, PointerEvent as ReactPointerEvent } from 'react';
import {
  LayoutGrid,
  Search,
  FileText,
  Briefcase,
  BookMarked,
  ShieldCheck,
  Database,
  Settings,
  Bell,
  Command,
  Menu,
  Globe2,
  X,
  Shield,
  ShieldOff,
  Inbox,
  WifiOff,
} from 'lucide-react';
import { Button } from './ui/button';
import { Switch } from './ui/switch';
import { cn } from '../lib/utils';
import type { Messages, Locale } from '../lib/i18n';
import { CommandPalette, type CommandPaletteAction } from './command-palette';
import { sendTelemetryEvent } from '@/lib/api';
import { toast } from 'sonner';
import { ConfidentialModeBanner } from './confidential-mode-banner';
import { ComplianceBanner } from './compliance-banner';
import { useConfidentialMode } from '@/state/confidential-mode';
import { useShallow } from 'zustand/react/shallow';
import { useOutbox } from '@/hooks/use-outbox';
import { useOnlineStatus } from '@/hooks/use-online-status';
import { PwaInstallPrompt } from './pwa-install-prompt';
<<<<<<< HEAD
import { PwaPreferenceToggle } from './pwa-preference-toggle';
=======
import { usePwaPreference } from '../hooks/use-pwa-preference';
import { clientEnv } from '../env.client';
>>>>>>> ef77b5bf

interface AppShellProps {
  children: ReactNode;
  messages: Messages;
  locale: Locale;
}

type StatusBarMessages = NonNullable<Messages['app']['statusBar']>;

const NAVIGATION = [
  { key: 'workspace', href: '/workspace', icon: LayoutGrid },
  { key: 'research', href: '/research', icon: Search },
  { key: 'drafting', href: '/drafting', icon: FileText },
  { key: 'matters', href: '/matters', icon: Briefcase },
  { key: 'citations', href: '/citations', icon: BookMarked },
  { key: 'hitl', href: '/hitl', icon: ShieldCheck },
  { key: 'corpus', href: '/corpus', icon: Database },
  { key: 'trust', href: '/trust', icon: Shield },
  { key: 'admin', href: '/admin', icon: Settings },
];

const MOBILE_PRIMARY_NAV = ['workspace', 'research', 'drafting', 'hitl'] as const;

export function AppShell({ children, messages, locale }: AppShellProps) {
  const pathname = usePathname();
  const [navOpen, setNavOpen] = useState(false);
  const [commandOpen, setCommandOpen] = useState(false);
  const longPressTimer = useRef<NodeJS.Timeout | null>(null);
  const longPressTriggered = useRef(false);
  const { enabled: confidentialMode, setEnabled: setConfidentialMode } = useConfidentialMode(
    useShallow((state) => ({ enabled: state.enabled, setEnabled: state.setEnabled })),
  );
  const confidentialMessages = messages.app.confidential;
  const statusMessages = confidentialMessages?.status;
  const confidentialActions = confidentialMessages?.actions;
  const { pendingCount: outboxCount, hasItems: hasOutbox, stalenessMs } = useOutbox();
  const online = useOnlineStatus();
  const statusBarMessages = messages.app.statusBar;
  const { enabled: pwaOptIn, ready: pwaPreferenceReady, setEnabled: setPwaOptIn } = usePwaPreference();

  useEffect(() => {
    if (typeof document === 'undefined') return;
    if (confidentialMode) {
      document.documentElement.dataset.confidential = 'true';
    } else {
      delete document.documentElement.dataset.confidential;
    }
  }, [confidentialMode]);

  const handleConfidentialToggle = useCallback(() => {
    const next = !confidentialMode;
    setConfidentialMode(next);
    const toastMessage = next ? statusMessages?.enabled : statusMessages?.disabled;
    if (toastMessage) {
      toast.info(toastMessage);
    }
    void sendTelemetryEvent('confidential_mode_toggled', { enabled: next });
  }, [confidentialMode, setConfidentialMode, statusMessages]);

  const confidentialToggleLabel = confidentialMode
    ? confidentialActions?.disable?.label ?? confidentialMessages?.cta ?? 'Disable confidential mode'
    : confidentialActions?.enable?.label ?? confidentialMessages?.title ?? 'Enable confidential mode';

  const commandActions = useMemo<CommandPaletteAction[]>(() => {
    const palette = messages.app.commandPalette;
    const quickActions: CommandPaletteAction[] = [];
    if (palette) {
      const routeMap: Record<keyof typeof palette.actions, string> = {
        newResearch: '/research',
        upload: '/corpus',
        openWorkspace: '/workspace',
        openDrafting: '/drafting',
        openMatters: '/matters',
        openCitations: '/citations',
        openHitl: '/hitl',
        openCorpus: '/corpus',
        openAdmin: '/admin',
        openTrust: '/trust',
      };

      (Object.entries(palette.actions) as [keyof typeof palette.actions, { label: string; description: string }][]).forEach(
        ([key, value]) => {
          const action: CommandPaletteAction = {
            id: `action-${key}`,
            label: value.label,
            description: value.description,
            section: 'actions',
            href: routeMap[key],
          };
          if (key === 'newResearch') {
            action.shortcut = '/';
          }
          quickActions.push(action);
        },
      );
    }

    if (confidentialActions) {
      const toggleAction = confidentialMode ? confidentialActions.disable : confidentialActions.enable;
      if (toggleAction) {
        quickActions.unshift({
          id: 'action-confidential-mode-toggle',
          label: toggleAction.label,
          description: toggleAction.description,
          section: 'actions',
          shortcut: toggleAction.shortcut,
          run: handleConfidentialToggle,
        });
      }
    }

    const navActions = NAVIGATION.map((item) => {
      const label = messages.nav[item.key as keyof typeof messages.nav];
      const descriptionTemplate = messages.app.commandPalette?.navigateTo ?? '{destination}';
      return {
        id: `nav-${item.key}`,
        label,
        description: descriptionTemplate.replace('{destination}', label),
        href: item.href,
        section: 'navigate' as const,
      } satisfies CommandPaletteAction;
    });

    return [...quickActions, ...navActions];
  }, [messages, confidentialActions, confidentialMode, handleConfidentialToggle]);

  const startLongPress = (pointerType: string) => {
    if (pointerType === 'mouse') return;
    if (longPressTimer.current) {
      clearTimeout(longPressTimer.current);
    }
    longPressTriggered.current = false;
    longPressTimer.current = setTimeout(() => {
      longPressTriggered.current = true;
      setCommandOpen(true);
    }, 600);
  };

  const cancelLongPressTimer = () => {
    if (longPressTimer.current) {
      clearTimeout(longPressTimer.current);
      longPressTimer.current = null;
    }
  };

  useEffect(() => () => {
    cancelLongPressTimer();
  }, []);

  useEffect(() => {
    if (!commandOpen) {
      longPressTriggered.current = false;
    }
  }, [commandOpen]);

  const localizedHref = (href: string) => `/${locale}${href}`;

  const handleCommandButton = () => {
    setCommandOpen(true);
    void sendTelemetryEvent('command_palette_button');
  };

  const handleFabPointerDown = (event: ReactPointerEvent<HTMLAnchorElement>) => {
    startLongPress(event.pointerType);
  };

  const handleFabPointerUp = () => {
    cancelLongPressTimer();
  };

  const handleFabPointerLeave = () => {
    cancelLongPressTimer();
  };

  const handleFabClick = (event: ReactMouseEvent<HTMLAnchorElement>) => {
    if (longPressTriggered.current) {
      event.preventDefault();
      longPressTriggered.current = false;
    }
  };

  const handleFabContextMenu = (event: ReactMouseEvent<HTMLAnchorElement>) => {
    event.preventDefault();
    setCommandOpen(true);
  };

  const installMessages = messages.app.install;
  const optInMessages = installMessages?.optIn;
  const handlePwaToggle = useCallback(() => {
    const next = !pwaOptIn;
    setPwaOptIn(next);
    const feedback = next
      ? optInMessages?.on ?? optInMessages?.label
      : optInMessages?.off ?? optInMessages?.label;
    if (feedback) {
      toast.info(feedback);
    }
    void sendTelemetryEvent('pwa_opt_in_toggled', { enabled: next });
  }, [optInMessages, pwaOptIn, setPwaOptIn]);
  const canTogglePwa = clientEnv.NEXT_PUBLIC_ENABLE_PWA && Boolean(optInMessages);
  const outboxAgeLabel = useMemo(() => {
    if (!statusBarMessages || !hasOutbox) {
      return null;
    }
    return formatOutboxAge(stalenessMs, locale, statusBarMessages);
  }, [statusBarMessages, hasOutbox, stalenessMs, locale]);

  return (
    <div className="relative flex min-h-screen bg-slate-950 text-slate-100">
      <a href="#main" className="skip-link">
        {messages.app.skipToContent}
      </a>
      {confidentialMode ? (
        <div aria-hidden className="pointer-events-none fixed inset-0 z-20 bg-slate-950/20 backdrop-blur-sm" />
      ) : null}
      {navOpen && (
        <div
          className="fixed inset-0 z-30 bg-slate-950/70 backdrop-blur-sm lg:hidden"
          role="presentation"
          onClick={() => setNavOpen(false)}
        />
      )}
      <aside
        className={cn(
          'glass-card fixed inset-y-0 left-0 z-40 hidden w-64 flex-col gap-6 border-r border-slate-800/60 px-6 py-8 lg:flex',
          navOpen && 'flex',
        )}
      >
        <div className="flex items-center justify-between">
          <div className="flex items-center gap-2 text-lg font-semibold">
            <Globe2 className="h-5 w-5 text-teal-300" aria-hidden />
            <span>{messages.app.title}</span>
          </div>
          <button
            className="lg:hidden"
            onClick={() => setNavOpen(false)}
            aria-label="Fermer la navigation"
          >
            <X className="h-5 w-5" />
          </button>
        </div>
        <nav aria-label="Navigation principale" className="space-y-1">
          {NAVIGATION.map((item) => {
            const Icon = item.icon;
            const href = localizedHref(item.href);
            const isActive = pathname?.startsWith(href);
            return (
              <Link
                key={item.key}
                href={href}
                className="block"
                onClick={() => setNavOpen(false)}
              >
                <span
                  className={cn(
                    'focus-ring flex items-center gap-3 rounded-2xl px-4 py-3 text-sm font-semibold uppercase tracking-wide transition',
                    isActive
                      ? 'bg-grad-1 text-slate-900 shadow-lg'
                      : 'bg-slate-900/40 text-slate-300 hover:bg-slate-800/50 hover:text-white',
                  )}
                >
                  <Icon className="h-4 w-4" aria-hidden />
                  {messages.nav[item.key as keyof typeof messages.nav]}
                </span>
              </Link>
            );
          })}
        </nav>
      </aside>
      <button
        className="focus-ring fixed left-4 top-4 z-50 inline-flex items-center gap-2 rounded-full bg-slate-900/80 px-4 py-2 text-sm font-semibold text-slate-100 shadow-lg backdrop-blur lg:hidden"
        onClick={() => setNavOpen((prev) => !prev)}
        aria-expanded={navOpen}
        aria-controls="mobile-nav"
      >
        <Menu className="h-4 w-4" aria-hidden /> Menu
      </button>
      <div className="flex flex-1 flex-col lg:pl-64">
        <header className="sticky top-0 z-30 flex h-20 items-center justify-between border-b border-slate-800/60 bg-slate-950/80 px-6 backdrop-blur">
          <div className="flex items-center gap-3">
            <Button
              variant="outline"
              size="sm"
              onClick={handleCommandButton}
              className="hidden items-center gap-2 rounded-full bg-slate-900/60 text-xs font-semibold uppercase tracking-wide text-slate-100 hover:bg-slate-800/60 sm:inline-flex"
            >
              <Command className="h-4 w-4 text-teal-200" aria-hidden />
              {messages.app.commandButton}
            </Button>
            <Button
              variant="ghost"
              size="icon"
              onClick={handleCommandButton}
              aria-label={messages.app.commandButton}
              className="sm:hidden"
            >
              <Command className="h-5 w-5" aria-hidden />
            </Button>
            <p className="hidden text-xs text-slate-400 md:block">{messages.app.commandPlaceholder}</p>
        </div>
        <div className="flex items-center gap-3">
          {canTogglePwa ? (
            <Switch
              type="button"
              checked={pwaOptIn}
              disabled={!pwaPreferenceReady}
              onClick={handlePwaToggle}
              label={
                pwaOptIn
                  ? optInMessages?.on ?? optInMessages?.label
                  : optInMessages?.off ?? optInMessages?.label
              }
              className="hidden bg-slate-900/60 text-[11px] sm:inline-flex"
              title={optInMessages?.description}
            />
          ) : null}
          {statusBarMessages && !online ? (
            <span className="hidden items-center gap-2 rounded-full border border-amber-400/40 bg-amber-500/10 px-3 py-1 text-xs font-semibold uppercase tracking-wide text-amber-200 sm:inline-flex">
              <WifiOff className="h-4 w-4" aria-hidden />
              {statusBarMessages.offline}
            </span>
          ) : null}
          <PwaPreferenceToggle
            className="hidden xl:inline-flex"
            messages={installMessages?.preference}
          />
          {statusBarMessages && hasOutbox ? (
            <Link
              href={localizedHref('/research#outbox-panel')}
              className="focus-ring hidden items-center gap-2 rounded-full border border-teal-400/40 bg-teal-500/10 px-3 py-1 text-xs font-semibold uppercase tracking-wide text-teal-100 shadow-sm transition hover:bg-teal-500/20 sm:flex"
              aria-label={`${statusBarMessages.outbox} (${outboxCount})`}
            >
              <Inbox className="h-4 w-4" aria-hidden />
              <span>{statusBarMessages.outbox}</span>
              <span className="rounded-full bg-teal-400/20 px-2 py-0.5 text-[11px] font-semibold text-teal-50">
                {outboxCount}
              </span>
              {outboxAgeLabel ? (
                <span className="text-[10px] font-normal text-teal-100/80">{outboxAgeLabel}</span>
              ) : null}
            </Link>
          ) : null}
          <Button
            variant={confidentialMode ? 'outline' : 'ghost'}
            size="icon"
            onClick={handleConfidentialToggle}
            aria-pressed={confidentialMode}
              aria-label={confidentialToggleLabel}
              title={confidentialToggleLabel}
              className={cn(confidentialMode ? 'text-amber-200 hover:text-amber-100' : undefined)}
            >
              {confidentialMode ? (
                <ShieldOff className="h-5 w-5" aria-hidden />
              ) : (
                <Shield className="h-5 w-5" aria-hidden />
              )}
            </Button>
            <Button variant="ghost" size="icon" aria-label="Notifications">
              <Bell className="h-5 w-5" aria-hidden />
            </Button>
            <Button variant="ghost" size="icon" aria-label="Sélecteur d’organisation">
              <Database className="h-5 w-5" aria-hidden />
            </Button>
            <Button variant="ghost" size="icon" aria-label="Profil utilisateur">
              <span className="inline-flex h-8 w-8 items-center justify-center rounded-full bg-slate-800/70 text-sm font-semibold">
                AV
              </span>
            </Button>
          </div>
        </header>
        <main id="main" className="flex-1 px-6 pb-24 pt-10">
          {messages.app.compliance ? <ComplianceBanner messages={messages.app.compliance} /> : null}
          {children}
        </main>
      </div>
      <div className="pointer-events-none fixed inset-x-0 bottom-0 z-40 mx-auto w-full max-w-lg px-4 pb-[calc(env(safe-area-inset-bottom)+1rem)] lg:hidden">
        <div className="relative">
          <nav
            id="mobile-nav"
            aria-label="Navigation principale mobile"
            className="pointer-events-auto glass-card flex items-center justify-between rounded-3xl border border-slate-800/60 px-4 py-3 text-[11px] font-semibold uppercase tracking-wide"
          >
            {MOBILE_PRIMARY_NAV.map((key) => {
              const item = NAVIGATION.find((nav) => nav.key === key)!;
              const Icon = item.icon;
              const href = localizedHref(item.href);
              const isActive = pathname?.startsWith(href);
              return (
                <Link
                  key={key}
                  href={href}
                  className={cn(
                    'focus-ring flex flex-col items-center gap-1 rounded-full px-2 py-1',
                    isActive ? 'text-teal-200' : 'text-slate-400 hover:text-white',
                  )}
                  aria-label={messages.nav[item.key as keyof typeof messages.nav]}
                >
                  <Icon className="h-5 w-5" aria-hidden />
                  <span className="sr-only sm:not-sr-only">{messages.nav[item.key as keyof typeof messages.nav]}</span>
                </Link>
              );
            })}
          </nav>
          <Link
            href={localizedHref('/research')}
            className="pointer-events-auto focus-ring absolute -top-9 left-1/2 inline-flex h-14 w-14 -translate-x-1/2 items-center justify-center rounded-full bg-grad-1 text-slate-950 shadow-2xl"
            aria-label={messages.actions.ask}
            onPointerDown={handleFabPointerDown}
            onPointerUp={handleFabPointerUp}
            onPointerLeave={handleFabPointerLeave}
            onClick={handleFabClick}
            onContextMenu={handleFabContextMenu}
          >
            <Search className="h-5 w-5" aria-hidden />
          </Link>
        </div>
      </div>
      <CommandPalette
        open={commandOpen}
        onOpenChange={setCommandOpen}
        actions={commandActions}
        messages={messages}
        locale={locale}
      />
      {confidentialMode && confidentialMessages ? (
        <ConfidentialModeBanner
          title={confidentialMessages.title}
          body={confidentialMessages.body}
          cta={confidentialMessages.cta}
        />
      ) : null}
      <PwaInstallPrompt messages={installMessages} locale={locale} />
    </div>
  );
}

function formatOutboxAge(stalenessMs: number, locale: Locale, copy: StatusBarMessages): string {
  if (stalenessMs <= 0) {
    return copy.staleNow;
  }

  const minutes = Math.floor(stalenessMs / 60_000);
  const formatter = new Intl.NumberFormat(locale, { maximumFractionDigits: 0 });

  if (minutes < 1) {
    return copy.staleNow;
  }

  if (minutes < 60) {
    return copy.staleMinutes.replace('{count}', formatter.format(minutes));
  }

  const hours = Math.floor(minutes / 60);
  if (hours < 24) {
    return copy.staleHours.replace('{count}', formatter.format(hours));
  }

  const days = Math.floor(hours / 24);
  return copy.staleDays.replace('{count}', formatter.format(days));
}<|MERGE_RESOLUTION|>--- conflicted
+++ resolved
@@ -37,12 +37,7 @@
 import { useOutbox } from '@/hooks/use-outbox';
 import { useOnlineStatus } from '@/hooks/use-online-status';
 import { PwaInstallPrompt } from './pwa-install-prompt';
-<<<<<<< HEAD
 import { PwaPreferenceToggle } from './pwa-preference-toggle';
-=======
-import { usePwaPreference } from '../hooks/use-pwa-preference';
-import { clientEnv } from '../env.client';
->>>>>>> ef77b5bf
 
 interface AppShellProps {
   children: ReactNode;
