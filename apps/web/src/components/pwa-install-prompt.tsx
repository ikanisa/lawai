'use client';

import { useEffect, useMemo, useState } from 'react';
import { Download, BellRing, History } from 'lucide-react';
<<<<<<< HEAD
import { Button } from './ui/button';
import { Switch } from './ui/switch';
import type { Locale, Messages } from '../lib/i18n';
import { usePwaInstall } from '../hooks/use-pwa-install';
import { useDigest } from '../hooks/use-digest';
import { useOutbox } from '../hooks/use-outbox';
import { usePwaPreference } from '../hooks/use-pwa-preference';
import { toast } from 'sonner';
import { sendTelemetryEvent } from '../lib/api';
import { isPwaEnvEnabled, isPwaSupported } from '../lib/pwa';
=======
import { Button } from '@/ui/button';
import type { Locale, Messages } from '@/lib/i18n';
import { usePwaInstall } from '@/hooks/use-pwa-install';
import { useDigest } from '@/hooks/use-digest';
import { useOutbox } from '@/hooks/use-outbox';
import { toast } from 'sonner';
import { sendTelemetryEvent } from '../lib/api';
import { usePwaPreference } from '../hooks/use-pwa-preference';
import { clientEnv } from '../env.client';
>>>>>>> 6fad3128

interface PwaInstallPromptProps {
  messages?: Messages['app']['install'];
  locale: Locale;
}

interface ReleaseNotesCopy {
  title?: string;
  items?: string[];
  digestTitle?: string;
  digestDescription?: string;
  digestCta?: string;
  digestEnabled?: string;
  digestUnavailable?: string;
  releaseToggle?: string;
  releaseToggleHide?: string;
  outboxLabel?: string;
  outboxEmpty?: string;
}

export function PwaInstallPrompt({ messages, locale }: PwaInstallPromptProps) {
  const { shouldPrompt, isAvailable, promptInstall, dismissPrompt } = usePwaInstall();
  const { enabled: digestEnabled, loading: digestLoading, enable: enableDigest } = useDigest();
  const { pendingCount, hasItems, stalenessMs } = useOutbox();
<<<<<<< HEAD
  const { enabled: pwaOptIn, loading: pwaPreferenceLoading, setEnabled: setPwaOptIn } = usePwaPreference();
  const [notesOpen, setNotesOpen] = useState(false);
  const pwaSupported = isPwaSupported();
  const pwaEnvEnabled = isPwaEnvEnabled();
=======
  const { enabled: pwaOptIn, ready: pwaPreferenceReady } = usePwaPreference();
  const [notesOpen, setNotesOpen] = useState(false);
  const optInMessages = messages?.optIn;

  if (!clientEnv.NEXT_PUBLIC_ENABLE_PWA) {
    return null;
  }
>>>>>>> 6fad3128

  const releaseNotes = useMemo<ReleaseNotesCopy | null>(() => {
    if (!messages?.releaseNotes) return null;
    const notes = messages.releaseNotes;
    return {
      title: notes.title,
      items: Array.isArray(notes.items) ? notes.items : undefined,
      digestTitle: notes.digestTitle,
      digestDescription: notes.digestDescription,
      digestCta: notes.digestCta,
      digestEnabled: notes.digestEnabled,
      digestUnavailable: notes.digestUnavailable,
      releaseToggle: notes.releaseToggle,
      releaseToggleHide: notes.releaseToggleHide,
      outboxLabel: notes.outboxLabel,
      outboxEmpty: notes.outboxEmpty,
    };
  }, [messages?.releaseNotes]);

  useEffect(() => {
    if (!shouldPrompt) return;
    void sendTelemetryEvent('pwa_prompt_shown', {
      pendingOutbox: pendingCount,
      digestEnabled,
      releaseNotes: releaseNotes?.items?.length ?? 0,
    });
  }, [shouldPrompt, pendingCount, digestEnabled, releaseNotes?.items?.length]);

<<<<<<< HEAD
  if (!messages || !pwaEnvEnabled) {
=======
  const outboxMessage = useMemo(() => {
    if (!releaseNotes?.outboxLabel) {
      return null;
    }
    if (!hasItems) {
      return `${releaseNotes.outboxLabel}: ${releaseNotes.outboxEmpty ?? '0'}`;
    }
    return `${releaseNotes.outboxLabel}: ${pendingCount} · ${formatOutboxAge(stalenessMs, locale)}`;
  }, [releaseNotes?.outboxLabel, releaseNotes?.outboxEmpty, hasItems, pendingCount, stalenessMs, locale]);

  if (!messages || !shouldPrompt) {
>>>>>>> 6fad3128
    return null;
  }

  if (!shouldPrompt && (pwaPreferenceLoading || pwaOptIn)) {
    return null;
  }

  const handleOptInToggle = () => {
    if (pwaPreferenceLoading) {
      return;
    }

    if (!pwaSupported) {
      toast.error(messages.optInUnavailable ?? messages.unavailable);
      return;
    }

    const next = !pwaOptIn;
    setPwaOptIn(next);
    const toastMessage = next ? messages.optInEnabled : messages.optInDisabled;
    if (toastMessage) {
      if (next) {
        toast.success(toastMessage);
      } else {
        toast.info(toastMessage);
      }
    }
  };

  const installReady = shouldPrompt && pwaOptIn && isAvailable;

  const handleInstallNow = async () => {
    if (!installReady) {
      return;
    }

    void sendTelemetryEvent('pwa_install_attempt', { pendingOutbox: pendingCount });
    const outcome = await promptInstall();
    if (outcome === 'accepted') {
      toast.success(messages.success);
      void sendTelemetryEvent('pwa_install_accepted');
    } else if (outcome === 'dismissed') {
      toast.info(messages.snoozed);
      void sendTelemetryEvent('pwa_install_snoozed');
    } else {
      toast.error(messages.unavailable);
      void sendTelemetryEvent('pwa_install_unavailable');
    }
  };

  const handleInstallLater = () => {
    if (!shouldPrompt) {
      return;
    }

    dismissPrompt();
    toast.info(messages.snoozed);
    void sendTelemetryEvent('pwa_install_dismissed');
  };

  const handleDigestOptIn = async () => {
    void sendTelemetryEvent('pwa_digest_opt_in', { pendingOutbox: pendingCount });
    try {
      const granted = await enableDigest();
      if (granted) {
        if (releaseNotes?.digestEnabled) {
          toast.success(releaseNotes.digestEnabled);
        }
        return;
      }
      if (releaseNotes?.digestUnavailable) {
        toast.error(releaseNotes.digestUnavailable);
      }
    } catch (error) {
      toast.error(releaseNotes?.digestUnavailable ?? messages.unavailable);
      console.warn('digest_opt_in_failed', error);
    }
  };

  return (
    <div className="fixed bottom-28 right-6 z-50 max-w-sm animate-in fade-in slide-in-from-bottom-5 duration-200">
      <div className="glass-card border border-slate-800/60 p-5 shadow-2xl">
        <div className="flex items-start gap-3">
          <div className="rounded-2xl bg-grad-1/30 p-2">
            <Download className="h-5 w-5 text-teal-200" aria-hidden />
          </div>
          <div className="flex-1 space-y-4 text-sm text-slate-200">
            <div>
              <p className="text-sm font-semibold text-white">{messages.title}</p>
              <p className="mt-1 text-slate-300">{messages.body}</p>
            </div>
            <div className="rounded-2xl bg-slate-900/50 p-3">
              <Switch
                type="button"
                checked={pwaOptIn}
                disabled={pwaPreferenceLoading || !pwaSupported}
                onClick={handleOptInToggle}
                label={messages.optInToggle}
                className="w-full justify-between"
              />
              {messages.optInDescription ? (
                <p className="mt-2 text-xs text-slate-300">{messages.optInDescription}</p>
              ) : null}
              {!pwaSupported ? (
                <p className="mt-2 text-xs text-amber-200/80">
                  {messages.optInUnavailable ?? messages.unavailable}
                </p>
              ) : null}
            </div>
            {shouldPrompt && releaseNotes ? (
              <div className="rounded-2xl bg-slate-900/50 p-3">
                <div className="flex items-center justify-between gap-2">
                  <span className="text-xs font-semibold uppercase tracking-wide text-slate-200">
                    {releaseNotes.title}
                  </span>
                  {releaseNotes.items && releaseNotes.items.length > 0 ? (
                    <button
                      className="text-[11px] font-semibold uppercase tracking-wide text-teal-200 hover:text-teal-100"
                      onClick={() => setNotesOpen((prev) => !prev)}
                      type="button"
                    >
                      {notesOpen ? releaseNotes.releaseToggleHide : releaseNotes.releaseToggle}
                    </button>
                  ) : null}
                </div>
                {notesOpen && releaseNotes.items && releaseNotes.items.length > 0 ? (
                  <ul className="mt-2 list-disc space-y-1 pl-4 text-xs text-slate-300">
                    {releaseNotes.items.map((item) => (
                      <li key={item}>{item}</li>
                    ))}
                  </ul>
                ) : null}
              </div>
            ) : null}
            {shouldPrompt ? (
              <div className="flex flex-wrap gap-2">
                <Button size="sm" onClick={handleInstallNow} disabled={!installReady}>
                  {messages.cta}
                </Button>
                <Button size="sm" variant="ghost" onClick={handleInstallLater}>
                  {messages.dismiss}
                </Button>
              </div>
            ) : null}
            {shouldPrompt && releaseNotes ? (
              <div className="rounded-2xl bg-slate-900/50 p-3 text-xs text-slate-300">
                <div className="flex items-center gap-2 font-semibold text-slate-100">
                  <BellRing className="h-4 w-4 text-teal-200" aria-hidden />
                  <span>{releaseNotes.digestTitle}</span>
                </div>
                {releaseNotes.digestDescription ? (
                  <p className="mt-1 text-slate-300">{releaseNotes.digestDescription}</p>
                ) : null}
                <div className="mt-3 flex flex-wrap gap-2">
                  <Button
                    size="xs"
                    variant="secondary"
                    onClick={handleDigestOptIn}
                    disabled={digestLoading || digestEnabled || !pwaOptIn || !pwaPreferenceReady}
                  >
                    {digestEnabled
                      ? releaseNotes.digestEnabled ?? messages.success
                      : releaseNotes.digestCta}
                  </Button>
                  {digestEnabled ? (
                    <span className="text-[11px] text-teal-200">✓</span>
                  ) : null}
                  {!pwaOptIn && pwaPreferenceReady && optInMessages?.description ? (
                    <span className="basis-full text-[11px] text-slate-400">{optInMessages.description}</span>
                  ) : null}
                </div>
                {outboxMessage ? (
                  <div className="mt-3 flex items-center gap-2 text-[11px] uppercase tracking-wide text-slate-400">
                    <History className="h-3.5 w-3.5" aria-hidden />
                    <span className="truncate" title={outboxMessage}>
                      {outboxMessage}
                    </span>
                  </div>
                ) : null}
              </div>
            ) : null}
          </div>
        </div>
      </div>
    </div>
  );
}

function formatOutboxAge(stalenessMs: number, locale: Locale): string {
  if (stalenessMs <= 0) {
    return '0 min';
  }
  const minutes = Math.floor(stalenessMs / 60_000);
  if (minutes < 1) {
    return '0 min';
  }
  if (minutes < 60) {
    return new Intl.RelativeTimeFormat(locale, { numeric: 'auto' }).format(-minutes, 'minute');
  }
  const hours = Math.floor(minutes / 60);
  if (hours < 24) {
    return new Intl.RelativeTimeFormat(locale, { numeric: 'auto' }).format(-hours, 'hour');
  }
  const days = Math.floor(hours / 24);
  return new Intl.RelativeTimeFormat(locale, { numeric: 'auto' }).format(-days, 'day');
}<|MERGE_RESOLUTION|>--- conflicted
+++ resolved
@@ -2,7 +2,6 @@
 
 import { useEffect, useMemo, useState } from 'react';
 import { Download, BellRing, History } from 'lucide-react';
-<<<<<<< HEAD
 import { Button } from './ui/button';
 import { Switch } from './ui/switch';
 import type { Locale, Messages } from '../lib/i18n';
@@ -13,17 +12,6 @@
 import { toast } from 'sonner';
 import { sendTelemetryEvent } from '../lib/api';
 import { isPwaEnvEnabled, isPwaSupported } from '../lib/pwa';
-=======
-import { Button } from '@/ui/button';
-import type { Locale, Messages } from '@/lib/i18n';
-import { usePwaInstall } from '@/hooks/use-pwa-install';
-import { useDigest } from '@/hooks/use-digest';
-import { useOutbox } from '@/hooks/use-outbox';
-import { toast } from 'sonner';
-import { sendTelemetryEvent } from '../lib/api';
-import { usePwaPreference } from '../hooks/use-pwa-preference';
-import { clientEnv } from '../env.client';
->>>>>>> 6fad3128
 
 interface PwaInstallPromptProps {
   messages?: Messages['app']['install'];
@@ -48,20 +36,10 @@
   const { shouldPrompt, isAvailable, promptInstall, dismissPrompt } = usePwaInstall();
   const { enabled: digestEnabled, loading: digestLoading, enable: enableDigest } = useDigest();
   const { pendingCount, hasItems, stalenessMs } = useOutbox();
-<<<<<<< HEAD
   const { enabled: pwaOptIn, loading: pwaPreferenceLoading, setEnabled: setPwaOptIn } = usePwaPreference();
   const [notesOpen, setNotesOpen] = useState(false);
   const pwaSupported = isPwaSupported();
   const pwaEnvEnabled = isPwaEnvEnabled();
-=======
-  const { enabled: pwaOptIn, ready: pwaPreferenceReady } = usePwaPreference();
-  const [notesOpen, setNotesOpen] = useState(false);
-  const optInMessages = messages?.optIn;
-
-  if (!clientEnv.NEXT_PUBLIC_ENABLE_PWA) {
-    return null;
-  }
->>>>>>> 6fad3128
 
   const releaseNotes = useMemo<ReleaseNotesCopy | null>(() => {
     if (!messages?.releaseNotes) return null;
@@ -90,21 +68,7 @@
     });
   }, [shouldPrompt, pendingCount, digestEnabled, releaseNotes?.items?.length]);
 
-<<<<<<< HEAD
   if (!messages || !pwaEnvEnabled) {
-=======
-  const outboxMessage = useMemo(() => {
-    if (!releaseNotes?.outboxLabel) {
-      return null;
-    }
-    if (!hasItems) {
-      return `${releaseNotes.outboxLabel}: ${releaseNotes.outboxEmpty ?? '0'}`;
-    }
-    return `${releaseNotes.outboxLabel}: ${pendingCount} · ${formatOutboxAge(stalenessMs, locale)}`;
-  }, [releaseNotes?.outboxLabel, releaseNotes?.outboxEmpty, hasItems, pendingCount, stalenessMs, locale]);
-
-  if (!messages || !shouldPrompt) {
->>>>>>> 6fad3128
     return null;
   }
 
