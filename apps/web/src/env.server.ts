import 'server-only';
import { z } from 'zod';

const APP_ENV_VALUES = ['local', 'development', 'preview', 'staging', 'production', 'test'] as const;

const serverSchema = z.object({
  NODE_ENV: z.enum(['development', 'test', 'production']),
  APP_ENV: z.string().optional(),
<<<<<<< HEAD
  DEPLOY_ENV: z.enum(['development', 'preview', 'production']).optional(),
=======
>>>>>>> f705374b
  SUPABASE_URL: z
    .string()
    .url({ message: 'SUPABASE_URL must be a valid URL' }),
  SUPABASE_SERVICE_ROLE_KEY: z
    .string()
    .min(1, { message: 'SUPABASE_SERVICE_ROLE_KEY is required' }),
  ADMIN_PANEL_ACTOR: z.string().optional(),
  ADMIN_PANEL_ORG: z.string().optional(),
  FEAT_ADMIN_PANEL: z.string().optional(),
});

export const serverEnv = serverSchema.parse({
  NODE_ENV: process.env.NODE_ENV,
  APP_ENV: process.env.APP_ENV,
<<<<<<< HEAD
  DEPLOY_ENV: process.env.DEPLOY_ENV,
=======
>>>>>>> f705374b
  SUPABASE_URL: process.env.SUPABASE_URL,
  SUPABASE_SERVICE_ROLE_KEY: process.env.SUPABASE_SERVICE_ROLE_KEY,
  ADMIN_PANEL_ACTOR: process.env.ADMIN_PANEL_ACTOR,
  ADMIN_PANEL_ORG: process.env.ADMIN_PANEL_ORG,
  FEAT_ADMIN_PANEL: process.env.FEAT_ADMIN_PANEL,
});<|MERGE_RESOLUTION|>--- conflicted
+++ resolved
@@ -6,10 +6,7 @@
 const serverSchema = z.object({
   NODE_ENV: z.enum(['development', 'test', 'production']),
   APP_ENV: z.string().optional(),
-<<<<<<< HEAD
   DEPLOY_ENV: z.enum(['development', 'preview', 'production']).optional(),
-=======
->>>>>>> f705374b
   SUPABASE_URL: z
     .string()
     .url({ message: 'SUPABASE_URL must be a valid URL' }),
@@ -24,10 +21,7 @@
 export const serverEnv = serverSchema.parse({
   NODE_ENV: process.env.NODE_ENV,
   APP_ENV: process.env.APP_ENV,
-<<<<<<< HEAD
   DEPLOY_ENV: process.env.DEPLOY_ENV,
-=======
->>>>>>> f705374b
   SUPABASE_URL: process.env.SUPABASE_URL,
   SUPABASE_SERVICE_ROLE_KEY: process.env.SUPABASE_SERVICE_ROLE_KEY,
   ADMIN_PANEL_ACTOR: process.env.ADMIN_PANEL_ACTOR,
