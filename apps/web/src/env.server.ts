import 'server-only';
import { z } from 'zod';

const APP_ENV_VALUES = ['local', 'development', 'preview', 'staging', 'production', 'test'] as const;

const serverSchema = z.object({
  NODE_ENV: z.enum(['development', 'test', 'production']),
<<<<<<< HEAD
  APP_ENV: z.string().optional(),
=======
  APP_ENV: z
    .preprocess((value) => {
      if (typeof value !== 'string') return undefined;
      const normalized = value.trim().toLowerCase();
      return normalized.length === 0 ? undefined : normalized;
    }, z.enum(APP_ENV_VALUES))
    .catch('local'),
>>>>>>> 6f0d11c0
  SUPABASE_URL: z
    .string()
    .url({ message: 'SUPABASE_URL must be a valid URL' }),
  SUPABASE_SERVICE_ROLE_KEY: z
    .string()
    .min(1, { message: 'SUPABASE_SERVICE_ROLE_KEY is required' }),
  ADMIN_PANEL_ACTOR: z.string().optional(),
  ADMIN_PANEL_ORG: z.string().optional(),
  FEAT_ADMIN_PANEL: z.string().optional(),
});

export const serverEnv = serverSchema.parse({
  NODE_ENV: process.env.NODE_ENV,
  APP_ENV: process.env.APP_ENV,
  SUPABASE_URL: process.env.SUPABASE_URL,
  SUPABASE_SERVICE_ROLE_KEY: process.env.SUPABASE_SERVICE_ROLE_KEY,
  ADMIN_PANEL_ACTOR: process.env.ADMIN_PANEL_ACTOR,
  ADMIN_PANEL_ORG: process.env.ADMIN_PANEL_ORG,
  FEAT_ADMIN_PANEL: process.env.FEAT_ADMIN_PANEL,
});<|MERGE_RESOLUTION|>--- conflicted
+++ resolved
@@ -5,17 +5,7 @@
 
 const serverSchema = z.object({
   NODE_ENV: z.enum(['development', 'test', 'production']),
-<<<<<<< HEAD
   APP_ENV: z.string().optional(),
-=======
-  APP_ENV: z
-    .preprocess((value) => {
-      if (typeof value !== 'string') return undefined;
-      const normalized = value.trim().toLowerCase();
-      return normalized.length === 0 ? undefined : normalized;
-    }, z.enum(APP_ENV_VALUES))
-    .catch('local'),
->>>>>>> 6f0d11c0
   SUPABASE_URL: z
     .string()
     .url({ message: 'SUPABASE_URL must be a valid URL' }),
