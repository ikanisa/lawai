import { vi } from 'vitest';

const {
  serviceWorkerRegistration,
  registerMock,
  messageMock,
  addEventListenerMock,
  workboxConstructorMock,
} = vi.hoisted(() => {
  const registration = {
    showNotification: vi.fn(() => Promise.resolve()),
  } as unknown as ServiceWorkerRegistration;

  const registerMock = vi.fn(() => Promise.resolve(registration));
  const messageMock = vi.fn(() => Promise.resolve());
  const addEventListenerMock = vi.fn();
  const workboxConstructorMock = vi.fn(() => ({
    addEventListener: addEventListenerMock,
    register: registerMock,
    messageSW: messageMock,
  }));

  return {
    serviceWorkerRegistration: registration,
    registerMock,
    messageMock,
    addEventListenerMock,
    workboxConstructorMock,
  };
});

vi.mock(
  'workbox-window',
  () => ({
    Workbox: workboxConstructorMock,
  }),
  { virtual: true },
);

describe('pwa utilities', () => {
<<<<<<< HEAD
  let localStorageStore: Record<string, string>;
=======
  const originalEnv = process.env.NEXT_PUBLIC_ENABLE_PWA;
>>>>>>> 6fad3128

  beforeEach(() => {
    vi.resetModules();
    process.env.NEXT_PUBLIC_ENABLE_PWA = 'true';
    registerMock.mockClear();
    messageMock.mockClear();
    addEventListenerMock.mockClear();
    workboxConstructorMock.mockClear();
    serviceWorkerRegistration.showNotification = vi.fn(() => Promise.resolve());

<<<<<<< HEAD
    localStorageStore = {};
    const localStorageMock = {
      getItem: vi.fn((key: string) => (key in localStorageStore ? localStorageStore[key] : null)),
      setItem: vi.fn((key: string, value: string) => {
        localStorageStore[key] = value;
      }),
      removeItem: vi.fn((key: string) => {
        delete localStorageStore[key];
      }),
      clear: vi.fn(() => {
        localStorageStore = {};
      }),
      key: vi.fn((index: number) => Object.keys(localStorageStore)[index] ?? null),
      get length() {
        return Object.keys(localStorageStore).length;
      },
    } satisfies Storage;

    const navigatorStub = {
      serviceWorker: {
        ready: Promise.resolve(serviceWorkerRegistration),
      },
    } as unknown as Navigator;
=======
    const storage = new Map<string, string>();
    const localStorageMock = {
      getItem: vi.fn((key: string) => (storage.has(key) ? storage.get(key)! : null)),
      setItem: vi.fn((key: string, value: string) => {
        storage.set(key, value);
      }),
      removeItem: vi.fn((key: string) => {
        storage.delete(key);
      }),
      clear: vi.fn(() => {
        storage.clear();
      }),
    } as unknown as Storage;

    vi.stubGlobal(
      'window',
      {
        localStorage: localStorageMock,
        addEventListener: vi.fn(),
        removeEventListener: vi.fn(),
      } as unknown as Window & typeof globalThis,
    );

    const navigatorMock = {
      serviceWorker: {
        ready: Promise.resolve(serviceWorkerRegistration),
      },
    } as Navigator;

    vi.stubGlobal('navigator', navigatorMock);
>>>>>>> 6fad3128

    const notificationStub = {
      requestPermission: vi.fn(async () => 'granted'),
<<<<<<< HEAD
    } as unknown as Notification;

    vi.stubGlobal(
      'window',
      {
        localStorage: localStorageMock,
        navigator: navigatorStub,
        Notification: notificationStub,
        addEventListener: vi.fn(),
        removeEventListener: vi.fn(),
      } as unknown as Window & typeof globalThis,
    );

    vi.stubGlobal('navigator', navigatorStub);

    vi.stubGlobal('Notification', notificationStub);

    process.env.NEXT_PUBLIC_ENABLE_PWA = 'true';
=======
    } as unknown as Notification);

    (window as any).navigator = navigatorMock;
    (window as any).Notification = globalThis.Notification;
>>>>>>> 6fad3128
  });

  afterEach(() => {
    process.env.NEXT_PUBLIC_ENABLE_PWA = originalEnv;
    vi.unstubAllGlobals();
<<<<<<< HEAD
    delete process.env.NEXT_PUBLIC_ENABLE_PWA;
  });

  it('registers the service worker only once when opt-in enabled', async () => {
    const { registerPwa, setPwaPreference } = await import('../src/lib/pwa');

    setPwaPreference(true);
=======
    process.env = { ...originalEnv };
  });

  it('registers the service worker only once', async () => {
    const { registerPwa, setPwaOptInPreference } = await import('../src/lib/pwa');
    setPwaOptInPreference(true);
    await registerPwa();
    await registerPwa();

    expect(registerMock).toHaveBeenCalledTimes(1);
  });

  it('skips registration when disabled via env flag', async () => {
    process.env.NEXT_PUBLIC_ENABLE_PWA = 'false';
    const { registerPwa } = await import('../src/lib/pwa');
>>>>>>> 6fad3128
    registerPwa();

    expect(registerMock).not.toHaveBeenCalled();
  });

  it('does not register during SSR execution', async () => {
    vi.unstubAllGlobals();
    process.env.NEXT_PUBLIC_ENABLE_PWA = 'true';
    const { registerPwa } = await import('../src/lib/pwa');
    registerPwa();

    expect(registerMock).not.toHaveBeenCalled();
  });

  it('skips registration when the environment flag is disabled', async () => {
    process.env.NEXT_PUBLIC_ENABLE_PWA = 'false';
    const { registerPwa, setPwaPreference } = await import('../src/lib/pwa');

    setPwaPreference(true);
    registerPwa();

    expect(registerMock).not.toHaveBeenCalled();
  });

  it('skips registration when the user opts out', async () => {
    const { registerPwa, setPwaPreference } = await import('../src/lib/pwa');

    setPwaPreference(false);
    registerPwa();

    expect(registerMock).not.toHaveBeenCalled();
  });

  it('does not register during SSR', async () => {
    vi.unstubAllGlobals();
    vi.resetModules();
    process.env.NEXT_PUBLIC_ENABLE_PWA = 'true';

    const { registerPwa } = await import('../src/lib/pwa');
    registerPwa();

    expect(registerMock).not.toHaveBeenCalled();
  });

  it('enables digest notifications when permission granted', async () => {
<<<<<<< HEAD
    const { enableDigestNotifications, isDigestEnabled, PWA_OPT_IN_STORAGE_KEY } = await import('../src/lib/pwa');
=======
    const { enableDigestNotifications, isDigestEnabled, setPwaOptInPreference } = await import('../src/lib/pwa');

    setPwaOptInPreference(true);
>>>>>>> 6fad3128

    const enabled = await enableDigestNotifications();

    expect(enabled).toBe(true);
    expect(serviceWorkerRegistration.showNotification).toHaveBeenCalledWith(
      'Avocat-AI Francophone',
      expect.any(Object),
    );
    expect(isDigestEnabled()).toBe(true);
    expect(localStorageStore[PWA_OPT_IN_STORAGE_KEY]).toBe('true');
  });

  it('returns false when notifications denied', async () => {
    const permissionMock = Notification.requestPermission as unknown as ReturnType<typeof vi.fn>;
    permissionMock.mockResolvedValueOnce('denied');
    const { enableDigestNotifications, setPwaOptInPreference } = await import('../src/lib/pwa');
    setPwaOptInPreference(true);
    const enabled = await enableDigestNotifications();
    expect(enabled).toBe(false);
  });

  it('skips registration when the environment flag is disabled', async () => {
    process.env.NEXT_PUBLIC_ENABLE_PWA = 'false';
    const { registerPwa, setPwaOptInPreference } = await import('../src/lib/pwa');
    setPwaOptInPreference(true);
    const result = registerPwa();
    expect(result).toBeNull();
    expect(registerMock).not.toHaveBeenCalled();
  });

  it('does not register during server-side rendering', async () => {
    const { registerPwa, setPwaOptInPreference } = await import('../src/lib/pwa');
    setPwaOptInPreference(true);
    vi.stubGlobal('window', undefined);
    const result = registerPwa();
    expect(result).toBeNull();
    expect(registerMock).not.toHaveBeenCalled();
  });

  it('requires pwa opt-in for digest notifications', async () => {
    const { enableDigestNotifications } = await import('../src/lib/pwa');
    const enabled = await enableDigestNotifications();
    expect(enabled).toBe(false);
  });

  it('does not register the service worker when the feature flag is disabled', async () => {
    process.env.NEXT_PUBLIC_ENABLE_PWA = 'false';
    const { registerPwa, isPwaFeatureEnabled, grantPwaConsent } = await import('../src/lib/pwa');

    grantPwaConsent();
    await registerPwa();

    expect(isPwaFeatureEnabled()).toBe(false);
    expect(workboxConstructorMock).not.toHaveBeenCalled();
    expect(registerMock).not.toHaveBeenCalled();
  });

  it('clears any cached registration promise when the feature flag toggles off', async () => {
    const { registerPwa, grantPwaConsent } = await import('../src/lib/pwa');
    grantPwaConsent();
    await registerPwa();

    expect(registerMock).toHaveBeenCalledTimes(1);

    process.env.NEXT_PUBLIC_ENABLE_PWA = 'false';
    await registerPwa();

    expect(registerMock).toHaveBeenCalledTimes(1);

    process.env.NEXT_PUBLIC_ENABLE_PWA = 'true';
    await registerPwa();

    expect(registerMock).toHaveBeenCalledTimes(2);
  });

  it('does not register the service worker when user consent is missing', async () => {
    const { registerPwa } = await import('../src/lib/pwa');

    await registerPwa();

    expect(workboxConstructorMock).not.toHaveBeenCalled();
    expect(registerMock).not.toHaveBeenCalled();
  });

  it('registers the service worker when notifications are unavailable but service workers are supported', async () => {
    const {
      registerPwa,
      hasPwaConsent,
      canRegisterPwaWithoutStoredConsent,
    } = await import('../src/lib/pwa');

    expect(hasPwaConsent()).toBe(false);

    Reflect.deleteProperty(globalThis as Record<string, unknown>, 'Notification');
    Reflect.deleteProperty(window as Record<string, unknown>, 'Notification');

    expect(canRegisterPwaWithoutStoredConsent()).toBe(true);

    await registerPwa();

    expect(registerMock).toHaveBeenCalledTimes(1);
    expect(hasPwaConsent()).toBe(true);
  });

  it('warns when the browser does not support service workers', async () => {
    const warnSpy = vi.spyOn(console, 'warn').mockImplementation(() => {});
    const { registerPwa, grantPwaConsent } = await import('../src/lib/pwa');

    grantPwaConsent();
    vi.stubGlobal('navigator', {} as Navigator);

    await registerPwa();

    expect(warnSpy).toHaveBeenCalledWith('pwa_registration_unsupported_browser', {
      reason: 'service_worker_unavailable',
    });
    warnSpy.mockRestore();
  });
});<|MERGE_RESOLUTION|>--- conflicted
+++ resolved
@@ -38,11 +38,7 @@
 );
 
 describe('pwa utilities', () => {
-<<<<<<< HEAD
   let localStorageStore: Record<string, string>;
-=======
-  const originalEnv = process.env.NEXT_PUBLIC_ENABLE_PWA;
->>>>>>> 6fad3128
 
   beforeEach(() => {
     vi.resetModules();
@@ -53,7 +49,6 @@
     workboxConstructorMock.mockClear();
     serviceWorkerRegistration.showNotification = vi.fn(() => Promise.resolve());
 
-<<<<<<< HEAD
     localStorageStore = {};
     const localStorageMock = {
       getItem: vi.fn((key: string) => (key in localStorageStore ? localStorageStore[key] : null)),
@@ -77,42 +72,9 @@
         ready: Promise.resolve(serviceWorkerRegistration),
       },
     } as unknown as Navigator;
-=======
-    const storage = new Map<string, string>();
-    const localStorageMock = {
-      getItem: vi.fn((key: string) => (storage.has(key) ? storage.get(key)! : null)),
-      setItem: vi.fn((key: string, value: string) => {
-        storage.set(key, value);
-      }),
-      removeItem: vi.fn((key: string) => {
-        storage.delete(key);
-      }),
-      clear: vi.fn(() => {
-        storage.clear();
-      }),
-    } as unknown as Storage;
-
-    vi.stubGlobal(
-      'window',
-      {
-        localStorage: localStorageMock,
-        addEventListener: vi.fn(),
-        removeEventListener: vi.fn(),
-      } as unknown as Window & typeof globalThis,
-    );
-
-    const navigatorMock = {
-      serviceWorker: {
-        ready: Promise.resolve(serviceWorkerRegistration),
-      },
-    } as Navigator;
-
-    vi.stubGlobal('navigator', navigatorMock);
->>>>>>> 6fad3128
 
     const notificationStub = {
       requestPermission: vi.fn(async () => 'granted'),
-<<<<<<< HEAD
     } as unknown as Notification;
 
     vi.stubGlobal(
@@ -131,18 +93,11 @@
     vi.stubGlobal('Notification', notificationStub);
 
     process.env.NEXT_PUBLIC_ENABLE_PWA = 'true';
-=======
-    } as unknown as Notification);
-
-    (window as any).navigator = navigatorMock;
-    (window as any).Notification = globalThis.Notification;
->>>>>>> 6fad3128
   });
 
   afterEach(() => {
     process.env.NEXT_PUBLIC_ENABLE_PWA = originalEnv;
     vi.unstubAllGlobals();
-<<<<<<< HEAD
     delete process.env.NEXT_PUBLIC_ENABLE_PWA;
   });
 
@@ -150,23 +105,6 @@
     const { registerPwa, setPwaPreference } = await import('../src/lib/pwa');
 
     setPwaPreference(true);
-=======
-    process.env = { ...originalEnv };
-  });
-
-  it('registers the service worker only once', async () => {
-    const { registerPwa, setPwaOptInPreference } = await import('../src/lib/pwa');
-    setPwaOptInPreference(true);
-    await registerPwa();
-    await registerPwa();
-
-    expect(registerMock).toHaveBeenCalledTimes(1);
-  });
-
-  it('skips registration when disabled via env flag', async () => {
-    process.env.NEXT_PUBLIC_ENABLE_PWA = 'false';
-    const { registerPwa } = await import('../src/lib/pwa');
->>>>>>> 6fad3128
     registerPwa();
 
     expect(registerMock).not.toHaveBeenCalled();
@@ -212,13 +150,7 @@
   });
 
   it('enables digest notifications when permission granted', async () => {
-<<<<<<< HEAD
     const { enableDigestNotifications, isDigestEnabled, PWA_OPT_IN_STORAGE_KEY } = await import('../src/lib/pwa');
-=======
-    const { enableDigestNotifications, isDigestEnabled, setPwaOptInPreference } = await import('../src/lib/pwa');
-
-    setPwaOptInPreference(true);
->>>>>>> 6fad3128
 
     const enabled = await enableDigestNotifications();
 
