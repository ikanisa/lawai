--- conflicted
+++ resolved
@@ -1,10 +1,6 @@
 import type { SupabaseClient } from '@supabase/supabase-js';
-<<<<<<< HEAD
 import { createServiceClient } from '@avocat-ai/supabase';
 import { AuditLogger } from '@avocat-ai/compliance';
-=======
-import { createServiceClient, type ServiceClientFactory } from '@avocat-ai/supabase';
->>>>>>> ab1d1c94
 import ora from 'ora';
 import { OFFICIAL_DOMAIN_ALLOWLIST, getJurisdictionsForDomain } from '@avocat-ai/shared';
 
