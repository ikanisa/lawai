#!/usr/bin/env node
import path from 'node:path';
import { mkdir, readFile, writeFile } from 'node:fs/promises';
import { fileURLToPath } from 'node:url';
import ora, { type Ora } from 'ora';
import type { SupabaseClient } from '@supabase/supabase-js';
import { createRestClient } from '@avocat-ai/api-clients';
import { loadRequiredEnv } from './lib/env.js';
import { createSupabaseService } from './lib/supabase.js';
import { evaluateExpectedTerms } from './lib/evaluation.js';
import type { IRACPayload } from '@avocat-ai/shared';
import {
  ACCEPTANCE_THRESHOLDS,
  MAGHREB_JURISDICTIONS,
  getJurisdictionsForDomain,
} from '@avocat-ai/shared';

interface CliOptions {
  orgId: string;
  userId: string;
  apiBaseUrl: string;
  limit: number;
  dryRun: boolean;
  ciMode: boolean;
  benchmark?: string | null;
}

const FALLBACK_CASES: Array<{
  id: string;
  name: string;
  prompt: string;
  expected_contains: string[];
  benchmark?: string;
}> = [
  {
    id: 'local-fr-responsabilite',
    name: 'FR - Responsabilité délictuelle',
    prompt: "Quels sont les critères de mise en jeu de la responsabilité délictuelle pour un dommage causé par un salarié en France ?",
    expected_contains: ['code civil', '1240', 'faute'],
    benchmark: 'fallback',
  },
  {
    id: 'local-ohada-suretes',
    name: 'OHADA - Sûretés mobilières',
    prompt: "Dans le cadre OHADA, quelles sont les exigences pour constituer un gage sans dépossession sur un stock de marchandises ?",
    expected_contains: ['acte uniforme', 'sûretés', 'ccja'],
    benchmark: 'fallback',
  },
  {
    id: 'local-ma-nonconcurrence',
    name: 'MA - Clause de non-concurrence',
    prompt: "Au Maroc, quelles conditions rendent valable une clause de non-concurrence insérée dans un contrat de travail ?",
    expected_contains: ['bulletin officiel', 'code du travail', 'traduction'],
    benchmark: 'fallback',
  },
  {
    id: 'local-be-consommation',
    name: 'BE - Clauses abusives B2C',
    prompt:
      "En Belgique, quelles règles du Code de droit économique encadrent les clauses abusives dans les contrats conclus avec les consommateurs ?",
    expected_contains: ['code de droit économique', 'clause abusive', 'justel'],
    benchmark: 'fallback',
  },
  {
    id: 'local-lu-sarl',
    name: 'LU - Cession de parts de SARL',
    prompt:
      "Au Luxembourg, quelles formalités s'appliquent à la cession de parts sociales d'une SARL et quelles références légales doivent être citées ?",
    expected_contains: ['legilux', 'sarl', 'parts sociales'],
    benchmark: 'fallback',
  },
  {
    id: 'local-ch-ldip',
    name: 'CH - Conflits de lois (LDIP)',
    prompt:
      "Selon la LDIP suisse, quels critères permettent de déterminer la compétence des tribunaux et la loi applicable lorsqu'un contrat présente des éléments internationaux ?",
    expected_contains: ['ldip', 'tribunal fédéral', 'droit international privé'],
    benchmark: 'fallback',
  },
  {
    id: 'local-ca-qc-delais',
    name: 'QC - Délais procéduraux',
    prompt:
      "Au Québec, quels délais prévus au Code de procédure civile s'appliquent pour signifier une demande introductive d'instance en matière civile ?",
    expected_contains: ['code de procédure civile', 'c.p.c.', 'signification'],
    benchmark: 'fallback',
  },
  {
    id: 'local-rw-gazette',
    name: 'RW - Publication au Journal officiel',
    prompt:
      "Au Rwanda, quelles sont les exigences de publication au Journal officiel pour qu'une loi entre en vigueur et quel avertissement linguistique faut-il rappeler ?",
    expected_contains: ['gazette officielle', 'amategeko', 'langue'],
    benchmark: 'fallback',
  },
];

const MAGHREB_JURISDICTION_SET = new Set<string>(
  MAGHREB_JURISDICTIONS.map((code) => code.toUpperCase()),
);

const CURRENT_DIR = path.dirname(fileURLToPath(import.meta.url));
const BENCHMARKS_DIR = path.resolve(CURRENT_DIR, '../fixtures/benchmarks');

export type EvaluationCaseDefinition = {
  id: string;
  name: string;
  prompt: string;
  expected_contains: string[];
  benchmark?: string | null;
};

export async function loadBenchmarkCases(name: string): Promise<
  Array<{ id: string; name: string; prompt: string; expected_contains: string[]; benchmark: string }>
> {
  const safeName = name.trim().toLowerCase();
  if (safeName.length === 0) {
    throw new Error('Benchmark name cannot be empty');
  }
  const filePath = path.join(BENCHMARKS_DIR, `${safeName}.json`);
  try {
    const raw = await readFile(filePath, 'utf8');
    const parsed = JSON.parse(raw);
    if (!Array.isArray(parsed)) {
      throw new Error('Benchmark file malformed');
    }
    return parsed.map((entry, index) => ({
      id: typeof entry.id === 'string' && entry.id.length > 0 ? entry.id : `${safeName}-${index}`,
      name: typeof entry.name === 'string' ? entry.name : `${safeName.toUpperCase()} ${index + 1}`,
      prompt: typeof entry.prompt === 'string' ? entry.prompt : '',
      expected_contains: Array.isArray(entry.expected_contains)
        ? (entry.expected_contains as string[])
        : [],
      benchmark: safeName,
    }));
  } catch (error) {
    const message =
      error instanceof Error && 'code' in error && (error as NodeJS.ErrnoException).code === 'ENOENT'
        ? `Benchmark inconnu: ${safeName}`
        : error instanceof Error
        ? error.message
        : 'benchmark_load_failed';
    throw new Error(message);
  }
}

export interface CaseMetricsSummary {
  citationPrecision: number;
  temporalValidity: number;
  bindingWarnings: number;
  jurisdiction: string | null;
  maghrebBanner: boolean | null;
}

export interface EvaluationResultRecord {
  caseId: string;
  runId: string | null;
  pass: boolean;
  notes: string | null;
  metrics?: CaseMetricsSummary;
  benchmark?: string | null;
}

export interface EvaluationDataSource {
  loadCases(orgId: string, limit: number, benchmark?: string | null): Promise<EvaluationCaseDefinition[]>;
  recordResult(record: EvaluationResultRecord): Promise<void>;
  loadLinkHealth(orgId: string): Promise<LinkHealthSummary | null>;
}

export interface EvaluationDependencies {
  dataSource: EvaluationDataSource;
  fetchImpl: typeof fetch;
  retries: number;
  retryDelayMs: number;
  logger: Pick<typeof console, 'log' | 'warn' | 'error'>;
  onProgress?: (payload: { index: number; total: number; name: string }) => void;
  onCaseResult?: (score: EvaluationCaseScore) => void;
  onRetry?: (payload: { attempt: number; caseId: string; error: unknown }) => void;
}

export interface EvaluationCaseScore {
  caseId: string;
  name: string;
  pass: boolean;
  benchmark: string | null;
  metrics?: CaseMetricsSummary | null;
  error?: string | null;
}

export interface EvaluationRunSummary {
  totalCases: number;
  passed: number;
  failed: number;
  scoreboard: EvaluationCaseScore[];
  errors: string[];
  coverageSnapshot: {
    citationPrecision: number;
    temporalValidity: number;
    maghrebBanner: number;
  } | null;
  thresholdFailures: string[];
  thresholdFailed: boolean;
  linkHealthSummary: LinkHealthSummary | null;
}

function delay(ms: number): Promise<void> {
  return new Promise((resolve) => {
    setTimeout(resolve, ms);
  });
}

async function requestWithRetry(
  fetchImpl: typeof fetch,
  input: Parameters<typeof fetch>[0],
  init: Parameters<typeof fetch>[1],
  attempts: number,
  delayMs: number,
  onRetry?: (attempt: number, error: unknown, response?: Response) => void,
): Promise<Response> {
  let lastError: unknown;
  for (let attempt = 0; attempt < attempts; attempt += 1) {
    try {
      const response = await fetchImpl(input, init);
      if (response.ok || response.status < 500 || attempt === attempts - 1) {
        return response;
      }
      lastError = new Error(`HTTP ${response.status}`);
      onRetry?.(attempt + 1, lastError, response);
    } catch (error) {
      lastError = error;
      if (attempt === attempts - 1) {
        throw error;
      }
      onRetry?.(attempt + 1, error);
    }
    if (attempt < attempts - 1) {
      await delay(delayMs);
    }
  }
  throw lastError instanceof Error ? lastError : new Error('Retry attempts exhausted');
}

export function computeMetrics(payload: IRACPayload): CaseMetricsSummary {
  const totalCitations = payload.citations.length;
  let allowlistedCount = 0;
  let bindingWarnings = 0;

  const jurisdictionCode = payload.jurisdiction?.country
    ? payload.jurisdiction.country.toUpperCase()
    : null;
  const isMaghreb = jurisdictionCode ? MAGHREB_JURISDICTION_SET.has(jurisdictionCode) : false;

  for (const citation of payload.citations) {
    try {
      const host = new URL(citation.url).hostname.toLowerCase();
      if (getJurisdictionsForDomain(host).length > 0) {
        allowlistedCount += 1;
      }
    } catch (_error) {
      // Ignore malformed URLs
    }
    if (citation.note && citation.note.toLowerCase().includes('traduction')) {
      bindingWarnings += 1;
    }
  }

  const precision = totalCitations === 0 ? 0 : allowlistedCount / totalCitations;

  const rules = payload.rules ?? [];
  const now = Date.now();
  const validRules = rules.filter((rule) => {
    if (!rule.effective_date) return true;
    const time = Date.parse(rule.effective_date);
    return Number.isFinite(time) ? time <= now : true;
  }).length;
  const temporalValidity = rules.length === 0 ? 1 : validRules / rules.length;

  let maghrebBanner: boolean | null = null;
  if (isMaghreb) {
    maghrebBanner = payload.citations.some((citation) => {
      const note = citation.note ? citation.note.toLowerCase() : '';
      return note.includes('traduction') || note.includes('langue');
    });
  }

  return {
    citationPrecision: Number.isFinite(precision) ? precision : 0,
    temporalValidity: Number.isFinite(temporalValidity) ? temporalValidity : 0,
    bindingWarnings,
    jurisdiction: jurisdictionCode,
    maghrebBanner,
  };
}

export function checkAcceptanceThresholds(entries: CaseMetricsSummary[]) {
  if (entries.length === 0) {
    return {
      ok: true,
      failures: [] as string[],
      coverage: {
        citationPrecision: 1,
        temporalValidity: 1,
        maghrebBanner: 1,
      },
    };
  }

  const precisionCoverage =
    entries.filter((entry) => entry.citationPrecision >= ACCEPTANCE_THRESHOLDS.citationsAllowlistedP95).length /
    entries.length;
  const temporalCoverage =
    entries.filter((entry) => entry.temporalValidity >= ACCEPTANCE_THRESHOLDS.temporalValidityP95).length /
    entries.length;

  const maghrebEntries = entries.filter((entry) =>
    entry.jurisdiction ? MAGHREB_JURISDICTION_SET.has(entry.jurisdiction.toUpperCase()) : false,
  );
  const maghrebCoverage =
    maghrebEntries.length === 0
      ? 1
      : maghrebEntries.filter((entry) => entry.maghrebBanner === true).length / maghrebEntries.length;

  const failures: string[] = [];
  if (precisionCoverage < ACCEPTANCE_THRESHOLDS.citationsAllowlistedP95) {
    failures.push(
      `Couverture précision allowlist ${(precisionCoverage * 100).toFixed(1)}% < ${(
        ACCEPTANCE_THRESHOLDS.citationsAllowlistedP95 * 100
      ).toFixed(0)}%`,
    );
  }
  if (temporalCoverage < ACCEPTANCE_THRESHOLDS.temporalValidityP95) {
    failures.push(
      `Couverture validité temporelle ${(temporalCoverage * 100).toFixed(1)}% < ${(
        ACCEPTANCE_THRESHOLDS.temporalValidityP95 * 100
      ).toFixed(0)}%`,
    );
  }
  if (maghrebCoverage < ACCEPTANCE_THRESHOLDS.maghrebBindingBannerCoverage) {
    failures.push(
      `Couverture bannière Maghreb ${(maghrebCoverage * 100).toFixed(1)}% < ${(
        ACCEPTANCE_THRESHOLDS.maghrebBindingBannerCoverage * 100
      ).toFixed(0)}%`,
    );
  }

  return {
    ok: failures.length === 0,
    failures,
    coverage: {
      citationPrecision: precisionCoverage,
      temporalValidity: temporalCoverage,
      maghrebBanner: maghrebCoverage,
    },
  };
}

export interface LinkHealthSummary {
  totalSources: number;
  failedSources: number;
  staleSources: number;
  failureRatio: number;
}

export async function fetchLinkHealthSummary(
  supabase: SupabaseClient | null,
  orgId: string,
): Promise<LinkHealthSummary | null> {
  if (!supabase) {
    return null;
  }

  const { data, error } = await supabase
    .from('org_provenance_metrics')
    .select('total_sources, sources_link_failed, sources_link_stale')
    .eq('org_id', orgId)
    .maybeSingle();

  if (error) {
    throw new Error(`Impossible de récupérer le statut des liens: ${error.message}`);
  }

  const total = data?.total_sources ?? 0;
  const failed = data?.sources_link_failed ?? 0;
  const stale = data?.sources_link_stale ?? 0;
  const ratio = total > 0 ? failed / total : 0;

  return {
    totalSources: total,
    failedSources: failed,
    staleSources: stale,
    failureRatio: ratio,
  };
}

export function createEvaluationDataSource(
  supabase: SupabaseClient | null,
): EvaluationDataSource {
  return {
    loadCases: (orgId, limit, benchmark) => fetchEvalCases(supabase, orgId, limit, benchmark),
    recordResult: (record) => recordResult(supabase, record),
    loadLinkHealth: (orgId) => fetchLinkHealthSummary(supabase, orgId),
  };
}

export function checkLinkHealthThreshold(summary: LinkHealthSummary | null) {
  if (!summary || summary.totalSources === 0) {
    return { ok: true, failure: null as string | null };
  }

  if (summary.failureRatio > ACCEPTANCE_THRESHOLDS.linkHealthFailureRatioMax) {
    const failure = `Liens officiels défaillants ${(summary.failureRatio * 100).toFixed(1)}% > ${(
      ACCEPTANCE_THRESHOLDS.linkHealthFailureRatioMax * 100
    ).toFixed(0)}%`;
    return { ok: false, failure };
  }

  return { ok: true, failure: null as string | null };
}

function parseArgs(): CliOptions {
  const defaultOrg = process.env.EVAL_ORG_ID ?? '00000000-0000-0000-0000-000000000000';
  const defaultUser = process.env.EVAL_USER_ID ?? defaultOrg;
  const options: CliOptions = {
    orgId: defaultOrg,
    userId: defaultUser,
    apiBaseUrl: process.env.API_BASE_URL ?? 'http://localhost:3000',
    limit: Number.POSITIVE_INFINITY,
    dryRun: false,
    ciMode: false,
    benchmark: process.env.EVAL_BENCHMARK ?? null,
  };

  const args = process.argv.slice(2);
  for (let index = 0; index < args.length; index += 1) {
    const arg = args[index];
    switch (arg) {
      case '--org':
      case '-o':
        options.orgId = args[index + 1] ?? options.orgId;
        index += 1;
        break;
      case '--user':
      case '-u':
        options.userId = args[index + 1] ?? options.userId;
        index += 1;
        break;
      case '--api':
        options.apiBaseUrl = args[index + 1] ?? options.apiBaseUrl;
        index += 1;
        break;
      case '--limit':
      case '-l':
        options.limit = Number.parseInt(args[index + 1] ?? '', 10);
        if (!Number.isFinite(options.limit) || options.limit <= 0) {
          options.limit = Number.POSITIVE_INFINITY;
        }
        index += 1;
        break;
      case '--dry-run':
        options.dryRun = true;
        break;
      case '--ci':
        options.ciMode = true;
        break;
      case '--benchmark':
        options.benchmark = args[index + 1] ?? null;
        index += 1;
        break;
      default:
        break;
    }
  }

  return options;
}

async function fetchEvalCases(
  supabase: SupabaseClient | null,
  orgId: string,
  limit: number,
  benchmark?: string | null,
): Promise<EvaluationCaseDefinition[]> {
  if (benchmark) {
    const cases = await loadBenchmarkCases(benchmark);
    const scoped = Number.isFinite(limit) ? cases.slice(0, limit) : cases;
    return scoped;
  }

  if (!supabase) {
    const data = Number.isFinite(limit) ? FALLBACK_CASES.slice(0, limit) : FALLBACK_CASES;
    return data.map((entry) => ({
      id: entry.id,
      name: entry.name,
      prompt: entry.prompt,
      expected_contains: entry.expected_contains,
      benchmark: entry.benchmark ?? 'fallback',
    }));
  }

  const query = supabase
    .from('eval_cases')
    .select('id, name, prompt, expected_contains')
    .eq('org_id', orgId)
    .order('created_at', { ascending: true });

  if (Number.isFinite(limit)) {
    query.limit(limit);
  }

  const { data, error } = await query;
  if (error) {
    throw new Error(`Impossible de récupérer les cas d'évaluation: ${error.message}`);
  }

  return (data ?? []).map((entry) => ({
    ...entry,
    benchmark: benchmark ?? null,
  }));
}

async function recordResult(
  supabase: SupabaseClient | null,
  record: EvaluationResultRecord,
) {
  if (!supabase) {
    return;
  }
  const payload: Record<string, unknown> = {
    case_id: record.caseId,
    run_id: record.runId,
    pass: record.pass,
    notes: record.notes,
  };

  if (record.metrics) {
    payload.metrics = {
      citation_precision: record.metrics.citationPrecision,
      temporal_validity: record.metrics.temporalValidity,
      binding_warnings: record.metrics.bindingWarnings,
      jurisdiction: record.metrics.jurisdiction,
      maghreb_banner: record.metrics.maghrebBanner,
      ...(record.benchmark ? { benchmark: record.benchmark } : {}),
    };
    payload.citation_precision = record.metrics.citationPrecision;
    payload.temporal_validity = record.metrics.temporalValidity;
    payload.binding_warnings = record.metrics.bindingWarnings;
    payload.jurisdiction = record.metrics.jurisdiction;
    if (typeof record.metrics.maghrebBanner === 'boolean') {
      payload.maghreb_banner = record.metrics.maghrebBanner;
    }
  }

  if (record.benchmark && !record.metrics) {
    payload.metrics = { benchmark: record.benchmark };
  }

  const { error } = await supabase.from('eval_results').insert(payload);

  if (error) {
    throw new Error(`Impossible d'enregistrer le résultat: ${error.message}`);
  }
}

export async function runEvaluation(
  options: CliOptions,
  dependencies: EvaluationDependencies,
): Promise<EvaluationRunSummary> {
  if (!options.orgId || !options.userId) {
    throw new Error('OrgId et userId doivent être renseignés (utilisez --org et --user).');
  }

  const cases = await dependencies.dataSource.loadCases(
    options.orgId,
    options.limit,
    options.benchmark ?? null,
  );
  dependencies.onProgress?.({ index: 0, total: cases.length, name: '' });

  if (cases.length === 0) {
    return {
      totalCases: 0,
      passed: 0,
      failed: 0,
      scoreboard: [],
      errors: [],
      coverageSnapshot: null,
      thresholdFailures: [],
      thresholdFailed: false,
      linkHealthSummary: null,
    };
  }

  if (options.ciMode) {
    dependencies.logger.log(
      `${cases.length} cas à évaluer pour l'organisation ${options.orgId}.`,
    );
  }

  const scoreboard: EvaluationCaseScore[] = [];
  const errors: string[] = [];
  let passed = 0;
  let failed = 0;
<<<<<<< HEAD
  const scoreboard: Array<{
    caseId: string;
    name: string;
    pass: boolean;
    benchmark: string | null;
    metrics?: CaseMetricsSummary | null;
  }> = [];

  const api = createRestClient({ baseUrl: options.apiBaseUrl });

  for (const evaluationCase of cases) {
    const caseSpinner = options.ciMode ? null : ora(`Évaluation: ${evaluationCase.name}`).start();
=======
  const total = cases.length;

  for (let index = 0; index < total; index += 1) {
    const evaluationCase = cases[index];
    dependencies.onProgress?.({ index: index + 1, total, name: evaluationCase.name });

>>>>>>> 7703a5ee
    if (options.dryRun) {
      continue;
    }

    const caseBenchmark =
      typeof (evaluationCase as Record<string, unknown>).benchmark === 'string'
        ? ((evaluationCase as Record<string, unknown>).benchmark as string)
        : options.benchmark ?? null;

    try {
<<<<<<< HEAD
      const result = await api.submitResearchQuestion({
        question: evaluationCase.prompt,
        orgId: options.orgId,
        userId: options.userId,
      });

      const payload = result.data;
      if (!payload) {
        const message = 'Réponse vide';
        await recordResult(supabase, evaluationCase.id as string, null, false, message, undefined, caseBenchmark);
        scoreboard.push({
          caseId: evaluationCase.id as string,
          name: evaluationCase.name as string,
=======
      const response = await requestWithRetry(
        dependencies.fetchImpl,
        `${options.apiBaseUrl}/runs`,
        {
          method: 'POST',
          headers: { 'Content-Type': 'application/json' },
          body: JSON.stringify({
            question: evaluationCase.prompt,
            orgId: options.orgId,
            userId: options.userId,
          }),
        },
        Math.max(1, dependencies.retries),
        Math.max(0, dependencies.retryDelayMs),
        (attempt, error) => {
          dependencies.onRetry?.({ attempt, caseId: evaluationCase.id, error });
        },
      );

      if (!response.ok) {
        const message = `API ${response.status}`;
        await dependencies.dataSource.recordResult({
          caseId: evaluationCase.id,
          runId: null,
>>>>>>> 7703a5ee
          pass: false,
          notes: message,
          benchmark: caseBenchmark,
        });
        const score: EvaluationCaseScore = {
          caseId: evaluationCase.id,
          name: evaluationCase.name,
          pass: false,
          benchmark: caseBenchmark,
          metrics: null,
          error: message,
        };
        scoreboard.push(score);
        dependencies.onCaseResult?.(score);
        errors.push(`${evaluationCase.name}: ${message}`);
        failed += 1;
        continue;
      }

<<<<<<< HEAD
      const expectedTerms = (evaluationCase.expected_contains as string[] | null) ?? [];
      const evaluation = evaluateExpectedTerms(payload, expectedTerms);
      const metrics = computeMetrics(payload);
      const notes = evaluation.pass ? null : `Manquants: ${evaluation.missing.join(', ')}`;
      await recordResult(
        supabase,
        evaluationCase.id as string,
        result.runId ?? null,
        evaluation.pass,
=======
      const json = (await response.json()) as { runId?: string; data?: IRACPayload };
      const payload = json.data;
      if (!payload) {
        await dependencies.dataSource.recordResult({
          caseId: evaluationCase.id,
          runId: json.runId ?? null,
          pass: false,
          notes: 'Réponse vide',
          benchmark: caseBenchmark,
        });
        const score: EvaluationCaseScore = {
          caseId: evaluationCase.id,
          name: evaluationCase.name,
          pass: false,
          benchmark: caseBenchmark,
          metrics: null,
          error: 'Réponse vide',
        };
        scoreboard.push(score);
        dependencies.onCaseResult?.(score);
        errors.push(`${evaluationCase.name}: réponse vide`);
        failed += 1;
        continue;
      }

      const expectedTerms = evaluationCase.expected_contains ?? [];
      const evaluation = evaluateExpectedTerms(payload, expectedTerms);
      const metrics = computeMetrics(payload);
      const notes = evaluation.pass ? null : `Manquants: ${evaluation.missing.join(', ')}`;
      await dependencies.dataSource.recordResult({
        caseId: evaluationCase.id,
        runId: json.runId ?? null,
        pass: evaluation.pass,
>>>>>>> 7703a5ee
        notes,
        metrics,
        benchmark: caseBenchmark,
      });
      const score: EvaluationCaseScore = {
        caseId: evaluationCase.id,
        name: evaluationCase.name,
        pass: evaluation.pass,
        benchmark: caseBenchmark,
        metrics,
        error: evaluation.pass ? null : notes,
      };
      scoreboard.push(score);
      dependencies.onCaseResult?.(score);

      if (evaluation.pass) {
        passed += 1;
      } else {
        errors.push(`${evaluationCase.name}: attentes manquantes (${evaluation.missing.join(', ')})`);
        failed += 1;
      }
    } catch (error) {
      const message = error instanceof Error ? error.message : 'Erreur inconnue';
      await dependencies.dataSource.recordResult({
        caseId: evaluationCase.id,
        runId: null,
        pass: false,
        notes: message,
        benchmark: caseBenchmark,
      });
      const score: EvaluationCaseScore = {
        caseId: evaluationCase.id,
        name: evaluationCase.name,
        pass: false,
        benchmark: caseBenchmark,
        metrics: null,
        error: message,
      };
      scoreboard.push(score);
      dependencies.onCaseResult?.(score);
      errors.push(`${evaluationCase.name}: ${message}`);
      failed += 1;
    }
  }

  if (options.dryRun) {
    return {
      totalCases: total,
      passed: 0,
      failed: 0,
      scoreboard,
      errors,
      coverageSnapshot: null,
      thresholdFailures: [],
      thresholdFailed: false,
      linkHealthSummary: null,
    };
  }

  let thresholdFailed = false;
  let thresholdFailures: string[] = [];
  let coverageSnapshot: {
    citationPrecision: number;
    temporalValidity: number;
    maghrebBanner: number;
  } | null = null;
  let linkHealthSummary: LinkHealthSummary | null = null;

  if (scoreboard.length > 0) {
    const metricsEntries = scoreboard
      .map((entry) => entry.metrics)
      .filter((entry): entry is CaseMetricsSummary => entry != null);
    const thresholdResult = checkAcceptanceThresholds(metricsEntries);
    thresholdFailed = !thresholdResult.ok;
    thresholdFailures = thresholdResult.failures;
    coverageSnapshot = thresholdResult.coverage;

    try {
      linkHealthSummary = await dependencies.dataSource.loadLinkHealth(options.orgId);
    } catch (error) {
      errors.push(error instanceof Error ? error.message : String(error));
    }

    const linkHealthCheck = checkLinkHealthThreshold(linkHealthSummary);
    if (!linkHealthCheck.ok) {
      thresholdFailed = true;
      const failureMessage = linkHealthCheck.failure ?? 'Liens officiels hors seuil';
      thresholdFailures.push(failureMessage);
    }
  }

  return {
    totalCases: total,
    passed,
    failed,
    scoreboard,
    errors,
    coverageSnapshot,
    thresholdFailures,
    thresholdFailed,
    linkHealthSummary,
  };
}

async function run(): Promise<void> {
  const options = parseArgs();
  if (!options.orgId || !options.userId) {
    throw new Error('OrgId et userId doivent être renseignés (utilisez --org et --user).');
  }

  const env = loadRequiredEnv(['SUPABASE_URL', 'SUPABASE_SERVICE_ROLE_KEY']);
  const hasSupabase = env.missing.length === 0;
  const supabase = hasSupabase ? createSupabaseService(env.values) : null;
  if (!hasSupabase) {
    console.warn('Supabase credentials missing: running evaluation in local fallback mode.');
  }

  let loadSpinner: ora.Ora | null = null;
  if (!options.ciMode) {
    loadSpinner = ora("Chargement des cas d'évaluation...").start();
  }

  let caseSpinner: ora.Ora | null = null;
  const summary = await runEvaluation(options, {
    dataSource: createEvaluationDataSource(supabase),
    fetchImpl: fetch,
    retries: 3,
    retryDelayMs: 5_000,
    logger: console,
    onProgress: ({ index, total, name }) => {
      if (index === 0) {
        if (loadSpinner) {
          loadSpinner.succeed(`${total} cas à évaluer pour l'organisation ${options.orgId}.`);
          loadSpinner = null;
        } else if (options.ciMode) {
          console.log(`${total} cas à évaluer pour l'organisation ${options.orgId}.`);
        }
        return;
      }
      if (options.ciMode) {
        console.log(`[${index}/${total}] ${name}`);
        return;
      }
      if (caseSpinner) {
        caseSpinner.stop();
      }
      caseSpinner = ora(`Évaluation (${index}/${total}) : ${name}`).start();
    },
    onCaseResult: (score) => {
      if (options.ciMode) {
        if (score.error) {
          console.error(`${score.name}: ${score.error}`);
        }
        return;
      }
      if (!caseSpinner) {
        caseSpinner = ora(score.name).start();
      }
      if (score.metrics && score.pass) {
        caseSpinner.succeed(
          `${score.name}: ✅ (Précision ${(score.metrics.citationPrecision * 100).toFixed(0)}% | Temporalité ${(score.metrics.temporalValidity * 100).toFixed(0)}%)`,
        );
      } else if (score.metrics && !score.pass) {
        caseSpinner.warn(`${score.name}: ${score.error ?? 'Attentes manquantes'}`);
      } else if (score.error) {
        caseSpinner.fail(`${score.name}: ${score.error}`);
      } else {
        caseSpinner.stop();
      }
    },
    onRetry: ({ attempt, caseId, error }) => {
      if (options.ciMode) {
        console.warn(`Nouvelle tentative (${attempt}) pour le cas ${caseId}: ${error}`);
      }
    },
  });

  if (summary.totalCases === 0) {
    if (loadSpinner) {
      loadSpinner.succeed('Aucun cas à évaluer.');
    }
    return;
  }

  if (summary.coverageSnapshot) {
    console.log(
      `Couverture précision >= ${(ACCEPTANCE_THRESHOLDS.citationsAllowlistedP95 * 100).toFixed(0)}%: ${(summary.coverageSnapshot.citationPrecision * 100).toFixed(1)}%`,
    );
    console.log(
      `Couverture validité temporelle >= ${(ACCEPTANCE_THRESHOLDS.temporalValidityP95 * 100).toFixed(0)}%: ${(summary.coverageSnapshot.temporalValidity * 100).toFixed(1)}%`,
    );
    console.log(
      `Couverture bannière Maghreb >= ${(ACCEPTANCE_THRESHOLDS.maghrebBindingBannerCoverage * 100).toFixed(0)}%: ${(summary.coverageSnapshot.maghrebBanner * 100).toFixed(1)}%`,
    );
  }

  if (summary.thresholdFailures.length > 0) {
    for (const failure of summary.thresholdFailures) {
      console.error(`Seuil non respecté: ${failure}`);
    }
    process.exitCode = 1;
  }

  if (summary.linkHealthSummary) {
    console.log(
      `Liens officiels contrôlés: ${summary.linkHealthSummary.totalSources} (en échec: ${summary.linkHealthSummary.failedSources}, stables: ${summary.linkHealthSummary.staleSources})`,
    );
  }

  if (summary.errors.length > 0 && options.ciMode) {
    for (const message of summary.errors) {
      console.error(message);
    }
  } else if (summary.errors.length > 0) {
    const warningSpinner = ora().warn('Certaines évaluations ont échoué.');
    warningSpinner.start();
    for (const message of summary.errors) {
      console.error(message);
    }
    warningSpinner.stop();
  }

  if (!options.dryRun && summary.scoreboard.length > 0) {
    const aggregates = summary.scoreboard.reduce(
      (acc, entry) => {
        if (entry.metrics) {
          acc.precisionSum += entry.metrics.citationPrecision;
          acc.temporalSum += entry.metrics.temporalValidity;
          acc.bindingWarnings += entry.metrics.bindingWarnings;
          acc.metricsCount += 1;
        }
        return acc;
      },
      { precisionSum: 0, temporalSum: 0, bindingWarnings: 0, metricsCount: 0 },
    );

    const report = {
      generated_at: new Date().toISOString(),
      total_cases: summary.scoreboard.length,
      passed: summary.passed,
      failed: summary.failed,
      average_citation_precision:
        aggregates.metricsCount > 0 ? aggregates.precisionSum / aggregates.metricsCount : null,
      average_temporal_validity:
        aggregates.metricsCount > 0 ? aggregates.temporalSum / aggregates.metricsCount : null,
      total_binding_warnings: aggregates.bindingWarnings,
      coverage_citation_precision: summary.coverageSnapshot?.citationPrecision ?? null,
      coverage_temporal_validity: summary.coverageSnapshot?.temporalValidity ?? null,
      coverage_maghreb_banner: summary.coverageSnapshot?.maghrebBanner ?? null,
      threshold_failures: summary.thresholdFailures,
      link_health: summary.linkHealthSummary
        ? {
            total_sources: summary.linkHealthSummary.totalSources,
            failed_sources: summary.linkHealthSummary.failedSources,
            stale_sources: summary.linkHealthSummary.staleSources,
            failure_ratio: summary.linkHealthSummary.failureRatio,
          }
        : null,
      cases: summary.scoreboard,
    };
    const outputPath = path.resolve(process.cwd(), 'ops', 'reports', 'evaluation-summary.json');
    await mkdir(path.dirname(outputPath), { recursive: true });
    await writeFile(outputPath, `${JSON.stringify(report, null, 2)}\n`, 'utf8');
    if (!options.ciMode) {
      console.log(`Tableau de bord enregistré dans ${outputPath}`);
    }
  }

  const summaryBase = `Résultats: ${summary.passed} réussi(s), ${summary.failed} échec(s).`;
  const summaryMessage = summary.thresholdFailed ? `${summaryBase} (seuils non respectés)` : summaryBase;
  if (summary.failed > 0 || summary.thresholdFailed) {
    if (options.ciMode) {
      console.error(summaryMessage);
    } else {
      ora().warn(summaryMessage);
    }
    process.exitCode = 1;
  } else if (options.ciMode) {
    console.log(summaryMessage);
  } else {
    ora().succeed(summaryMessage);
  }
}

const isMain = typeof process !== 'undefined' && process.argv[1]
  ? fileURLToPath(import.meta.url) === path.resolve(process.argv[1])
  : false;

if (isMain) {
  run().catch((error) => {
    console.error(error instanceof Error ? error.message : error);
    process.exit(1);
  });
}<|MERGE_RESOLUTION|>--- conflicted
+++ resolved
@@ -600,7 +600,6 @@
   const errors: string[] = [];
   let passed = 0;
   let failed = 0;
-<<<<<<< HEAD
   const scoreboard: Array<{
     caseId: string;
     name: string;
@@ -613,14 +612,6 @@
 
   for (const evaluationCase of cases) {
     const caseSpinner = options.ciMode ? null : ora(`Évaluation: ${evaluationCase.name}`).start();
-=======
-  const total = cases.length;
-
-  for (let index = 0; index < total; index += 1) {
-    const evaluationCase = cases[index];
-    dependencies.onProgress?.({ index: index + 1, total, name: evaluationCase.name });
-
->>>>>>> 7703a5ee
     if (options.dryRun) {
       continue;
     }
@@ -631,7 +622,6 @@
         : options.benchmark ?? null;
 
     try {
-<<<<<<< HEAD
       const result = await api.submitResearchQuestion({
         question: evaluationCase.prompt,
         orgId: options.orgId,
@@ -645,32 +635,6 @@
         scoreboard.push({
           caseId: evaluationCase.id as string,
           name: evaluationCase.name as string,
-=======
-      const response = await requestWithRetry(
-        dependencies.fetchImpl,
-        `${options.apiBaseUrl}/runs`,
-        {
-          method: 'POST',
-          headers: { 'Content-Type': 'application/json' },
-          body: JSON.stringify({
-            question: evaluationCase.prompt,
-            orgId: options.orgId,
-            userId: options.userId,
-          }),
-        },
-        Math.max(1, dependencies.retries),
-        Math.max(0, dependencies.retryDelayMs),
-        (attempt, error) => {
-          dependencies.onRetry?.({ attempt, caseId: evaluationCase.id, error });
-        },
-      );
-
-      if (!response.ok) {
-        const message = `API ${response.status}`;
-        await dependencies.dataSource.recordResult({
-          caseId: evaluationCase.id,
-          runId: null,
->>>>>>> 7703a5ee
           pass: false,
           notes: message,
           benchmark: caseBenchmark,
@@ -690,7 +654,6 @@
         continue;
       }
 
-<<<<<<< HEAD
       const expectedTerms = (evaluationCase.expected_contains as string[] | null) ?? [];
       const evaluation = evaluateExpectedTerms(payload, expectedTerms);
       const metrics = computeMetrics(payload);
@@ -700,41 +663,6 @@
         evaluationCase.id as string,
         result.runId ?? null,
         evaluation.pass,
-=======
-      const json = (await response.json()) as { runId?: string; data?: IRACPayload };
-      const payload = json.data;
-      if (!payload) {
-        await dependencies.dataSource.recordResult({
-          caseId: evaluationCase.id,
-          runId: json.runId ?? null,
-          pass: false,
-          notes: 'Réponse vide',
-          benchmark: caseBenchmark,
-        });
-        const score: EvaluationCaseScore = {
-          caseId: evaluationCase.id,
-          name: evaluationCase.name,
-          pass: false,
-          benchmark: caseBenchmark,
-          metrics: null,
-          error: 'Réponse vide',
-        };
-        scoreboard.push(score);
-        dependencies.onCaseResult?.(score);
-        errors.push(`${evaluationCase.name}: réponse vide`);
-        failed += 1;
-        continue;
-      }
-
-      const expectedTerms = evaluationCase.expected_contains ?? [];
-      const evaluation = evaluateExpectedTerms(payload, expectedTerms);
-      const metrics = computeMetrics(payload);
-      const notes = evaluation.pass ? null : `Manquants: ${evaluation.missing.join(', ')}`;
-      await dependencies.dataSource.recordResult({
-        caseId: evaluationCase.id,
-        runId: json.runId ?? null,
-        pass: evaluation.pass,
->>>>>>> 7703a5ee
         notes,
         metrics,
         benchmark: caseBenchmark,
