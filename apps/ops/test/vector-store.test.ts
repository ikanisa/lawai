import { afterEach, describe, expect, it, vi } from 'vitest';
import * as shared from '@avocat-ai/shared';
import { chunkText } from '../src/lib/embeddings.js';
import { validateVectorStore } from '../src/lib/vector-store.js';
import { getOpenAIClient } from '@avocat-ai/shared';

vi.mock('@avocat-ai/shared', async (importOriginal) => {
  const actual = await importOriginal<typeof import('@avocat-ai/shared')>();
  return {
    ...actual,
    getOpenAIClient: vi.fn(),
  };
});

describe('validateVectorStore', () => {
  afterEach(() => {
    vi.restoreAllMocks();
  });

  it('returns false when id is empty', async () => {
    const result = await validateVectorStore('sk-test', '');
    expect(result).toBe(false);
  });

  const mockedClient = vi.mocked(getOpenAIClient);

  it('returns true when OpenAI responds with 200', async () => {
    const retrieve = vi.fn().mockResolvedValue({ id: 'vs_123' });
    vi.spyOn(shared, 'getOpenAIClient').mockReturnValue({
      beta: { vectorStores: { retrieve } },
<<<<<<< HEAD
    } as unknown as { beta: { vectorStores: { retrieve: typeof retrieve } } });
=======
    } as unknown as ReturnType<typeof shared.getOpenAIClient>);
>>>>>>> 935edc13

    await expect(validateVectorStore('sk-test', 'vs_123')).resolves.toBe(true);
    expect(retrieve).toHaveBeenCalledWith('vs_123');
  });

  it('returns false when OpenAI returns 404', async () => {
<<<<<<< HEAD
    const retrieve = vi.fn().mockRejectedValue({ status: 404 });
    vi.spyOn(shared, 'getOpenAIClient').mockReturnValue({
      beta: { vectorStores: { retrieve } },
    } as unknown as { beta: { vectorStores: { retrieve: typeof retrieve } } });
=======
    const retrieve = vi
      .fn()
      .mockRejectedValue(Object.assign(new Error('Not found'), { status: 404 }));
    vi.spyOn(shared, 'getOpenAIClient').mockReturnValue({
      beta: { vectorStores: { retrieve } },
    } as unknown as ReturnType<typeof shared.getOpenAIClient>);
>>>>>>> 935edc13

    await expect(validateVectorStore('sk-test', 'vs_missing')).resolves.toBe(false);
    expect(retrieve).toHaveBeenCalledWith('vs_missing');
  });

  it('throws on other OpenAI errors', async () => {
<<<<<<< HEAD
    const retrieve = vi.fn().mockRejectedValue(new Error('Upstream failure'));
    vi.spyOn(shared, 'getOpenAIClient').mockReturnValue({
      beta: { vectorStores: { retrieve } },
    } as unknown as { beta: { vectorStores: { retrieve: typeof retrieve } } });
=======
    const retrieve = vi
      .fn()
      .mockRejectedValue(Object.assign(new Error('Upstream failure'), { status: 500 }));
    vi.spyOn(shared, 'getOpenAIClient').mockReturnValue({
      beta: { vectorStores: { retrieve } },
    } as unknown as ReturnType<typeof shared.getOpenAIClient>);
>>>>>>> 935edc13

    await expect(validateVectorStore('sk-test', 'vs_fail')).rejects.toThrow('Upstream failure');
    expect(retrieve).toHaveBeenCalledWith('vs_fail');
  });
});

describe('chunkText article markers', () => {
  it('detects article markers when present', () => {
    const text = 'Article 45 — Cette disposition s’applique immédiatement. Elle couvre plusieurs obligations.';
    const chunks = chunkText(text, 200, 50);
    expect(chunks).toHaveLength(1);
    expect(chunks[0].marker).toMatch(/Article 45/i);
  });

  it('returns null marker when no labels are present', () => {
    const text = 'Ce document de synthèse ne contient aucun identifiant d’article.';
    const chunks = chunkText(text, 200, 50);
    expect(chunks).toHaveLength(1);
    expect(chunks[0].marker).toBeNull();
  });
});<|MERGE_RESOLUTION|>--- conflicted
+++ resolved
@@ -28,49 +28,27 @@
     const retrieve = vi.fn().mockResolvedValue({ id: 'vs_123' });
     vi.spyOn(shared, 'getOpenAIClient').mockReturnValue({
       beta: { vectorStores: { retrieve } },
-<<<<<<< HEAD
     } as unknown as { beta: { vectorStores: { retrieve: typeof retrieve } } });
-=======
-    } as unknown as ReturnType<typeof shared.getOpenAIClient>);
->>>>>>> 935edc13
 
     await expect(validateVectorStore('sk-test', 'vs_123')).resolves.toBe(true);
     expect(retrieve).toHaveBeenCalledWith('vs_123');
   });
 
   it('returns false when OpenAI returns 404', async () => {
-<<<<<<< HEAD
     const retrieve = vi.fn().mockRejectedValue({ status: 404 });
     vi.spyOn(shared, 'getOpenAIClient').mockReturnValue({
       beta: { vectorStores: { retrieve } },
     } as unknown as { beta: { vectorStores: { retrieve: typeof retrieve } } });
-=======
-    const retrieve = vi
-      .fn()
-      .mockRejectedValue(Object.assign(new Error('Not found'), { status: 404 }));
-    vi.spyOn(shared, 'getOpenAIClient').mockReturnValue({
-      beta: { vectorStores: { retrieve } },
-    } as unknown as ReturnType<typeof shared.getOpenAIClient>);
->>>>>>> 935edc13
 
     await expect(validateVectorStore('sk-test', 'vs_missing')).resolves.toBe(false);
     expect(retrieve).toHaveBeenCalledWith('vs_missing');
   });
 
   it('throws on other OpenAI errors', async () => {
-<<<<<<< HEAD
     const retrieve = vi.fn().mockRejectedValue(new Error('Upstream failure'));
     vi.spyOn(shared, 'getOpenAIClient').mockReturnValue({
       beta: { vectorStores: { retrieve } },
     } as unknown as { beta: { vectorStores: { retrieve: typeof retrieve } } });
-=======
-    const retrieve = vi
-      .fn()
-      .mockRejectedValue(Object.assign(new Error('Upstream failure'), { status: 500 }));
-    vi.spyOn(shared, 'getOpenAIClient').mockReturnValue({
-      beta: { vectorStores: { retrieve } },
-    } as unknown as ReturnType<typeof shared.getOpenAIClient>);
->>>>>>> 935edc13
 
     await expect(validateVectorStore('sk-test', 'vs_fail')).rejects.toThrow('Upstream failure');
     expect(retrieve).toHaveBeenCalledWith('vs_fail');
