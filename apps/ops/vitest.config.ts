--- conflicted
+++ resolved
@@ -6,11 +6,7 @@
 export default defineConfig({
   test: {
     environment: 'node',
-<<<<<<< HEAD
     setupFiles: ['test/setup-env.ts'],
-=======
-    setupFiles: ['./test/setup-env.ts'],
->>>>>>> 935edc13
   },
   resolve: {
     alias: {
