--- conflicted
+++ resolved
@@ -6,18 +6,7 @@
 export default defineConfig({
   test: {
     environment: 'node',
-<<<<<<< HEAD
     setupFiles: ['./test/setup-env.ts'],
-=======
-    env: {
-      NODE_ENV: 'test',
-      OPENAI_API_KEY: 'test-openai-key',
-      SUPABASE_URL: 'https://example.supabase.co',
-      SUPABASE_SERVICE_ROLE_KEY: 'service-role-1234567890abcdef1234567890abcd',
-      SUPABASE_DB_URL: 'postgresql://postgres:postgres@example.supabase.co:5432/postgres',
-      EMBEDDING_DIMENSION: '1536',
-    },
->>>>>>> 2b9762e1
   },
   resolve: {
     alias: {
