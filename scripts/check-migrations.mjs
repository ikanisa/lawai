#!/usr/bin/env node
/* eslint-disable no-console */
import { createHash } from 'node:crypto';
import { existsSync, readFileSync, readdirSync, statSync } from 'node:fs';
import { join } from 'node:path';

function fail(msg) {
  console.error(`migrations_check_failed: ${msg}`);
  process.exit(1);
}

function ok(msg) {
  console.log(`migrations_check_ok: ${msg}`);
}

function checksum(contents) {
  return createHash('sha256').update(contents).digest('hex');
}

const repoRoot = process.cwd();
const dbDir = join(repoRoot, 'db', 'migrations');
const supaDir = join(repoRoot, 'supabase', 'migrations');
<<<<<<< HEAD
const allowLegacySupabase = process.env.ALLOW_SUPABASE_MIGRATIONS === '1';
=======
const manifestPath = join(dbDir, 'manifest.json');
const dependencyOverridesPath = join(dbDir, 'dependency-overrides.json');

const allowedRollbackStrategies = new Set([
  'manual-restore',
  'reapply-migration',
  'reseed',
  'irreversible',
]);
>>>>>>> 935edc13

// 1) Enforce canonical location: db/migrations
if (allowLegacySupabase) {
  ok('supabase/migrations check skipped via ALLOW_SUPABASE_MIGRATIONS');
} else {
  try {
    const entries = readdirSync(supaDir, { withFileTypes: true })
      .filter((ent) => ent.isFile())
      .map((ent) => ent.name)
      .filter((name) => name.endsWith('.sql'));
    if (entries.length > 0) {
      fail(`found ${entries.length} SQL migrations in supabase/migrations. New migrations must live under db/migrations.`);
    } else {
      ok('no migrations in supabase/migrations');
    }
  } catch (err) {
    // If supabase/migrations missing, that's fine
    ok('supabase/migrations not present or empty');
  }
}

// 2) Validate db/migrations filenames and ordering
const files = readdirSync(dbDir)
  .filter((f) => f.endsWith('.sql'))
  .sort();

const fileIds = files.map((file) => {
  const match = file.match(/^(\d{14})_([a-z0-9_]+)\.sql$/);
  if (!match) {
    fail(`migration filename must follow YYYYMMDDHHMMSS_slug.sql: ${file}`);
  }
  const [, timestamp, slug] = match;
  return `${timestamp}_${slug}`;
});
if (files.length === 0) {
  ok('no db migrations found');
  process.exit(0);
}

const seen = new Set();
let previousId = null;
const manifestEntries = [];

const dependencyOverrides = existsSync(dependencyOverridesPath)
  ? JSON.parse(readFileSync(dependencyOverridesPath, 'utf8'))
  : {};

for (const overrideId of Object.keys(dependencyOverrides)) {
  if (!fileIds.includes(overrideId)) {
    fail(`dependency-overrides.json references unknown migration id ${overrideId}`);
  }
}

function resolveDependencies(id) {
  const override = dependencyOverrides[id];
  if (override === undefined) {
    return previousId ? [previousId] : [];
  }
  if (!Array.isArray(override)) {
    fail(`dependency override for ${id} must be an array of migration ids`);
  }
  const unique = Array.from(new Set(override.filter((value) => typeof value === 'string' && value.length > 0)));
  unique.sort();
  for (const dependency of unique) {
    if (!fileIds.includes(dependency)) {
      fail(`dependency override for ${id} references unknown migration id ${dependency}`);
    }
    if (dependency === id) {
      fail(`dependency override for ${id} cannot reference itself`);
    }
  }
  return unique;
}

for (const file of files) {
  const match = file.match(/^(\d{14})_([a-z0-9_]+)\.sql$/);
  if (!match) {
    fail(`migration filename must follow YYYYMMDDHHMMSS_slug.sql: ${file}`);
  }
  const [, timestamp, slug] = match;
  const id = `${timestamp}_${slug}`;
  if (seen.has(id)) {
    fail(`duplicate migration identifier detected: ${id}`);
  }
  seen.add(id);

  const fileInfo = statSync(join(dbDir, file));
  if (fileInfo.size === 0) {
    fail(`empty migration file: ${file}`);
  }

  const contents = readFileSync(join(dbDir, file), 'utf8');
  manifestEntries.push({
    id,
    timestamp,
    slug,
    file,
    checksum: `sha256:${checksum(contents)}`,
    dependsOn: resolveDependencies(id),
  });
  previousId = id;
}

ok(`validated ${files.length} db/migrations filenames and ordering`);

// 3) Ensure manifest matches the filesystem view
let manifest;
try {
  manifest = JSON.parse(readFileSync(manifestPath, 'utf8'));
} catch (error) {
  fail(`unable to read migration manifest at ${manifestPath}: ${error instanceof Error ? error.message : error}`);
}

if (!manifest || !Array.isArray(manifest.migrations)) {
  fail('migration manifest missing "migrations" array');
}

if (manifest.migrations.length !== manifestEntries.length) {
  fail(
    `manifest entry count ${manifest.migrations.length} does not match filesystem count ${manifestEntries.length}. Run node scripts/generate-migration-manifest.mjs`,
  );
}

const idToIndex = new Map(manifestEntries.map((entry, index) => [entry.id, index]));

for (let index = 0; index < manifestEntries.length; index += 1) {
  const expected = manifestEntries[index];
  const actual = manifest.migrations[index];
  if (!actual) {
    fail(`manifest missing entry for ${expected.id}`);
  }
  if (actual.id !== expected.id) {
    fail(`manifest entry ${index} id mismatch: expected ${expected.id}, received ${actual.id}`);
  }
  if (actual.file !== expected.file) {
    fail(`manifest entry ${actual.id} file mismatch: expected ${expected.file}, received ${actual.file}`);
  }
  if (actual.timestamp !== expected.timestamp) {
    fail(`manifest entry ${actual.id} timestamp mismatch: expected ${expected.timestamp}, received ${actual.timestamp}`);
  }
  if (actual.slug !== expected.slug) {
    fail(`manifest entry ${actual.id} slug mismatch: expected ${expected.slug}, received ${actual.slug}`);
  }
  if (!Array.isArray(actual.dependsOn)) {
    fail(`manifest entry ${actual.id} dependsOn must be an array`);
  }
  const actualDependencies = Array.from(new Set(actual.dependsOn.filter((value) => typeof value === 'string' && value.length > 0)));
  const sortedActual = [...actualDependencies].sort();
  if (sortedActual.length !== actualDependencies.length) {
    fail(`manifest entry ${actual.id} dependsOn contains duplicate values`);
  }
  if (sortedActual.some((dep) => !fileIds.includes(dep))) {
    fail(`manifest entry ${actual.id} dependsOn references unknown migration id`);
  }
  if (sortedActual.some((dep) => idToIndex.get(dep) === undefined || idToIndex.get(dep) >= index)) {
    fail(`manifest entry ${actual.id} dependsOn must reference earlier migrations`);
  }
  if (JSON.stringify(sortedActual) !== JSON.stringify(expected.dependsOn)) {
    fail(
      `manifest entry ${actual.id} dependsOn mismatch: expected [${expected.dependsOn.join(', ')}], received [${sortedActual.join(', ')}]`,
    );
  }
  if (actual.checksum !== expected.checksum) {
    fail(
      `manifest entry ${actual.id} checksum mismatch: expected ${expected.checksum}, received ${actual.checksum}. Run node scripts/generate-migration-manifest.mjs`,
    );
  }
  if (!allowedRollbackStrategies.has(actual.rollbackStrategy)) {
    fail(`manifest entry ${actual.id} has unsupported rollback strategy ${actual.rollbackStrategy}`);
  }
}

ok('migration manifest matches filesystem');<|MERGE_RESOLUTION|>--- conflicted
+++ resolved
@@ -20,19 +20,7 @@
 const repoRoot = process.cwd();
 const dbDir = join(repoRoot, 'db', 'migrations');
 const supaDir = join(repoRoot, 'supabase', 'migrations');
-<<<<<<< HEAD
 const allowLegacySupabase = process.env.ALLOW_SUPABASE_MIGRATIONS === '1';
-=======
-const manifestPath = join(dbDir, 'manifest.json');
-const dependencyOverridesPath = join(dbDir, 'dependency-overrides.json');
-
-const allowedRollbackStrategies = new Set([
-  'manual-restore',
-  'reapply-migration',
-  'reseed',
-  'irreversible',
-]);
->>>>>>> 935edc13
 
 // 1) Enforce canonical location: db/migrations
 if (allowLegacySupabase) {
