<<<<<<< HEAD
import OpenAI from 'openai';
import { legalDocumentSummaryTextFormat } from '@avocat-ai/shared';
import type { LegalDocumentSummary } from '@avocat-ai/shared';
import type { ParsedResponse } from 'openai/resources/responses/responses';
=======
import {
  LEGAL_DOCUMENT_SUMMARY_JSON_SCHEMA,
  SUMMARISATION_CLIENT_TAGS,
  getOpenAIClient,
  parseLegalDocumentSummaryPayload,
} from '@avocat-ai/shared';
>>>>>>> 2239bbfa
import { env } from './config.js';

const textDecoder = new TextDecoder('utf-8', { fatal: false });

const DEFAULT_SUMMARISER_MODEL = 'gpt-4o-mini';
const DEFAULT_MAX_SUMMARY_CHARS = 12000;
const MAX_CHUNKS = 40;

const SUMMARISATION_CLIENT_TAGS = {
  requestTags:
    process.env.OPENAI_REQUEST_TAGS_SUMMARIES ??
    process.env.OPENAI_REQUEST_TAGS ??
    'service=api,component=summarisation',
} as const;

function createOpenAIClient(apiKey: string): OpenAI {
  const headers: Record<string, string> = { 'OpenAI-Beta': 'assistants=v2' };
  if (SUMMARISATION_CLIENT_TAGS.requestTags) {
    headers['OpenAI-Request-Tags'] = SUMMARISATION_CLIENT_TAGS.requestTags;
  }
  return new OpenAI({ apiKey, defaultHeaders: headers });
}

export type TextChunk = { seq: number; content: string; marker: string | null };

type OpenAIResponsesResult = {
  output_text?: unknown;
  output?: Array<{ content?: Array<{ text?: unknown }> }>;
  output_json?: unknown;
};

function extractStructuredOutputText(result: OpenAIResponsesResult | null | undefined): string {
  const direct = typeof result?.output_text === 'string' ? result.output_text.trim() : '';
  if (direct) {
    return direct;
  }

  if (Array.isArray(result?.output)) {
    for (const item of result.output) {
      if (!item || typeof item !== 'object') {
        continue;
      }
      const content = Array.isArray(item.content) ? item.content : [];
      for (const part of content) {
        if (part && typeof part === 'object' && typeof part.text === 'string') {
          const text = part.text.trim();
          if (text) {
            return text;
          }
        }
      }
    }
  }

  const jsonPayload = result?.output_json;
  if (typeof jsonPayload === 'string' && jsonPayload.trim()) {
    return jsonPayload.trim();
  }
  if (jsonPayload && typeof jsonPayload === 'object') {
    try {
      const stringified = JSON.stringify(jsonPayload);
      if (stringified.trim()) {
        return stringified.trim();
      }
    } catch {
      // ignore serialization errors
    }
  }

  return '';
}

function stripHtml(html: string): string {
  return html.replace(/<script[\s\S]*?<\/script>/gi, ' ')
    .replace(/<style[\s\S]*?<\/style>/gi, ' ')
    .replace(/<[^>]+>/g, ' ');
}

function normaliseWhitespace(text: string): string {
  return text.replace(/\s+/g, ' ').trim();
}

export function extractPlainText(payload: Uint8Array, mimeType: string): string {
  if (!payload || payload.byteLength === 0) {
    return '';
  }

  const raw = textDecoder.decode(payload);
  if (!raw) {
    return '';
  }

  if (mimeType === 'text/html' || mimeType === 'application/xhtml+xml') {
    return normaliseWhitespace(stripHtml(raw));
  }

  if (mimeType.includes('xml')) {
    return normaliseWhitespace(stripHtml(raw));
  }

  if (mimeType.startsWith('text/')) {
    return normaliseWhitespace(raw);
  }

  if (mimeType === 'application/pdf') {
    return '';
  }

  return normaliseWhitespace(raw);
}

function detectArticleLabel(text: string): string | null {
  const articleMatch = text.match(/\b(?:article|art\.)\s*[0-9A-Za-z-]+/i);
  if (articleMatch) {
    return articleMatch[0];
  }
  const sectionMatch = text.match(/\b(?:section|chapitre|titre)\s*[0-9A-Za-z-]+/i);
  return sectionMatch ? sectionMatch[0] : null;
}

export function chunkText(content: string, chunkSize = 1200, overlap = 200): TextChunk[] {
  const cleaned = normaliseWhitespace(content);
  if (!cleaned) {
    return [];
  }

  const chunks: TextChunk[] = [];
  let index = 0;
  let seq = 0;

  while (index < cleaned.length && chunks.length < MAX_CHUNKS) {
    let end = Math.min(index + chunkSize, cleaned.length);

    if (end < cleaned.length) {
      const lastPeriod = cleaned.lastIndexOf('. ', end);
      if (lastPeriod > index + chunkSize / 2) {
        end = lastPeriod + 1;
      }
    }

    const slice = cleaned.slice(index, end).trim();
    if (slice.length > 0) {
      chunks.push({ seq, content: slice, marker: detectArticleLabel(slice) });
      seq += 1;
    }

    if (end >= cleaned.length) {
      break;
    }

    const nextIndex = Math.max(end - overlap, 0);
    index = nextIndex > index ? nextIndex : end;
  }

  return chunks;
}

function findRefusalMessage(response: ParsedResponse<unknown>): string | null {
  for (const item of response.output ?? []) {
    if (item.type !== 'message') {
      continue;
    }
    for (const content of item.content ?? []) {
      if (content.type === 'refusal' && typeof content.refusal === 'string') {
        return content.refusal;
      }
    }
  }
  return null;
}

async function generateStructuredSummary(
  text: string,
  metadata: { title: string; jurisdiction: string; publisher: string | null },
  openaiApiKey: string,
  model: string,
  maxSummaryChars: number,
): Promise<{ summary: string; highlights: Array<{ heading: string; detail: string }> }> {
  const truncated = text.slice(0, maxSummaryChars);
<<<<<<< HEAD
  const openai = createOpenAIClient(openaiApiKey);

  let response: ParsedResponse<LegalDocumentSummary>;
  try {
    response = await openai.responses.parse({
=======
  const openai = getOpenAIClient({ apiKey: openaiApiKey, ...SUMMARISATION_CLIENT_TAGS });

  let response;
  try {
    response = await openai.responses.create({
>>>>>>> 2239bbfa
      model,
      input: [
        {
          role: 'system',
          content: [
            {
              type: 'text',
              text:
                "Tu es un assistant juridique senior. Résume les documents officiels en français, en rappelant les points clefs, la portée juridique et les dates importantes.",
            },
          ],
        },
        {
          role: 'user',
          content: [
            {
              type: 'text',
              text: `Titre: ${metadata.title}\nJuridiction: ${metadata.jurisdiction}\nÉditeur: ${metadata.publisher ?? 'Inconnu'}\n\nTexte:\n${truncated}`,
            },
          ],
        },
      ],
<<<<<<< HEAD
      text: { format: legalDocumentSummaryTextFormat },
=======
      response_format: { type: 'json_schema', json_schema: LEGAL_DOCUMENT_SUMMARY_JSON_SCHEMA },
>>>>>>> 2239bbfa
      max_output_tokens: 800,
    });
  } catch (error) {
    const message = error instanceof Error ? error.message : 'Synthèse indisponible';
    throw new Error(message);
  }

<<<<<<< HEAD
  const parsed = response.output_parsed;
  if (!parsed) {
    const refusal = findRefusalMessage(response);
    if (refusal) {
      throw new Error(refusal);
    }
    throw new Error('Synthèse JSON invalide');
  }

  const summary = parsed.summary.trim();
  const highlights = parsed.highlights
    .map((entry) => ({ heading: entry.heading.trim(), detail: entry.detail.trim() }))
    .filter((entry) => entry.heading.length > 0 && entry.detail.length > 0);

  if (!summary) {
    throw new Error('Synthèse JSON invalide');
  }

  return { summary, highlights };
=======
  const outputText = extractStructuredOutputText(response);
  if (!outputText) {
    throw new Error('Réponse vide du modèle de synthèse');
  }

  const parsed = parseLegalDocumentSummaryPayload(outputText);
  return { summary: parsed.summary, highlights: parsed.highlights };
>>>>>>> 2239bbfa
}

async function generateEmbeddings(
  texts: string[],
  openaiApiKey: string,
  model: string,
  dimensions: number | undefined,
): Promise<number[][]> {
  const embeddings: number[][] = [];
  const batchSize = 16;
  const openai = getOpenAIClient({ apiKey: openaiApiKey, ...SUMMARISATION_CLIENT_TAGS });

  const openai = createOpenAIClient(openaiApiKey);

  for (let index = 0; index < texts.length; index += batchSize) {
    const slice = texts.slice(index, index + batchSize);
<<<<<<< HEAD
    const response = await openai.embeddings.create({
      model,
      input: slice,
      ...(dimensions ? { dimensions } : {}),
    });

    for (const entry of response.data ?? []) {
      if (Array.isArray(entry.embedding)) {
        embeddings.push(entry.embedding as number[]);
=======
    try {
      const response = await openai.embeddings.create({
        model,
        input: slice,
        ...(dimensions ? { dimensions } : {}),
      });

      for (const entry of response.data ?? []) {
        if (Array.isArray(entry?.embedding)) {
          embeddings.push(entry.embedding as number[]);
        }
>>>>>>> 2239bbfa
      }
    } catch (error) {
      const message = error instanceof Error ? error.message : 'Échec de génération des embeddings';
      throw new Error(message);
    }
  }

  return embeddings;
}

export interface SummarisationMetadata {
  title: string;
  jurisdiction: string;
  publisher: string | null;
}

export interface SummarisationResult {
  status: 'ready' | 'skipped' | 'failed';
  summary?: string;
  highlights?: Array<{ heading: string; detail: string }>;
  chunks: TextChunk[];
  embeddings: number[][];
  error?: string;
}

export async function summariseDocumentFromPayload(params: {
  payload: Uint8Array;
  mimeType: string;
  metadata: SummarisationMetadata;
  openaiApiKey: string;
  summariserModel?: string;
  embeddingModel?: string;
  maxSummaryChars?: number;
}): Promise<SummarisationResult> {
  const {
    payload,
    mimeType,
    metadata,
    openaiApiKey,
    summariserModel,
    embeddingModel,
    maxSummaryChars,
  } = params;

  if (!openaiApiKey) {
    throw new Error('OPENAI_API_KEY missing');
  }

  const plainText = extractPlainText(payload, mimeType);
  if (!plainText || plainText.length < 120) {
    return {
      status: 'skipped',
      chunks: [],
      embeddings: [],
      error: 'Texte exploitable indisponible',
    };
  }

  try {
    const summary = await generateStructuredSummary(
      plainText,
      metadata,
      openaiApiKey,
      summariserModel ?? env.SUMMARISER_MODEL ?? DEFAULT_SUMMARISER_MODEL,
      Math.min(maxSummaryChars ?? env.MAX_SUMMARY_CHARS ?? DEFAULT_MAX_SUMMARY_CHARS, DEFAULT_MAX_SUMMARY_CHARS),
    );

    const chunks = chunkText(plainText);
    const inputs = chunks.map((chunk) => chunk.content);
    const embeddings = inputs.length
      ? await generateEmbeddings(
          inputs,
          openaiApiKey,
          embeddingModel ?? env.EMBEDDING_MODEL,
          env.EMBEDDING_DIMENSION,
        )
      : [];

    return {
      status: 'ready',
      summary: summary.summary,
      highlights: summary.highlights,
      chunks,
      embeddings,
    };
  } catch (error) {
    const message = error instanceof Error ? error.message : 'Synthèse ou embeddings indisponibles';
    return {
      status: 'failed',
      chunks: [],
      embeddings: [],
      error: message,
    };
  }
}<|MERGE_RESOLUTION|>--- conflicted
+++ resolved
@@ -1,16 +1,7 @@
-<<<<<<< HEAD
 import OpenAI from 'openai';
 import { legalDocumentSummaryTextFormat } from '@avocat-ai/shared';
 import type { LegalDocumentSummary } from '@avocat-ai/shared';
 import type { ParsedResponse } from 'openai/resources/responses/responses';
-=======
-import {
-  LEGAL_DOCUMENT_SUMMARY_JSON_SCHEMA,
-  SUMMARISATION_CLIENT_TAGS,
-  getOpenAIClient,
-  parseLegalDocumentSummaryPayload,
-} from '@avocat-ai/shared';
->>>>>>> 2239bbfa
 import { env } from './config.js';
 
 const textDecoder = new TextDecoder('utf-8', { fatal: false });
@@ -190,19 +181,11 @@
   maxSummaryChars: number,
 ): Promise<{ summary: string; highlights: Array<{ heading: string; detail: string }> }> {
   const truncated = text.slice(0, maxSummaryChars);
-<<<<<<< HEAD
   const openai = createOpenAIClient(openaiApiKey);
 
   let response: ParsedResponse<LegalDocumentSummary>;
   try {
     response = await openai.responses.parse({
-=======
-  const openai = getOpenAIClient({ apiKey: openaiApiKey, ...SUMMARISATION_CLIENT_TAGS });
-
-  let response;
-  try {
-    response = await openai.responses.create({
->>>>>>> 2239bbfa
       model,
       input: [
         {
@@ -225,11 +208,7 @@
           ],
         },
       ],
-<<<<<<< HEAD
       text: { format: legalDocumentSummaryTextFormat },
-=======
-      response_format: { type: 'json_schema', json_schema: LEGAL_DOCUMENT_SUMMARY_JSON_SCHEMA },
->>>>>>> 2239bbfa
       max_output_tokens: 800,
     });
   } catch (error) {
@@ -237,7 +216,6 @@
     throw new Error(message);
   }
 
-<<<<<<< HEAD
   const parsed = response.output_parsed;
   if (!parsed) {
     const refusal = findRefusalMessage(response);
@@ -257,15 +235,6 @@
   }
 
   return { summary, highlights };
-=======
-  const outputText = extractStructuredOutputText(response);
-  if (!outputText) {
-    throw new Error('Réponse vide du modèle de synthèse');
-  }
-
-  const parsed = parseLegalDocumentSummaryPayload(outputText);
-  return { summary: parsed.summary, highlights: parsed.highlights };
->>>>>>> 2239bbfa
 }
 
 async function generateEmbeddings(
@@ -282,7 +251,6 @@
 
   for (let index = 0; index < texts.length; index += batchSize) {
     const slice = texts.slice(index, index + batchSize);
-<<<<<<< HEAD
     const response = await openai.embeddings.create({
       model,
       input: slice,
@@ -292,19 +260,6 @@
     for (const entry of response.data ?? []) {
       if (Array.isArray(entry.embedding)) {
         embeddings.push(entry.embedding as number[]);
-=======
-    try {
-      const response = await openai.embeddings.create({
-        model,
-        input: slice,
-        ...(dimensions ? { dimensions } : {}),
-      });
-
-      for (const entry of response.data ?? []) {
-        if (Array.isArray(entry?.embedding)) {
-          embeddings.push(entry.embedding as number[]);
-        }
->>>>>>> 2239bbfa
       }
     } catch (error) {
       const message = error instanceof Error ? error.message : 'Échec de génération des embeddings';
