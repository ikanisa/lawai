--- conflicted
+++ resolved
@@ -1,9 +1,4 @@
-<<<<<<< HEAD
 import { afterEach, beforeEach, describe, expect, it, vi } from 'vitest';
-=======
-import { DEFAULT_WEB_SEARCH_ALLOWLIST_MAX } from '@avocat-ai/shared';
-import { beforeEach, describe, expect, it, vi } from 'vitest';
->>>>>>> b40b65c5
 
 const validPayload = {
   jurisdiction: { country: 'FR', eu: true, ohada: false },
