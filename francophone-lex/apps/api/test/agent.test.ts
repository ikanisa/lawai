import { afterEach, beforeEach, describe, expect, it, vi } from 'vitest';

const validPayload = {
  jurisdiction: { country: 'FR', eu: true, ohada: false },
  issue: "Validité d'une clause",
  rules: [
    {
      citation: 'Code civil, art. 1240',
      source_url: 'https://legifrance.gouv.fr/codes/article_lc/LEGIARTI000006417902/',
      binding: true,
      effective_date: '2016-10-01',
    },
  ],
  application: 'Analyse structurée',
  conclusion: 'La clause est valable sous conditions.',
  citations: [
    {
      title: 'Code civil',
      court_or_publisher: 'Légifrance',
      date: '2016-10-01',
      url: 'https://legifrance.gouv.fr/codes/article_lc/LEGIARTI000006417902/',
      note: 'consolidé',
    },
  ],
  risk: {
    level: 'LOW',
    why: 'Analyse standard',
    hitl_required: false,
  },
};

const runInsertSingleMock = vi.fn(async () => ({ data: { id: 'run-1' }, error: null }));
const runInsertSelectMock = vi.fn(() => ({ single: runInsertSingleMock }));
const runInsertMock = vi.fn(() => ({ select: runInsertSelectMock }));

const agentRunsSelectBuilder: any = {};
agentRunsSelectBuilder.select = vi.fn(() => agentRunsSelectBuilder);
agentRunsSelectBuilder.eq = vi.fn(() => agentRunsSelectBuilder);
agentRunsSelectBuilder.order = vi.fn(() => agentRunsSelectBuilder);
agentRunsSelectBuilder.limit = vi.fn(() => agentRunsSelectBuilder);
agentRunsSelectBuilder.maybeSingle = vi.fn(async () => ({ data: null, error: null }));

const agentRunsTableSelect = vi.fn(() => agentRunsSelectBuilder);
const agentRunsUpdateMock = vi.fn(() => ({ eq: vi.fn(() => ({ error: null })) }));

const citationsInsertMock = vi.fn(async () => ({ error: null }));
const toolInsertMock = vi.fn(async () => ({ error: null }));
const retrievalInsertMock = vi.fn(async () => ({ error: null }));
const hitlInsertMock = vi.fn(async () => ({ error: null }));
const telemetryInsertMock = vi.fn(async () => ({ error: null }));
const learningInsertMock = vi.fn(async () => ({ error: null }));
const auditInsertMock = vi.fn(async () => ({ error: null }));
const caseScoresInsertMock = vi.fn(async () => ({ error: null }));
const supabaseRpcMock = vi.fn(async () => ({ data: [], error: null }));

const openAIResponsesCreateMock = vi.fn();
const openAIEmbeddingsCreateMock = vi.fn();
const getOpenAIClientMock = vi.fn(() => ({
  responses: { create: openAIResponsesCreateMock },
  embeddings: { create: openAIEmbeddingsCreateMock },
}));

function createAsyncQuery(initialData: unknown[] = [], initialError: unknown = null) {
  const builder: any = {
    __response: { data: initialData, error: initialError },
    setResponse(data: unknown, error: unknown = null) {
      builder.__response = { data, error };
      return builder;
    },
    select: vi.fn(() => builder),
    eq: vi.fn(() => builder),
    in: vi.fn(() => builder),
    ilike: vi.fn(() => builder),
    not: vi.fn(() => builder),
    order: vi.fn(() => builder),
    limit: vi.fn(() => builder),
    maybeSingle: vi.fn(() => Promise.resolve(builder.__response)),
    or: vi.fn(() => builder),
    single: vi.fn(() => Promise.resolve(builder.__response)),
  };
  builder.then = (resolve: (value: { data: unknown; error: unknown }) => unknown) =>
    resolve(builder.__response);
  return builder;
}

const toolInvocationsSelectBuilder: any = {};
toolInvocationsSelectBuilder.eq = vi.fn(() => toolInvocationsSelectBuilder);
toolInvocationsSelectBuilder.order = vi.fn(async () => ({ data: [], error: null }));
const toolInvocationsTableSelect = vi.fn(() => toolInvocationsSelectBuilder);
const runRetrievalSelectBuilder = createAsyncQuery();
const sourcesQuery = createAsyncQuery();
const caseScoresQuery = createAsyncQuery();
const hitlQueueQuery = createAsyncQuery();
const synonymsQuery = createAsyncQuery();
const policyVersionsQuery = createAsyncQuery();

const templateRows = [
  {
    id: 'tpl-fr',
    org_id: null,
    jurisdiction_code: 'FR',
    matter_type: 'assignation',
    title: 'Assignation civile',
    summary: 'Modèle FR',
    sections: [{ heading: 'Faits', body: 'Décrire les faits.' }],
    fill_ins: ['Parties'],
    locale: 'fr',
  },
];

const templateQuery = {
  select: vi.fn(() => templateQuery),
  in: vi.fn(() => templateQuery),
  eq: vi.fn(() => templateQuery),
  or: vi.fn(() => templateQuery),
  order: vi.fn(() => templateQuery),
  then: (resolve: (value: unknown) => unknown) => resolve({ data: templateRows, error: null }),
};

async function importAgentModule() {
  vi.resetModules();
  return import('../src/agent.js');
}

const complianceAssessmentsQuery = createAsyncQuery();
complianceAssessmentsQuery.setResponse(null, null);

const defaultAccessContext = {
  orgId: '00000000-0000-0000-0000-000000000000',
  userId: '00000000-0000-0000-0000-000000000000',
  role: 'owner' as const,
  policies: {
    confidentialMode: false,
    franceJudgeAnalyticsBlocked: true,
    mfaRequired: false,
    ipAllowlistEnforced: false,
    consentRequirement: null,
    councilOfEuropeRequirement: null,
  },
  rawPolicies: {},
  entitlements: new Map<string, { canRead: boolean; canWrite: boolean }>([
    ['FR', { canRead: true, canWrite: true }],
    ['EU', { canRead: true, canWrite: false }],
    ['OHADA', { canRead: true, canWrite: false }],
    ['MAGHREB', { canRead: true, canWrite: false }],
    ['RW', { canRead: true, canWrite: false }],
  ]),
  ipAllowlistCidrs: [],
  consent: { requirement: null, latest: null },
  councilOfEurope: { requirement: null, acknowledgedVersion: null },
};

function makeContext(
  overrides: Partial<typeof defaultAccessContext> = {},
): typeof defaultAccessContext {
  return {
    ...defaultAccessContext,
    ...overrides,
    entitlements: overrides.entitlements
      ? new Map(overrides.entitlements)
      : new Map(defaultAccessContext.entitlements),
    policies: {
      ...defaultAccessContext.policies,
      ...(overrides.policies ?? {}),
    },
    consent: {
      ...defaultAccessContext.consent,
      ...(overrides.consent ?? {}),
    },
    councilOfEurope: {
      ...defaultAccessContext.councilOfEurope,
      ...(overrides.councilOfEurope ?? {}),
    },
  };
}

const runMock = vi.fn();
const ORIGINAL_ENV = { ...process.env };

beforeEach(() => {
  process.env = { ...ORIGINAL_ENV };
  delete process.env.JURIS_ALLOWLIST_JSON;
  vi.resetModules();
  runMock.mockReset();
  runInsertMock.mockClear();
  runInsertSelectMock.mockClear();
  runInsertSingleMock.mockClear();
  agentRunsSelectBuilder.select.mockClear();
  agentRunsSelectBuilder.eq.mockClear();
  agentRunsSelectBuilder.order.mockClear();
  agentRunsSelectBuilder.limit.mockClear();
  agentRunsSelectBuilder.maybeSingle.mockClear();
  toolInvocationsSelectBuilder.eq.mockClear();
  toolInvocationsSelectBuilder.order.mockClear();
  runRetrievalSelectBuilder.select.mockClear();
  runRetrievalSelectBuilder.eq.mockClear();
  runRetrievalSelectBuilder.in.mockClear();
  runRetrievalSelectBuilder.ilike.mockClear();
  runRetrievalSelectBuilder.order.mockClear();
  caseScoresQuery.select.mockClear();
  caseScoresQuery.eq.mockClear();
  caseScoresQuery.in.mockClear();
  caseScoresQuery.ilike.mockClear();
  caseScoresQuery.order.mockClear();
  hitlQueueQuery.select.mockClear();
  hitlQueueQuery.eq.mockClear();
  synonymsQuery.select.mockClear();
  synonymsQuery.in.mockClear();
  synonymsQuery.order.mockClear();
  policyVersionsQuery.select.mockClear();
  policyVersionsQuery.not = policyVersionsQuery.not ?? vi.fn(() => policyVersionsQuery);
  policyVersionsQuery.order.mockClear();
  policyVersionsQuery.limit.mockClear();
  sourcesQuery.select.mockClear();
  sourcesQuery.eq.mockClear();
  sourcesQuery.in.mockClear();
  sourcesQuery.ilike.mockClear();
  sourcesQuery.order.mockClear();
  complianceAssessmentsQuery.select.mockClear();
  complianceAssessmentsQuery.eq.mockClear();
  complianceAssessmentsQuery.order.mockClear();
  complianceAssessmentsQuery.limit.mockClear();
  complianceAssessmentsQuery.maybeSingle.mockClear();
  complianceAssessmentsQuery.setResponse(null, null);
  agentRunsSelectBuilder.select.mockImplementation(() => agentRunsSelectBuilder);
  agentRunsSelectBuilder.eq.mockImplementation(() => agentRunsSelectBuilder);
  agentRunsSelectBuilder.order.mockImplementation(() => agentRunsSelectBuilder);
  agentRunsSelectBuilder.limit.mockImplementation(() => agentRunsSelectBuilder);
  agentRunsSelectBuilder.maybeSingle.mockImplementation(async () => ({ data: null, error: null }));
  toolInvocationsSelectBuilder.eq.mockImplementation(() => toolInvocationsSelectBuilder);
  toolInvocationsSelectBuilder.order.mockImplementation(async () => ({ data: [], error: null }));
  runRetrievalSelectBuilder.select.mockImplementation(() => runRetrievalSelectBuilder);
  runRetrievalSelectBuilder.eq.mockImplementation(() => runRetrievalSelectBuilder);
  runRetrievalSelectBuilder.in.mockImplementation(() => runRetrievalSelectBuilder);
  runRetrievalSelectBuilder.ilike.mockImplementation(() => runRetrievalSelectBuilder);
  runRetrievalSelectBuilder.order.mockImplementation(() => runRetrievalSelectBuilder);
  caseScoresQuery.select.mockImplementation(() => caseScoresQuery);
  caseScoresQuery.eq.mockImplementation(() => caseScoresQuery);
  caseScoresQuery.in.mockImplementation(() => caseScoresQuery);
  caseScoresQuery.ilike.mockImplementation(() => caseScoresQuery);
  caseScoresQuery.order.mockImplementation(() => caseScoresQuery);
  sourcesQuery.select.mockImplementation(() => sourcesQuery);
  sourcesQuery.eq.mockImplementation(() => sourcesQuery);
  sourcesQuery.in.mockImplementation(() => sourcesQuery);
  sourcesQuery.ilike.mockImplementation(() => sourcesQuery);
  sourcesQuery.order.mockImplementation(() => sourcesQuery);
  complianceAssessmentsQuery.select.mockImplementation(() => complianceAssessmentsQuery);
  complianceAssessmentsQuery.eq.mockImplementation(() => complianceAssessmentsQuery);
  complianceAssessmentsQuery.order.mockImplementation(() => complianceAssessmentsQuery);
  complianceAssessmentsQuery.limit.mockImplementation(() => complianceAssessmentsQuery);
  synonymsQuery.select.mockImplementation(() => synonymsQuery);
  synonymsQuery.in.mockImplementation(() => synonymsQuery);
  synonymsQuery.order.mockImplementation(() => synonymsQuery);
  policyVersionsQuery.select.mockImplementation(() => policyVersionsQuery);
  policyVersionsQuery.not = vi.fn(() => policyVersionsQuery);
  policyVersionsQuery.order.mockImplementation(() => policyVersionsQuery);
  policyVersionsQuery.limit.mockImplementation(() => policyVersionsQuery);
  synonymsQuery.setResponse([], null);
  policyVersionsQuery.setResponse([], null);
  citationsInsertMock.mockClear();
  toolInsertMock.mockClear();
  retrievalInsertMock.mockClear();
  hitlInsertMock.mockClear();
  telemetryInsertMock.mockClear();
  learningInsertMock.mockClear();
  auditInsertMock.mockClear();
  caseScoresInsertMock.mockClear();
  supabaseRpcMock.mockReset();
  supabaseRpcMock.mockResolvedValue({ data: [], error: null });
  templateQuery.select.mockClear();
  templateQuery.in.mockClear();
  templateQuery.eq.mockClear();
  templateQuery.or.mockClear();
  templateQuery.order.mockClear();

  runRetrievalSelectBuilder.setResponse([
    {
      origin: 'file_search',
      snippet: 'Article 1240 du Code civil',
      similarity: 0.92,
      weight: 1,
      metadata: {
        trustTier: 'T1',
        sourceId: 'src-1',
        url: validPayload.citations[0]?.url,
        title: 'Code civil',
        publisher: 'Légifrance',
      },
    },
  ]);
  caseScoresQuery.setResponse([
    {
      source_id: 'src-1',
      score_overall: 82,
      axes: { PW: 80, ST: 78, SA: 90, PI: 70, JF: 85, LB: 65, RC: 72, CQ: 74 },
      hard_block: false,
      notes: ['Jurisprudence solide'],
      computed_at: new Date().toISOString(),
    },
  ]);
  sourcesQuery.setResponse([
    {
      id: 'src-1',
      source_url: validPayload.citations[0]?.url,
      title: 'Code civil',
      publisher: 'Légifrance',
      source_type: 'case',
      trust_tier: 'T1',
      residency_zone: 'eu',
      binding_lang: 'fr',
      eli: 'fr/code_civil/article_1240',
      ecli: null,
      akoma_ntoso: { body: { articles: [{ marker: 'Article 1240', seq: 0, excerpt: 'Texte' }] } },
    },
  ]);
  hitlQueueQuery.setResponse([], null);

  process.env.OPENAI_API_KEY = 'test';
  process.env.AGENT_MODEL = 'gpt-test';
  process.env.EMBEDDING_MODEL = 'text-embedding-test';
  process.env.OPENAI_VECTOR_STORE_AUTHORITIES_ID = 'vs_test';
  process.env.SUPABASE_URL = 'https://example.supabase.co';
  process.env.SUPABASE_SERVICE_ROLE_KEY = 'service';
  process.env.AGENT_STUB_MODE = 'never';
<<<<<<< HEAD
  openAIResponsesCreateMock.mockReset();
  openAIEmbeddingsCreateMock.mockReset();
  getOpenAIClientMock.mockReturnValue({
    responses: { create: openAIResponsesCreateMock },
    embeddings: { create: openAIEmbeddingsCreateMock },
  });
  openAIResponsesCreateMock.mockResolvedValue({ output: [], output_text: '' });
  openAIEmbeddingsCreateMock.mockResolvedValue({
    data: [{ embedding: new Array(3072).fill(0.1) }],
=======
  delete process.env.JURIS_ALLOWLIST_JSON;

  global.fetch = vi.fn(async (input: RequestInfo | URL) => {
    const url = typeof input === 'string' ? input : input.toString();
    if (url.includes('/embeddings')) {
      return {
        ok: true,
        json: async () => ({ data: [{ embedding: new Array(3072).fill(0.1) }] }),
      } as Response;
    }

    return {
      ok: true,
      json: async () => ({}),
    } as Response;
>>>>>>> fc28ed55
  });

  vi.doMock('@openai/agents', () => ({
    Agent: class {
      constructor(config: unknown) {
        this.config = config;
      }
      // eslint-disable-next-line @typescript-eslint/no-explicit-any
      config: any;
    },
    run: runMock,
    tool: vi.fn((options) => ({ ...options })),
    defineOutputGuardrail: vi.fn((options) => options),
    webSearchTool: vi.fn(() => ({ type: 'hosted_tool', name: 'web_search' })),
    fileSearchTool: vi.fn(() => ({ type: 'hosted_tool', name: 'file_search' })),
    setDefaultModelProvider: vi.fn(),
    setDefaultOpenAIKey: vi.fn(),
    setOpenAIAPI: vi.fn(),
    OpenAIProvider: class {
      // eslint-disable-next-line @typescript-eslint/no-unused-vars
      constructor(_options?: unknown) {}
    },
  }));

  vi.doMock('@avocat-ai/shared', async () => {
    const actual = await vi.importActual<typeof import('@avocat-ai/shared')>('@avocat-ai/shared');
    return {
      ...actual,
      getOpenAIClient: getOpenAIClientMock,
    };
  });

  vi.doMock('@avocat-ai/supabase', () => ({
    createServiceClient: vi.fn(() => ({
      rpc: supabaseRpcMock,
      from: (table: string) => {
        if (table === 'agent_runs') {
          return {
            insert: runInsertMock,
            select: agentRunsTableSelect,
            update: agentRunsUpdateMock,
          };
        }
        if (table === 'run_retrieval_sets') {
          return {
            insert: retrievalInsertMock,
            select: vi.fn(() => runRetrievalSelectBuilder),
          };
        }
        if (table === 'run_citations') {
          return { insert: citationsInsertMock };
        }
        if (table === 'tool_invocations') {
          return { insert: toolInsertMock, select: toolInvocationsTableSelect };
        }
        if (table === 'hitl_queue') {
          return { insert: hitlInsertMock, select: vi.fn(() => hitlQueueQuery) };
        }
        if (table === 'hitl_reviewer_edits') {
          return { insert: vi.fn(() => ({ error: null })), select: vi.fn(() => createAsyncQuery()) };
        }
        if (table === 'tool_telemetry') {
          return { insert: telemetryInsertMock };
        }
        if (table === 'agent_learning_jobs') {
          return { insert: learningInsertMock };
        }
        if (table === 'audit_events') {
          return { insert: auditInsertMock };
        }
        if (table === 'agent_synonyms') {
          return synonymsQuery;
        }
        if (table === 'agent_policy_versions') {
          return policyVersionsQuery;
        }
        if (table === 'case_scores') {
          return { ...caseScoresQuery, insert: caseScoresInsertMock };
        }
        if (table === 'compliance_assessments') {
          return {
            insert: vi.fn(async () => ({ error: null })),
            select: vi.fn(() => complianceAssessmentsQuery),
          };
        }
        if (
          table === 'case_treatments' ||
          table === 'case_statute_links' ||
          table === 'case_score_overrides' ||
          table === 'risk_register'
        ) {
          return createAsyncQuery();
        }
        if (table === 'sources') {
          return sourcesQuery;
        }
        if (table === 'pleading_templates') {
          return templateQuery;
        }
        if (table === 'fria_artifacts') {
          return createAsyncQuery();
        }
        throw new Error(`unexpected table ${table}`);
      },
    })),
  }));
});

describe('web search allowlist configuration', () => {
  afterEach(() => {
    vi.resetModules();
    process.env = { ...ORIGINAL_ENV };
    delete process.env.JURIS_ALLOWLIST_JSON;
  });

  it('honours the 20-domain ceiling and emits truncation telemetry', async () => {
    vi.resetModules();
    process.env = { ...ORIGINAL_ENV };
    process.env.JURIS_ALLOWLIST_JSON = JSON.stringify(
      Array.from({ length: 25 }, (_, index) => `override-${index}.example.test`),
    );

    const warnSpy = vi.spyOn(console, 'warn').mockImplementation(() => {});
    const infoSpy = vi.spyOn(console, 'info').mockImplementation(() => {});

    const { __TESTING__ } = await import('../src/agent.js');

    expect(__TESTING__.webSearchAllowlist.allowlist).toHaveLength(20);
    expect(__TESTING__.webSearchAllowlist.truncatedDomains).toHaveLength(5);

    expect(warnSpy).toHaveBeenCalledWith(
      'web_search_allowlist_truncated',
      expect.objectContaining({ limit: 20, truncatedCount: 5, total: 25 }),
    );
    expect(infoSpy).toHaveBeenCalledWith(
      'web_search_allowlist_config',
      expect.objectContaining({ total: 25, chunks: expect.any(Array) }),
    );

    warnSpy.mockRestore();
    infoSpy.mockRestore();
  });
});

describe('runLegalAgent', () => {
  it('returns a parsed IRAC payload for allowlisted citations', async () => {
    runMock.mockResolvedValue({
      finalOutput: validPayload,
    });

    supabaseRpcMock.mockResolvedValueOnce({
      data: [
        {
          content: 'Article 1240 du Code civil',
          similarity: 0.93,
          trust_tier: 'T1',
          source_id: 'src-1',
          document_id: 'doc-1',
        },
      ],
      error: null,
    });

    const { runLegalAgent } = await importAgentModule();
    const result = await runLegalAgent(
      {
        question: 'Analyse en France',
        orgId: '00000000-0000-0000-0000-000000000000',
        userId: '00000000-0000-0000-0000-000000000000',
      },
      makeContext(),
    );

    expect(result.payload.conclusion).toContain('valable');
    expect(result.runId).toBe('run-1');
    expect(runInsertMock).toHaveBeenCalled();
    expect(toolInsertMock).toHaveBeenCalled();
    expect(learningInsertMock).not.toHaveBeenCalled();
    expect(result.verification?.status).toBe('passed');
    expect(result.verification?.notes).toHaveLength(0);
    expect(result.trustPanel).toBeDefined();
    expect(result.trustPanel?.citationSummary.allowlisted).toBeGreaterThan(0);
    expect(result.trustPanel?.risk.level).toBe('LOW');
    expect(result.trustPanel?.provenance.totalSources).toBeGreaterThan(0);
    expect(result.trustPanel?.provenance.withEli).toBeGreaterThan(0);
    expect(result.trustPanel?.provenance.akomaArticles).toBeGreaterThanOrEqual(1);
    expect(result.agent.code).toBe('conseil_recherche');
    expect(result.agent.tools.length).toBeGreaterThan(0);
  }, 15000);

  it('forces a trust-panel HITL when case quality is blocked', async () => {
    caseScoresQuery.setResponse([
      {
        source_id: 'src-1',
        score_overall: 40,
        axes: { PW: 40, ST: 35, SA: 45, PI: 30, JF: 42, LB: 38, RC: 36, CQ: 33 },
        hard_block: true,
        notes: ['Blocage manuel'],
        computed_at: new Date().toISOString(),
      },
    ]);

    runMock.mockResolvedValue({
      finalOutput: validPayload,
    });

    const { runLegalAgent } = await importAgentModule();
    const result = await runLegalAgent(
      {
        question: 'Analyse en France',
        orgId: '00000000-0000-0000-0000-000000000000',
        userId: '00000000-0000-0000-0000-000000000000',
      },
      makeContext(),
    );

    expect(result.trustPanel?.caseQuality.forceHitl).toBe(true);
    const firstCase = result.trustPanel?.caseQuality.items[0];
    expect(firstCase?.hardBlock).toBe(true);
  });

  it('computes case quality metrics and persists jurisprudence scores', async () => {
    const caseUrl = 'https://www.sgg.gov.ma/lois/cour-cassation/2024-01-01';

    runMock.mockResolvedValue({
      finalOutput: {
        ...validPayload,
        citations: [
          {
            ...validPayload.citations[0],
            title: 'Cour de cassation, 1er janvier 2024',
            url: caseUrl,
            court_or_publisher: 'Cour de cassation du Maroc',
          },
        ],
      },
    });

    supabaseRpcMock.mockResolvedValueOnce({
      data: [
        {
          content: 'Décision de jurisprudence',
          similarity: 0.88,
          trust_tier: 'T2',
          source_type: 'case_law',
          source_id: 'src-case',
          document_id: 'doc-case',
        },
      ],
      error: null,
    });

    caseScoresQuery.setResponse([], null);
    sourcesQuery.setResponse([
      {
        id: 'src-case',
        source_url: caseUrl,
        title: 'Cour de cassation du Maroc',
        publisher: 'Secrétariat général du gouvernement',
        source_type: 'case_law',
        trust_tier: 'T2',
        jurisdiction_code: 'MA',
        binding_lang: 'ar',
        effective_date: '2024-01-01',
        created_at: '2024-01-02',
        political_risk_flag: false,
        court_rank: 'CC',
        court_identifier: 'CC-MA',
        akoma_ntoso: null,
        eli: null,
        ecli: null,
      },
    ]);

    const { runLegalAgent } = await importAgentModule();

    await runLegalAgent(
      {
        question: 'Analyse de jurisprudence marocaines',
        orgId: '00000000-0000-0000-0000-000000000000',
        userId: '00000000-0000-0000-0000-000000000000',
      },
      makeContext(),
    );

    expect(caseScoresInsertMock).toHaveBeenCalled();
    const payloadArg = caseScoresInsertMock.mock.calls[0]?.[0];
    expect(payloadArg).toMatchObject({
      org_id: '00000000-0000-0000-0000-000000000000',
      source_id: 'src-case',
      juris_code: 'MA',
      hard_block: expect.any(Boolean),
    });
  });

  it('throws when a citation is not allowlisted', async () => {
    const payload = {
      ...validPayload,
      citations: [
        {
          ...validPayload.citations[0],
          url: 'https://example.com/non-official',
        },
      ],
    };

    runMock.mockResolvedValue({
      finalOutput: payload,
    });

    const { runLegalAgent } = await importAgentModule();

    await expect(
      runLegalAgent(
        {
          question: 'Analyse',
          orgId: '00000000-0000-0000-0000-000000000000',
          userId: '00000000-0000-0000-0000-000000000000',
        },
        makeContext(),
      ),
    ).rejects.toThrow(/hors périmètre/);
  });

  it('enqueues a HITL review when requested by the model', async () => {
    runMock.mockResolvedValue({
      finalOutput: {
        ...validPayload,
        risk: { ...validPayload.risk, level: 'HIGH', hitl_required: true, why: 'Escalade obligatoire' },
      },
    });

    const { runLegalAgent } = await importAgentModule();
    await runLegalAgent(
      {
        question: 'Analyse pénale complexe',
        orgId: '00000000-0000-0000-0000-000000000000',
        userId: '00000000-0000-0000-0000-000000000000',
      },
      makeContext(),
    );

    expect(hitlInsertMock).toHaveBeenCalled();
  });

  it('creates an indexing learning job when no citation is returned', async () => {
    runMock.mockResolvedValue({
      finalOutput: { ...validPayload, citations: [] },
    });

    const { runLegalAgent } = await importAgentModule();
    await runLegalAgent(
      {
        question: 'Analyse en France',
        orgId: '00000000-0000-0000-0000-000000000000',
        userId: '00000000-0000-0000-0000-000000000000',
      },
      makeContext(),
    );

    expect(learningInsertMock).toHaveBeenCalled();
    const payloadArg = learningInsertMock.mock.calls[0]?.[0]?.[0];
    expect(payloadArg?.type).toBe('indexing_ticket');
  });

  it('reuses an existing run when the run key matches', async () => {
    const existingPlan = [
      {
        id: 'route_jurisdiction',
        name: 'Analyse de juridiction',
        description: 'Détection préalable',
        startedAt: new Date(0).toISOString(),
        finishedAt: new Date(0).toISOString(),
        status: 'success',
        attempts: 1,
      },
    ];

    agentRunsSelectBuilder.maybeSingle.mockResolvedValueOnce({
      data: {
        id: 'existing-run',
        irac: validPayload,
        plan_trace: existingPlan,
        confidential_mode: false,
        verification_status: 'passed',
        verification_notes: [],
      },
      error: null,
    });

    toolInvocationsSelectBuilder.order.mockResolvedValueOnce({
      data: [
        {
          tool_name: 'file_search',
          args: JSON.stringify({ query: 'analyse' }),
          output: JSON.stringify({ hits: [] }),
        },
      ],
      error: null,
    });

    const { runLegalAgent } = await importAgentModule();
    const result = await runLegalAgent(
      {
        question: 'Analyse en France',
        orgId: '00000000-0000-0000-0000-000000000000',
        userId: '00000000-0000-0000-0000-000000000000',
      },
      makeContext(),
    );

    expect(result.reused).toBe(true);
    expect(result.runId).toBe('existing-run');
    expect(result.plan).toEqual(existingPlan);
    expect(runMock).not.toHaveBeenCalled();
    expect(runInsertMock).not.toHaveBeenCalled();
    expect(result.verification?.status).toBe('passed');
    expect(result.trustPanel?.caseQuality.items[0]?.score).toBeGreaterThan(0);
  });

  it('disables web search when confidential mode is active', async () => {
    runMock.mockResolvedValue({
      finalOutput: validPayload,
    });

    const { runLegalAgent } = await importAgentModule();
    await runLegalAgent(
      {
        question: 'Analyse confidentielle',
        orgId: '00000000-0000-0000-0000-000000000000',
        userId: '00000000-0000-0000-0000-000000000000',
        confidentialMode: true,
      },
      makeContext(),
    );

    const agentInstance = runMock.mock.calls[0]?.[0] as { config?: { tools?: Array<{ name?: string }> } } | undefined;
    const toolNames = agentInstance?.config?.tools?.map((tool) => tool?.name) ?? [];
    expect(toolNames).not.toContain('web_search');
  });

  it('configures allowlist web search by default', async () => {
    runMock.mockResolvedValue({
      finalOutput: validPayload,
    });

    const overrideDomains = [
      'legifrance.gouv.fr',
      ...Array.from({ length: DEFAULT_WEB_SEARCH_ALLOWLIST_MAX + 5 }, (_, index) => `domain${index}.example`),
    ];
    process.env.JURIS_ALLOWLIST_JSON = JSON.stringify(overrideDomains);
    const warnSpy = vi.spyOn(console, 'warn').mockImplementation(() => {});

    const { runLegalAgent } = await importAgentModule();
    await runLegalAgent(
      {
        question: 'Analyse en France',
        orgId: '00000000-0000-0000-0000-000000000000',
        userId: '00000000-0000-0000-0000-000000000000',
      },
      makeContext(),
    );

    const agentsModule = await import('@openai/agents');
    const webSearchToolMock = agentsModule.webSearchTool as unknown as vi.Mock;
    expect(webSearchToolMock).toHaveBeenCalled();
    const options = webSearchToolMock.mock.calls[0]?.[0] as
      | { filters?: { allowedDomains?: string[] }; searchContextSize?: string }
      | undefined;
    expect(options?.searchContextSize).toBe('medium');
    expect(options?.filters?.allowedDomains).toHaveLength(DEFAULT_WEB_SEARCH_ALLOWLIST_MAX);
    expect(warnSpy).toHaveBeenCalledWith(
      'web_search_allowlist_truncated',
      expect.objectContaining({
        truncatedCount: 6,
        totalDomains: DEFAULT_WEB_SEARCH_ALLOWLIST_MAX + 6,
        maxDomains: DEFAULT_WEB_SEARCH_ALLOWLIST_MAX,
        source: 'override',
      }),
    );

    warnSpy.mockRestore();
    delete process.env.JURIS_ALLOWLIST_JSON;
  });

  it('avoids caching telemetry and hybrid retrieval data when confidential mode is active', async () => {
    runMock.mockResolvedValue({
      finalOutput: validPayload,
    });

    supabaseRpcMock.mockResolvedValueOnce({
      data: [
        {
          content: 'Article 1240 du Code civil',
          similarity: 0.92,
          trust_tier: 'T1',
          source_type: 'statute',
          source_id: 'src-1',
          document_id: 'doc-1',
        },
      ],
      error: null,
    });

    const { runLegalAgent } = await importAgentModule();

    await runLegalAgent(
      {
        question: 'Analyse publique',
        orgId: '00000000-0000-0000-0000-000000000000',
        userId: '00000000-0000-0000-0000-000000000000',
      },
      makeContext(),
    );

    expect(retrievalInsertMock).toHaveBeenCalled();

    retrievalInsertMock.mockClear();
    telemetryInsertMock.mockClear();

    supabaseRpcMock.mockResolvedValueOnce({
      data: [
        {
          content: 'Article 1240 du Code civil',
          similarity: 0.91,
          trust_tier: 'T1',
          source_type: 'statute',
          source_id: 'src-1',
          document_id: 'doc-1',
        },
      ],
      error: null,
    });

    await runLegalAgent(
      {
        question: 'Analyse confidentielle',
        orgId: '00000000-0000-0000-0000-000000000000',
        userId: '00000000-0000-0000-0000-000000000000',
        confidentialMode: true,
      },
      makeContext({ policies: { ...defaultAccessContext.policies, confidentialMode: true } }),
    );

    expect(retrievalInsertMock).not.toHaveBeenCalled();
    expect(telemetryInsertMock).not.toHaveBeenCalled();
  });

  it('augments hybrid retrieval queries with learned synonyms', async () => {
    runMock.mockResolvedValue({
      finalOutput: validPayload,
    });

    synonymsQuery.setResponse(
      [
        {
          jurisdiction: 'FR',
          term: 'prescription',
          expansions: ['forclusion', 'délai de recours'],
        },
      ],
      null,
    );

    policyVersionsQuery.setResponse([], null);

    supabaseRpcMock.mockResolvedValueOnce({ data: [], error: null });

    const { runLegalAgent } = await importAgentModule();

    await runLegalAgent(
      {
        question: 'Quelle prescription s’applique en France pour cette action ?',
        orgId: '00000000-0000-0000-0000-000000000000',
        userId: '00000000-0000-0000-0000-000000000000',
      },
      makeContext(),
    );

    const embeddingCall = openAIEmbeddingsCreateMock.mock.calls.find((call) =>
      typeof call[0]?.input === 'string' && call[0].input.includes('Synonymes pertinents'),
    );
    expect(embeddingCall).toBeTruthy();
    const payload = embeddingCall?.[0];
    expect(payload?.input).toContain('Synonymes pertinents');
    expect(payload?.input).toContain('forclusion');
  });

  it('blocks judge analytics queries for France and escalates to HITL', async () => {
    runMock.mockResolvedValue({
      finalOutput: validPayload,
    });

    const { runLegalAgent } = await importAgentModule();
    const result = await runLegalAgent(
      {
        question:
          'Peux-tu analyser les statistiques et classer les juges de la Cour d\'appel de Paris selon leurs décisions ?',
        orgId: '00000000-0000-0000-0000-000000000000',
        userId: '00000000-0000-0000-0000-000000000000',
      },
      makeContext(),
    );

    expect(runMock).not.toHaveBeenCalled();
    expect(result.payload.risk.hitl_required).toBe(true);
    expect(result.payload.rules[0]?.source_url).toContain('legifrance.gouv.fr');
    expect(hitlInsertMock).toHaveBeenCalled();
    const learningPayload = learningInsertMock.mock.calls[0]?.[0]?.[0];
    expect(learningPayload?.type).toBe('guardrail_fr_judge_analytics');
  });

  it('escalates to HITL when the binding-language guardrail blocks the output', async () => {
    runMock.mockRejectedValue(new Error('Output rejected by guardrail binding-language-guardrail.'));

    const guardUrl = 'https://www.sgg.gov.ma/lois/texte-arabe';
    supabaseRpcMock.mockResolvedValueOnce({
      data: [
        {
          content: 'Décision marocaine sensible',
          similarity: 0.9,
          trust_tier: 'T1',
          source_type: 'case_law',
          source_id: 'src-ma',
          document_id: 'doc-ma',
        },
      ],
      error: null,
    });

    sourcesQuery.setResponse([
      {
        id: 'src-ma',
        source_url: guardUrl,
        title: 'Arrêt de la Cour de cassation (MA)',
        publisher: 'Cour de cassation du Maroc',
        source_type: 'case_law',
        jurisdiction_code: 'MA',
        trust_tier: 'T2',
        binding_lang: 'ar',
        effective_date: '2024-03-12',
        created_at: '2024-03-13',
        political_risk_flag: false,
        court_rank: 'CC',
        court_identifier: 'CC-MA',
      },
    ]);

    const { runLegalAgent } = await importAgentModule();

    const result = await runLegalAgent(
      {
        question: 'Analyse ce récent arrêt marocain important.',
        orgId: '00000000-0000-0000-0000-000000000000',
        userId: '00000000-0000-0000-0000-000000000000',
      },
      makeContext(),
    );

    expect(runMock).toHaveBeenCalledTimes(2);
    expect(result.verification?.status).toBe('hitl_escalated');
    expect(result.verification?.notes[0]?.code).toBe('binding_language_guardrail');
    expect(hitlInsertMock).toHaveBeenCalled();
    const guardStep = result.plan?.find((step) => step.id === 'guardrail_binding-language');
    expect(guardStep?.status).toBe('failed');
    const guardLog = result.toolLogs.find((log) => log.name === 'guardrailEscalation');
    expect(guardLog?.output).toMatchObject({ escalated: true });
  });

  it('escalates to HITL when the structured IRAC guardrail blocks the output', async () => {
    runMock.mockRejectedValue(new Error('Output rejected by guardrail structured-irac-guardrail.'));

    const { runLegalAgent } = await importAgentModule();

    const result = await runLegalAgent(
      {
        question: 'Produit une réponse structurée détaillée.',
        orgId: '00000000-0000-0000-0000-000000000000',
        userId: '00000000-0000-0000-0000-000000000000',
      },
      makeContext(),
    );

    expect(runMock).toHaveBeenCalledTimes(2);
    expect(result.verification?.status).toBe('hitl_escalated');
    expect(result.verification?.notes[0]?.code).toBe('structured_irac_guardrail');
    const guardStep = result.plan?.find((step) => step.id === 'guardrail_structured-irac');
    expect(guardStep?.status).toBe('failed');
  });

  it('escalates to HITL when the sensitive topic guardrail blocks the output', async () => {
    runMock.mockRejectedValue(new Error('Output rejected by guardrail sensitive-topic-hitl-guardrail.'));

    const { runLegalAgent } = await importAgentModule();

    const result = await runLegalAgent(
      {
        question: 'Analyse une question hautement sensible et politique.',
        orgId: '00000000-0000-0000-0000-000000000000',
        userId: '00000000-0000-0000-0000-000000000000',
      },
      makeContext(),
    );

    expect(runMock).toHaveBeenCalledTimes(2);
    expect(result.verification?.status).toBe('hitl_escalated');
    expect(result.verification?.notes[0]?.code).toBe('sensitive_topic_hitl_guardrail');
    const guardStep = result.plan?.find((step) => step.id === 'guardrail_sensitive-topic');
    expect(guardStep?.status).toBe('failed');
  });

  it('blocks execution when jurisdiction entitlement is missing', async () => {
    runMock.mockResolvedValue({ finalOutput: validPayload });

    const { runLegalAgent } = await importAgentModule();

    await expect(
      runLegalAgent(
        {
          question: "Analyse une clause contractuelle applicable devant le tribunal judiciaire de Paris, en France.",
          orgId: '00000000-0000-0000-0000-000000000000',
          userId: '00000000-0000-0000-0000-000000000000',
        },
        makeContext({
          entitlements: new Map<string, { canRead: boolean; canWrite: boolean }>([['FR', { canRead: false, canWrite: false }]]),
        }),
      ),
    ).rejects.toThrowError('jurisdiction_not_entitled');

    expect(runMock).not.toHaveBeenCalled();
  });

  it('disables web search when confidential mode is enforced via policy', async () => {
    runMock.mockResolvedValue({ finalOutput: validPayload });

    const { runLegalAgent } = await importAgentModule();

    await runLegalAgent(
      {
        question: 'Analyse confidentielle sur une clause de non-concurrence.',
        confidentialMode: false,
        orgId: '00000000-0000-0000-0000-000000000000',
        userId: '00000000-0000-0000-0000-000000000000',
      },
      makeContext({
        policies: {
          ...defaultAccessContext.policies,
          confidentialMode: true,
        },
      }),
    );

    const plan = runMock.mock.calls[0]?.[0]?.plan_trace ?? [];
    const agentContext = runMock.mock.calls[0]?.[0]?.context ?? {};

    // Ensure web_search budget is zero when confidential mode enforced
    expect(agentContext.toolBudgets?.web_search ?? 0).toBe(0);
    // Ensure web search tool not invoked
    const toolNames = (runMock.mock.calls[0]?.[0]?.tools ?? []).map((tool: { name: string }) => tool.name);
    expect(toolNames).not.toContain('web_search');
  });


  it('requires a FRIA checkpoint for EU litigation scenarios', async () => {
    runMock.mockResolvedValue({
      finalOutput: validPayload,
    });

    const { runLegalAgent } = await importAgentModule();
    await runLegalAgent(
      {
        question:
          "Prépare une requête introductive d'instance devant le tribunal judiciaire de Paris pour contester une sanction disciplinaire.",
        orgId: '00000000-0000-0000-0000-000000000000',
        userId: '00000000-0000-0000-0000-000000000000',
      },
      makeContext(),
    );

    expect(hitlInsertMock).toHaveBeenCalled();
    const learningBatch = learningInsertMock.mock.calls.at(-1)?.[0] ?? [];
    const hasFriaTicket = learningBatch.some((job: { type?: string }) => job.type === 'compliance_fria_ticket');
    expect(hasFriaTicket).toBe(true);
    const auditBatch = auditInsertMock.mock.calls.at(-1)?.[0] ?? [];
    const hasFriaAudit = auditBatch.some(
      (event: { kind?: string }) => event.kind === 'compliance.eu_ai_act.fria_required',
    );
    expect(hasFriaAudit).toBe(true);
  });
});<|MERGE_RESOLUTION|>--- conflicted
+++ resolved
@@ -322,7 +322,6 @@
   process.env.SUPABASE_URL = 'https://example.supabase.co';
   process.env.SUPABASE_SERVICE_ROLE_KEY = 'service';
   process.env.AGENT_STUB_MODE = 'never';
-<<<<<<< HEAD
   openAIResponsesCreateMock.mockReset();
   openAIEmbeddingsCreateMock.mockReset();
   getOpenAIClientMock.mockReturnValue({
@@ -332,23 +331,6 @@
   openAIResponsesCreateMock.mockResolvedValue({ output: [], output_text: '' });
   openAIEmbeddingsCreateMock.mockResolvedValue({
     data: [{ embedding: new Array(3072).fill(0.1) }],
-=======
-  delete process.env.JURIS_ALLOWLIST_JSON;
-
-  global.fetch = vi.fn(async (input: RequestInfo | URL) => {
-    const url = typeof input === 'string' ? input : input.toString();
-    if (url.includes('/embeddings')) {
-      return {
-        ok: true,
-        json: async () => ({ data: [{ embedding: new Array(3072).fill(0.1) }] }),
-      } as Response;
-    }
-
-    return {
-      ok: true,
-      json: async () => ({}),
-    } as Response;
->>>>>>> fc28ed55
   });
 
   vi.doMock('@openai/agents', () => ({
