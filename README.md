--- conflicted
+++ resolved
@@ -26,7 +26,6 @@
    ```bash
    pnpm install
    ```
-<<<<<<< HEAD
 2. Copy `.env.example` to `.env` and fill in required secrets.
    The API now refuses to boot with placeholder defaults for production-critical
    values – you must provide concrete credentials for `OPENAI_API_KEY`,
@@ -35,9 +34,6 @@
    Placeholder strings such as `test-openai-key`, `vs_test`, or
    `https://example.supabase.co` trigger a hard failure when `NODE_ENV` is set to
    `production`.
-=======
-2. Copy `.env.example` to `.env.local` and fill in required secrets. The `.env.local` file is gitignored so credentials stay local-only.
->>>>>>> 6fad3128
 3. Apply database migrations directly against your Supabase instance (requires `SUPABASE_DB_URL`):
    ```bash
    pnpm db:migrate
