# Avocat-AI Francophone Monorepo

This repository contains the production implementation scaffold for the Avocat-AI Francophone autonomous legal agent. It is organised as a PNPM workspace with API, operational tooling, Supabase integrations, database migrations, and shared packages for schemas and constants.

## Structure

```
apps/
  api/        # Fastify API service hosting the agent orchestrator and REST endpoints
  edge/       # Supabase Edge Functions (Deno) for crawlers, schedulers, and webhooks
  ops/        # Command-line tooling for ingestion and evaluations
  web/        # Next.js App Router front-end (liquid-glass UI, shadcn primitives, TanStack Query)

db/
  migrations/ # SQL migrations (Supabase/Postgres)
  seed/       # Seed scripts and helper data

packages/
  shared/     # Shared TypeScript utilities (IRAC schema, allowlists, constants)
  supabase/   # Generated types and helpers for Supabase clients
```

## Getting Started

1. Install dependencies with **pnpm** (ensure pnpm ≥ 8.15):
   ```bash
   pnpm install
   ```
2. Copy `.env.example` to `.env` and fill in required secrets.
   The API now refuses to boot with placeholder defaults for production-critical
   values – you must provide concrete credentials for `OPENAI_API_KEY`,
   `SUPABASE_URL`, `SUPABASE_SERVICE_ROLE_KEY`, and
   `OPENAI_VECTOR_STORE_AUTHORITIES_ID` in every deployed environment.
   Placeholder strings such as `test-openai-key`, `vs_test`, or
   `https://example.supabase.co` trigger a hard failure when `NODE_ENV` is set to
   `production`.
3. Apply database migrations directly against your Supabase instance (requires `SUPABASE_DB_URL`):
   ```bash
   pnpm db:migrate
   ```
4. Bootstrap Supabase storage buckets and synchronise allowlisted domains:
   ```bash
   pnpm --filter @apps/ops bootstrap
   ```
5. Seed base data (jurisdictions, allowlists) once:
   ```bash
   pnpm seed
   ```
6. Generate the PWA icons (required before running the web build in clean environments):
   ```bash
   pnpm --filter @avocat-ai/web icons:generate
   ```
7. Start the API locally:
   ```bash
   pnpm dev:api
   ```
8. Launch the operator console (Next.js App Router) on http://localhost:3001:
   ```bash
   pnpm dev:web
   ```

<<<<<<< HEAD
## Deployment checklist (Vercel)

Avant de fusionner une branche dans `main` ou de promouvoir un déploiement Vercel en production, vérifiez :

- [ ] Le workflow **CI** GitHub Actions est passé (lint, typecheck, tests et builds). Vous pouvez reproduire localement via `pnpm -r lint`, `pnpm -r test`, `pnpm --filter @apps/api typecheck`, `pnpm --filter @avocat-ai/web typecheck`, puis les commandes `build` et `bundle:check`.
- [ ] L'ensemble des variables d'environnement (OpenAI, Supabase, OTP, alertes) sont saisies dans Vercel conformément au [guide de déploiement détaillé](docs/deployment/vercel.md).
- [ ] Les migrations Supabase et les buckets obligatoires sont en place (`pnpm ops:foundation`) et les données de référence ont été chargées (`pnpm seed`).
- [ ] Les drapeaux de fonctionnalités critiques (ex. `FEAT_ADMIN_PANEL`) sont positionnés selon la stratégie d'exposition souhaitée.
=======
### Production configuration guardrails

The API now enforces stricter configuration checks in production environments.
Deployments must provide real secrets for the following variables:

- `OPENAI_API_KEY`
- `OPENAI_VECTOR_STORE_AUTHORITIES_ID`
- `SUPABASE_URL`
- `SUPABASE_SERVICE_ROLE_KEY`

The runtime rejects common placeholder patterns such as:

- Vector store IDs like `vs_test`, `vs-example`, or `vs_placeholder`
- Supabase URLs containing `example.supabase.co`
- Service role keys containing `placeholder`, `service-role-key`, or `service-role-test`

CI executes `apps/api/test/config.test.ts` to guarantee these guardrails stay in
place. Refresh your `.env` or deployment secrets with production values before
running the API behind Vercel or any other production target.
>>>>>>> a69811e0

### Assembler les fondations en une étape

Lorsque vous préparez un nouvel environnement (local ou cloud), exécutez :

```bash
pnpm ops:foundation
```

La commande applique toutes les migrations, vérifie la présence des extensions `pgvector`/`pg_trgm`,
provisionne les buckets privés (`authorities`, `uploads`, `snapshots`), synchronise les zones de résidence et l'allowlist,
valide les garde-fous de résidence puis crée le vector store `authorities-francophone` si nécessaire.
Elle échoue immédiatement si un secret critique (OpenAI ou Supabase) reste en valeur par défaut.

#### Garde-fous sur les secrets de production

Au démarrage en production, l'API refusera les valeurs de configuration suivantes :

- `SUPABASE_URL` pointant vers `https://example.supabase.co`, `https://project.supabase.co` ou toute URL `localhost`.
- `OPENAI_API_KEY` contenant `CHANGEME`, `placeholder`, `test-openai-key` ou des clés factices commençant par `sk-test-`, `sk-demo-`, `sk-example-`, `sk-placeholder-`, `sk-dummy-` ou `sk-sample-`.
- `SUPABASE_SERVICE_ROLE_KEY` contenant `placeholder` ou `service-role-test`.

Mettez à jour vos secrets avant déploiement pour éviter l'échec `configuration_invalid`.

### Provisionner l'environnement complet

Si vous souhaitez uniquement reprovisionner migrations, buckets, allowlist et vector store (sans audit des secrets), exécutez :

```bash
pnpm ops:provision
```

### Vérifier la conformité de l'environnement

Le plan de production impose de contrôler régulièrement l'état des extensions Postgres, des buckets Supabase et du vector store OpenAI.
Un CLI dédié synthétise ces vérifications et échoue si un prérequis manque :

```bash
pnpm ops:check
```

Le script confirme la présence des extensions `pgvector`/`pg_trgm`, des buckets `authorities`/`uploads`/`snapshots`,
de la synchronisation de `authority_domains` avec l'allowlist officielle et de l'accessibilité du vector store référencé
par `OPENAI_VECTOR_STORE_AUTHORITIES_ID`.

### Piloter la progression phase par phase

Lorsque l'équipe demande de « continuer la mise en œuvre phase par phase », la commande suivante calcule l'état réel des phases
Fondation, Ingestion et Agent/HITL à partir de Supabase et du vector store :

```bash
pnpm ops:phase
```

Chaque phase est marquée `OK`, `À vérifier` (simulation) ou `Incomplet`.
Le CLI examine l'existence des tables critiques, des buckets, des domaines allowlist, des synchronisations de documents,
des exécutions d'adaptateurs, des scores de jurisprudence et des événements d'audit.

Options utiles :

- `--dry-run` : ignore les appels réseau sensibles (vector store) et renvoie des avertissements plutôt qu'un échec.
- `--json` : produit la sortie structurée (utile pour CI/CD ou Confluence).

### Éviter les fichiers binaires bloquants

L'automatisation de création de PR refuse tout asset binaire (PNG, PDF, archives, etc.).
Exécutez le garde-fou suivant avant de pousser ou d'utiliser `make_pr` :

```bash
pnpm check:binaries
```

La commande échoue en listant les fichiers interdits détectés dans l'index Git.
Remplacez-les par des équivalents textuels (ex. : SVG générateur → PNG) avant de soumettre votre contribution.

### Synchroniser le vector store OpenAI

Après ingestion de nouvelles autorités (via Supabase Edge), synchronisez les documents en attente avec le vector store OpenAI :

```bash
pnpm --filter @apps/ops vectorstore
```

Le script crée automatiquement le vector store `authorities-francophone` si `OPENAI_VECTOR_STORE_AUTHORITIES_ID` est vide.

### Lancer la campagne d'évaluation

Un CLI dédié exécute les cas d'évaluation stockés dans la table `eval_cases`, appelle l'API `/runs` et journalise les résultats dans `eval_results` :

```bash
pnpm ops:evaluate --org 00000000-0000-0000-0000-000000000000 --user 00000000-0000-0000-0000-000000000000
```

Utilisez `--dry-run` pour inspecter les cas sans déclencher d'appels OpenAI, et `--limit <n>` pour restreindre l'échantillon lors d'un smoke test.

L'option `--benchmark <legalbench|lexglue>` charge les jeux de tests publiés dans `apps/ops/fixtures/benchmarks` afin de journaliser des résultats comparables entre organisations et d'alimenter les rapports de dérive/fairness.

Chaque exécution non simulée génère également un tableau de bord JSON (`ops/reports/evaluation-summary.json`) agrégeant la précision des citations, la validité temporelle, le nombre d'avertissements sur la langue contraignante et la provenance du benchmark. Ce fichier peut être ingéré dans Supabase ou un outil BI pour suivre vos objectifs (≥95 % de précision allowlist, ≥95 % de validité temporelle, bannière Maghreb systématique) et surveiller les dérives d'équité.

### Lancer la campagne red-team

Une batterie de scénarios critiques vérifie la bonne application des garde-fous (HITL pénal/sanctions, bannière Maghreb, priorité OHADA). Les résultats sont enregistrés dans la table `red_team_findings` et alimentent le Go / No-Go checklist.

```bash
pnpm ops:red-team --org 00000000-0000-0000-0000-000000000000 --user 00000000-0000-0000-0000-000000000000
```

Utilisez `--dry-run` pour un diagnostic sans insertion Supabase ou `--scenario <clé>` pour cibler un test. Consultez `docs/operations/red_team_playbook.md` pour la procédure complète.

### Capturer un snapshot de performance

Afin de démontrer la robustesse (latence, précision des citations, couverture HITL), enregistrez régulièrement un snapshot via :

```bash
pnpm ops:perf-snapshot --org 00000000-0000-0000-0000-000000000000 --user 00000000-0000-0000-0000-000000000000 --notes "post-red-team"
```

### Planifier les rapports de conformité

Les rapports de transparence, SLO et régulateur peuvent être programmés depuis Supabase en une seule commande :

```bash
pnpm --filter @apps/ops schedule-reports --org <org-id> --user <service-user> --api https://api.avocat.ai
```

Le CLI vérifie les garde-fous de résidence avant d’archiver les rapports dans `ops_report_runs`, journalise chaque succès dans `audit_events` et signale les échecs partiels (avec message d’erreur) dans la sortie standard.

## Panneau d'administration (feature flag FEAT_ADMIN_PANEL)

Un nouveau panneau d'administration Next.js est livré derrière le flag `FEAT_ADMIN_PANEL`. Le flag est activé par défaut en
développement et en préproduction, et reste désactivé en production tant que `FEAT_ADMIN_PANEL=1` n'est pas fourni.

- **Activer localement** : ajoutez `FEAT_ADMIN_PANEL=1` à votre `.env.local`.
- **Prévisualisation** : les environnements avec `APP_ENV=preview` ou `APP_ENV=staging` héritent d'un comportement activé par défaut.
- **Production** : définir explicitement `FEAT_ADMIN_PANEL=1` dans vos variables d'environnement de production.

Les routes `/api/admin/*` valident systématiquement la présence des en-têtes `x-admin-actor` et `x-admin-org` (ou retombent sur
les valeurs de configuration `ADMIN_PANEL_ACTOR`/`ADMIN_PANEL_ORG`).

## Runbooks condensés (Drive, Ingestion, Evals)

- **Drive watcher & Corpus** : utiliser `/api/admin/jobs` avec `type="drive-watch"` pour relancer la surveillance. Les buckets
  Supabase sont préfixés par organisation via les politiques RLS créées dans `supabase/migrations/20240710120000_admin_panel.sql`.
- **Ingestion** : le bouton « Start backfill » du panneau appelle `/api/admin/ingestion` avec `action="backfill"`, ce qui ajoute
  une entrée dans `admin_jobs`. Suivez la progression dans la vue « Jobs » du tableau de bord.
- **Evaluations** : la commande « Trigger nightly eval » appelle `/api/admin/evaluations` et `queueJob(..., 'eval-nightly', ...)`.
  Surveillez les résultats dans la page « Evaluations » (SLO gates) et vérifiez les événements correspondants dans l'audit log.

La commande agrège `/metrics/governance` et `tool_performance_metrics`, calcule un P95 global et insère la ligne correspondante dans `performance_snapshots`.

### Générer un rapport de transparence

Pour documenter les engagements CEPEJ/FRIA et produire un rapport partageable avec les autorités, exécutez :

```bash
pnpm ops:transparency --org 00000000-0000-0000-0000-000000000000 --user 00000000-0000-0000-0000-000000000000 --start 2024-07-01 --end 2024-07-31 --output reports/transparency-juillet.json
```

La commande insère par défaut le rapport dans `transparency_reports` (JSON complet stocké dans `metrics` et `cepej_summary`).
Utilisez `--dry-run` pour générer le rapport sans insertion Supabase.

### Capturer et consulter les SLO

Suivez vos engagements de disponibilité/latence via le nouveau snapshot SLO :

```bash
# Enregistrer un nouveau snapshot (tous les indicateurs sont requis)
pnpm ops:slo --org $ORG --user $USER --uptime 99.95 --hitl-p95 180 --retrieval-p95 12 --citation-p95 98.5 --notes "Semaine 32"

# Lister l’historique (JSON)
pnpm ops:slo --org $ORG --user $USER --list

# Export CSV pour diffusion aux régulateurs
pnpm ops:slo --org $ORG --user $USER --list --export > reports/slo.csv
```

### Vérifier le checklist Go / No-Go

Pour vérifier que chaque section (A–H) dispose d'une preuve satisfaite, qu'un artefact FRIA validé est présent et qu'une décision « GO » a été consignée pour un tag de release donné, utilisez le nouvel assistant :

```bash
pnpm ops:go-no-go --org $ORG --release rc-2024-09 --require-go
```

La commande récupère les entrées `go_no_go_evidence`, `go_no_go_signoffs` **et** les artefacts `fria_artifacts`, récapitule le nombre de critères satisfaits par section et échoue (code de sortie ≠ 0) tant qu'un item reste en attente, qu'aucune décision « GO » applicable n'est présente ou qu'aucun dossier FRIA validé ne couvre la release ciblée (ou l'organisation via un artefact global).

### Piloter la boucle d'apprentissage

Lancer le worker horaire (traitement des tickets de synonymes/guardrail + snapshot de file) :

```bash
pnpm ops:learning --org $ORG --mode hourly
```

Déclencher les rapports nocturnes (dérive + évaluations) à la demande :

```bash
pnpm ops:learning --org $ORG --mode nightly
```

Utilisez `--mode reports` pour récupérer simplement le JSON retourné par la fonction Edge (utile pour la CI ou les audits).

### Générer un digest régulateur hebdomadaire

Pour agréger les enregistrements `regulator_dispatches` dans un bulletin Markdown prêt à diffusion, exécutez :

```bash
pnpm ops:regulator-digest --org $ORG --user $USER --start 2024-09-01 --end 2024-09-07
```

Ajoutez `--json` pour récupérer le payload natif et l'intégrer dans vos propres gabarits.

Pour téléverser un dossier FRIA (PDF stocké dans Supabase Storage ou URL externe), appelez l’API d’administration :

```bash
curl -X POST "https://<api>/admin/org/$ORG/go-no-go/fria" \
  -H "x-user-id: $USER" \
  -H "Content-Type: application/json" \
  -d '{
    "releaseTag": "rc-2024-09",
    "title": "FRIA complète",
    "storagePath": "'$ORG'/compliance/fria-rc-2024-09.pdf",
    "hashSha256": "<SHA256>",
    "validated": true
  }'
```

Le service met automatiquement à jour `go_no_go_evidence` (section A) avec le critère « EU AI Act (high-risk): FRIA completed » et expose les artefacts via `GET /admin/org/:orgId/go-no-go/fria`.

### Lancer le crawler Edge manuellement

Déployez la fonction `crawl-authorities` puis exécutez-la en fournissant les identifiants suivants :

```bash
curl -X POST https://<project-ref>.functions.supabase.co/crawl-authorities \
  -H "Content-Type: application/json" \
  -d '{
    "supabaseUrl": "'$SUPABASE_URL'",
    "supabaseServiceRole": "'$SUPABASE_SERVICE_ROLE_KEY'",
    "orgId": "<UUID organisation>",
    "openaiApiKey": "'$OPENAI_API_KEY'",
    "vectorStoreId": "'$OPENAI_VECTOR_STORE_AUTHORITIES_ID'",
    "embeddingModel": "text-embedding-3-large",
    "summariserModel": "gpt-4o-mini",
    "maxSummaryChars": 12000
  }'
```

Lorsque la clé OpenAI est fournie, le crawler extrait un texte exploitable (HTML, XML, texte brut), produit une synthèse structurée (résumé + points clefs) stockée dans `document_summaries`, puis génère automatiquement des chunks avec embeddings (`document_chunks`) tout en renseignant les colonnes `summary_status`, `summary_generated_at`, `chunk_count` et `summary_error` dans `documents`. Les PDF ou formats non textuels sont marqués « skipped » et peuvent être retraités manuellement.

L’interface Corpus (Next.js) expose désormais ces métadonnées : chaque instantané affiche le statut de synthèse, le nombre de segments pgvector, les points clefs générés et un bouton « Relancer la synthèse » qui rejoue le pipeline de résumé/embeddings via l’API `/corpus/:id/resummarize`.

### Déployer le watcher Google Drive + validateur de manifestes

La fonction Edge `drive-watcher` valide les manifestes Google Drive et journalise les entrées non conformes. Déployez-la puis
appelez-la en transmettant l’identifiant d’organisation et un manifeste (JSON/JSONL) :

```bash
supabase functions deploy drive-watcher --project-ref <project-ref>

curl -X POST https://<project-ref>.functions.supabase.co/drive-watcher \
  -H "Content-Type: application/json" \
  -d '{
    "orgId": "00000000-0000-0000-0000-000000000000",
    "manifestName": "manifest.jsonl",
    "manifestContent": "{\"file_id\":\"1\",\"juris_code\":\"FR\",\"source_type\":\"code\",\"title\":\"Code civil\",\"publisher\":\"Légifrance\",\"source_url\":\"https://www.legifrance.gouv.fr/code\"}"
  }'
```

### Planifier les crawlers et la boucle d'apprentissage

Le fichier [`supabase/config.toml`](supabase/config.toml) référence trois planifications Supabase Cron :

- `crawl-authorities` toutes les 6 heures pour actualiser les portails Légifrance, Justel, Legilux, Fedlex, Maghreb et OHADA avec détection de hash/ETag.
- `process-learning` chaque heure pour traiter les tickets de synonymes/guardrails et rejouer les jobs du learning loop.
- `drive-watcher` toutes les 15 minutes afin de repérer les nouveaux manifestes Google Drive.
- `regulator-digest` chaque matin pour agréger les entrées `regulator_dispatches` des 7 derniers jours et publier un bulletin Markdown dans `governance_publications`.

Après déploiement des fonctions, exécutez :`supabase functions deploy <nom>` puis `supabase functions schedule up` pour activer les tâches définies dans `config.toml`.

La fonction crée un enregistrement dans `drive_manifests`, insère le détail des lignes (`drive_manifest_items`) et ouvre une entrée `ingestion_runs` pour traquer l’état du flux. Les erreurs (domaine hors allowlist, champs manquants, langue Maghreb) sont retournées dans la réponse JSON.

### Exécuter le run agent côté API

L’API `/runs` nécessite désormais l’identifiant d’organisation et d’utilisateur pour historiser les requêtes :

```bash
curl -X POST http://localhost:3000/runs \
  -H "Content-Type: application/json" \
  -d '{
    "question": "Une clause de non-concurrence est-elle valable ?",
    "orgId": "00000000-0000-0000-0000-000000000000",
    "userId": "00000000-0000-0000-0000-000000000000"
  }'
```

## CI/CD

Le workflow GitHub Actions `.github/workflows/ci.yml` installe les dépendances PNPM, exécute `pnpm lint`, applique les migrations contre une instance Postgres de test et lance la suite de tests (`pnpm test`). Ajoutez vos étapes de déploiement selon vos environnements cibles pour garantir la conformité du plan de mise en production.

Consult `docs/avocat_ai_bell_system_plan.md` for the full BELL analysis and delivery roadmap.
Review [`docs/vector-embeddings.md`](docs/vector-embeddings.md) for guidance on selecting, generating, and scaling semantic embeddings with the latest OpenAI models.

## Troubleshooting

Most commands in this monorepo reach out to Supabase or OpenAI. When those
domains are unreachable the tooling reports generic "network issue" errors. A
troubleshooting guide is available at
[`docs/troubleshooting_network.md`](docs/troubleshooting_network.md); it covers
the common root causes (restricted runners, missing credentials, blocked
hosts), the stubbed offline modes, and the diagnostics to collect before
escalating.

## Gouvernance, conformité et exploitation

- Consultez [`docs/governance/`](docs/governance/) pour les politiques officielles : IA responsable, gestion des conflits, rétention, réponse aux incidents, gestion des changements, onboarding pilote et SLO/support.
- Les migrations `0026_user_management.sql` et `0027_user_management_rls.sql` ajoutent les tables et politiques nécessaires à la gestion d'utilisateurs multi-tenant (RBAC × ABAC, consentement, audit, invitations, entitlements). Toute requête API doit inclure `X-Org-Id` afin d'évaluer les droits (`org_policies`, `jurisdiction_entitlements`) et de journaliser les actions sensibles dans `audit_events`.
- Lorsque des politiques renforcées sont activées, l'API exige également : `X-Auth-Strength: mfa` ou `passkey` si `mfa_required` vaut `true`, `X-Consent-Version` correspondant à `org_policies.ai_assist_consent_version`, `X-CoE-Disclosure-Version` pour attester l'adhésion au traité du Conseil de l'Europe, et une adresse IP correspondant aux entrées `ip_allowlist_entries` lorsque `ip_allowlist_enforced` est actif.
- L'API `GET /metrics/governance?orgId=<uuid>` agrège les indicateurs clés (précision des citations, charge HITL, santé de l'ingestion, performance des outils) à partir des vues `org_metrics` et `tool_performance_metrics` créées par la migration `0025_governance_metrics.sql`.
- La console Admin affiche ces métriques dans le tableau de bord « Operations dashboard » et fournit un accès direct au téléchargement des politiques pour audit ou partage client.
- `pnpm ops:rotate-secrets` tente d'appeler l'API de gestion Supabase (`SUPABASE_ACCESS_TOKEN` + `SUPABASE_PROJECT_REF`) pour faire tourner les clés `anon` et `service_role`, et génère automatiquement des valeurs de secours si l'API n'est pas disponible. Conservez les nouveaux secrets dans votre gestionnaire sécurisé.
- `pnpm ops:rls-smoke` vérifie que `public.is_org_member` applique bien l'isolation multi-tenant après vos migrations (l'étape est également exécutée en CI).
## Dashboard Badges Legend

Badges on the Admin dashboard and Trust Center provide at‑a‑glance status. Colors are consistent across cards:

- Green “OK/Good/Healthy” – within target thresholds
- Amber “Pending/Acceptable/Warning” – noteworthy but not failing
- Red “Errors/Critical/Attention” – action recommended

Key badges and defaults (configurable via environment variables):

- Runs (30 days): High/Medium/Low volume
  - High ≥ `NEXT_PUBLIC_DASHBOARD_RUNS_HIGH` (default 1000)
  - Medium ≥ `NEXT_PUBLIC_DASHBOARD_RUNS_MEDIUM` (default 200)
- Ingestion: OK/Failures
  - Based on success vs failures over the last 24h (7‑day window displayed)
- HITL backlog: OK/Backlog
  - Backlog when `hitlPending > 0`
- Allowlisted precision: Good/Acceptable/Low
  - Good ≥ 95%, Acceptable ≥ 90% (display only)
- Summary coverage: OK/Pending/Errors
  - Derived from documents pending/failed
- Drive manifest: OK/Warnings/Errors
  - Computed server‑side from last manifest (warnings/errors)
- Retrieval “No citations”: OK/Attention
  - Attention if any recent runs returned zero citations
- Tool health: Healthy/Warning/Critical
  - Failure rate thresholds: `NEXT_PUBLIC_TOOL_FAILURE_WARN` (default 2%), `NEXT_PUBLIC_TOOL_FAILURE_CRIT` (default 5%)
- Evaluation pass & coverage: Good/Acceptable/Poor
  - Pass thresholds: `NEXT_PUBLIC_EVAL_PASS_GOOD` (default 0.9), `NEXT_PUBLIC_EVAL_PASS_OK` (0.75)
  - Coverage thresholds: `NEXT_PUBLIC_EVAL_COVERAGE_GOOD` (0.9), `NEXT_PUBLIC_EVAL_COVERAGE_OK` (0.75)
  - Maghreb banner coverage thresholds: `NEXT_PUBLIC_EVAL_MAGHREB_GOOD` (0.95), `NEXT_PUBLIC_EVAL_MAGHREB_OK` (0.8)
- SLO freshness: Fresh/Stale
  - Fresh if last capture ≤ 7 days

Alerting (Edge functions)

- Set `ALERTS_SLACK_WEBHOOK_URL` and/or `ALERTS_EMAIL_WEBHOOK_URL` to receive notifications.
- Drive watcher manifest alerts: configure `ALERTS_MANIFEST_ALWAYS_REASONS`, `ALERTS_MANIFEST_THRESHOLD`.
- GDrive watcher quarantine alerts: configure `ALERTS_QUARANTINE_THRESHOLD`, `ALERTS_QUARANTINE_ALWAYS_REASONS`.
- Provenance (link‑health) alerts: Configure `PROVENANCE_STALE_RATIO_THRESHOLD`, `PROVENANCE_FAILED_COUNT_THRESHOLD` and schedule via pg_cron. See `docs/ops/provenance-alerts.md`.<|MERGE_RESOLUTION|>--- conflicted
+++ resolved
@@ -59,7 +59,6 @@
    pnpm dev:web
    ```
 
-<<<<<<< HEAD
 ## Deployment checklist (Vercel)
 
 Avant de fusionner une branche dans `main` ou de promouvoir un déploiement Vercel en production, vérifiez :
@@ -68,27 +67,6 @@
 - [ ] L'ensemble des variables d'environnement (OpenAI, Supabase, OTP, alertes) sont saisies dans Vercel conformément au [guide de déploiement détaillé](docs/deployment/vercel.md).
 - [ ] Les migrations Supabase et les buckets obligatoires sont en place (`pnpm ops:foundation`) et les données de référence ont été chargées (`pnpm seed`).
 - [ ] Les drapeaux de fonctionnalités critiques (ex. `FEAT_ADMIN_PANEL`) sont positionnés selon la stratégie d'exposition souhaitée.
-=======
-### Production configuration guardrails
-
-The API now enforces stricter configuration checks in production environments.
-Deployments must provide real secrets for the following variables:
-
-- `OPENAI_API_KEY`
-- `OPENAI_VECTOR_STORE_AUTHORITIES_ID`
-- `SUPABASE_URL`
-- `SUPABASE_SERVICE_ROLE_KEY`
-
-The runtime rejects common placeholder patterns such as:
-
-- Vector store IDs like `vs_test`, `vs-example`, or `vs_placeholder`
-- Supabase URLs containing `example.supabase.co`
-- Service role keys containing `placeholder`, `service-role-key`, or `service-role-test`
-
-CI executes `apps/api/test/config.test.ts` to guarantee these guardrails stay in
-place. Refresh your `.env` or deployment secrets with production values before
-running the API behind Vercel or any other production target.
->>>>>>> a69811e0
 
 ### Assembler les fondations en une étape
 
