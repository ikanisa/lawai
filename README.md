# Avocat-AI Francophone Monorepo

This repository contains the production implementation scaffold for the Avocat-AI Francophone autonomous legal agent. It is organised as a PNPM workspace with API, operational tooling, Supabase integrations, database migrations, and shared packages for schemas and constants.

## Structure

```
apps/
  api/        # Fastify API service hosting the agent orchestrator and REST endpoints
  edge/       # Supabase Edge Functions (Deno) for crawlers, schedulers, and webhooks
  ops/        # Command-line tooling for ingestion and evaluations
  web/        # Next.js App Router front-end (liquid-glass UI, shadcn primitives, TanStack Query)

db/
  migrations/ # SQL migrations (Supabase/Postgres)
  seed/       # Seed scripts and helper data

packages/
  shared/     # Shared TypeScript utilities (IRAC schema, allowlists, constants)
  supabase/   # Generated types and helpers for Supabase clients
```

## Getting Started

1. Install dependencies with **pnpm** (ensure pnpm ≥ 8.15):
   ```bash
   pnpm install
   ```
2. Copy `.env.example` to `.env` and fill in required secrets.
   The API no longer falls back to placeholder defaults for production-critical
   values. Provide explicit entries for at least the following keys before
   starting the server or running migrations:
   - `OPENAI_API_KEY`
   - `AGENT_MODEL`
   - `EMBEDDING_MODEL`
   - `OPENAI_VECTOR_STORE_AUTHORITIES_ID`
   - `SUPABASE_URL`
   - `SUPABASE_SERVICE_ROLE_KEY`
   Placeholder values such as `test`, `vs_test`, `changeme`, or the sample
   Supabase domain will now cause the API to exit immediately when
   `NODE_ENV=production`.
3. Apply database migrations directly against your Supabase instance (requires `SUPABASE_DB_URL`):
   ```bash
   pnpm db:migrate
   ```
4. Bootstrap Supabase storage buckets and synchronise allowlisted domains:
   ```bash
   pnpm --filter @apps/ops bootstrap
   ```
5. Seed base data (jurisdictions, allowlists) once:
   ```bash
   pnpm seed
   ```
6. Generate the PWA icons (required before running the web build in clean environments):
   ```bash
   pnpm --filter @avocat-ai/web icons:generate
   ```
7. Start the API locally:
   ```bash
   pnpm dev:api
   ```
8. Launch the operator console (Next.js App Router) on http://localhost:3001:
   ```bash
   pnpm dev:web
   ```

<<<<<<< HEAD
Pour un déploiement local en mode production (build Next.js + serveur Node), consultez [docs/local-hosting.md](docs/local-hosting.md).
=======
## Local Setup (MacBook)

- Ensure macOS runs Node.js 20+ (use asdf, fnm, or nvm).
- Install dependencies with `pnpm install`.
- Copy `.env.example` to `.env.local` and populate Supabase/OpenAI credentials.
- Run `pnpm typecheck`, `pnpm lint`, and `pnpm build` to validate the workspace.
- Start services locally with `pnpm dev:api` and `pnpm dev:web`, or serve the production build via `pnpm build && pnpm start` (respects `PORT`).
- Consultez [docs/local-hosting.md](docs/local-hosting.md) pour un tutoriel détaillé et des conseils de dépannage.

## Environment Variables

La configuration provient de `.env.local` (non versionné) et des exemples partagés. Variables clés :

- `NEXT_PUBLIC_SUPABASE_URL` / `NEXT_PUBLIC_SUPABASE_ANON_KEY` pour le client web.
- `SUPABASE_SERVICE_ROLE_KEY` pour les helpers côté serveur (ne jamais exposer côté client).
- `OPENAI_API_KEY` et les paramètres de modèles associés pour l'API.
- `APP_ENV` vaut `local` par défaut et peut prendre `staging` ou `production` selon l'hébergement.
- `PORT` contrôle le port du serveur web (3000 par défaut).

## Run Commands

Commandes fréquentes du workspace :

- `pnpm typecheck` — vérifie les types TypeScript.
- `pnpm lint` — lance ESLint sur API, web et ops.
- `pnpm build` — construit toutes les workspaces (Next.js, Fastify, workers).
- `pnpm start` — sert le build web localement (`PORT` respecté).
- `pnpm dev:api`, `pnpm dev:web`, `pnpm dev:ops` — serveurs de développement ciblés.

## Supabase Notes

- Le code client utilise toujours la clé anonyme ; les secrets service role restent côté serveur.
- Les tests RLS (`pnpm --filter @apps/ops rls-smoke`) nécessitent les identifiants service role et doivent précéder une mise en production.
- Les buckets (`authorities`, `uploads`, `snapshots`) et extensions (`pgvector`, `pg_trgm`) se provisionnent via `pnpm ops:foundation`.
- [docs/local-hosting.md](docs/local-hosting.md) explique comment relier Supabase en local ou en staging sans dépendance à un hébergeur propriétaire.

## Hosting Changes

- Les scripts spécifiques au cloud ont été retirés au profit d'un build Node.js pur (`next start -p ${PORT:-3000}`).
- Les workflows de CI/preview s'appuient désormais sur pnpm et Node (voir `.github/workflows/node.yml`).
- Un reverse proxy (Caddy, nginx) pourra pointer vers `pnpm start`; ajoutez TLS et authentification en couche supérieure lorsque nécessaire.

## Deployment checklist (Local runtime)

Avant de fusionner une branche dans `main` ou de promouvoir un déploiement auto-hébergé en production, vérifiez :

- [ ] Le workflow **CI** GitHub Actions est passé (lint, typecheck, tests et builds). Vous pouvez reproduire localement via `pnpm -r lint`, `pnpm -r test`, `pnpm --filter @apps/api typecheck`, `pnpm --filter @avocat-ai/web typecheck`, puis les commandes `build` et `bundle:check`.
- [ ] L'ensemble des variables d'environnement (OpenAI, Supabase, OTP, alertes) sont saisies conformément au [guide d'hébergement local](docs/local-hosting.md).
- [ ] Les migrations Supabase et les buckets obligatoires sont en place (`pnpm ops:foundation`) et les données de référence ont été chargées (`pnpm seed`).
- [ ] Les drapeaux de fonctionnalités critiques (ex. `FEAT_ADMIN_PANEL`) sont positionnés selon la stratégie d'exposition souhaitée.
>>>>>>> 6f0d11c0

### Assembler les fondations en une étape

Lorsque vous préparez un nouvel environnement (local ou cloud), exécutez :

```bash
pnpm ops:foundation
```

La commande applique toutes les migrations, vérifie la présence des extensions `pgvector`/`pg_trgm`,
provisionne les buckets privés (`authorities`, `uploads`, `snapshots`), synchronise les zones de résidence et l'allowlist,
valide les garde-fous de résidence puis crée le vector store `authorities-francophone` si nécessaire.
Elle échoue immédiatement si un secret critique (OpenAI ou Supabase) reste en valeur par défaut.

#### Garde-fous sur les secrets de production

Au démarrage en production, l'API refusera les valeurs de configuration suivantes :

- `SUPABASE_URL` pointant vers `https://example.supabase.co`, `https://project.supabase.co` ou toute URL `localhost`.
- `OPENAI_API_KEY` contenant `CHANGEME`, `placeholder`, `test-openai-key` ou des clés factices commençant par `sk-test-`, `sk-demo-`, `sk-example-`, `sk-placeholder-`, `sk-dummy-` ou `sk-sample-`.
- `SUPABASE_SERVICE_ROLE_KEY` contenant `placeholder` ou `service-role-test`.

Mettez à jour vos secrets avant déploiement pour éviter l'échec `configuration_invalid`.

### Préflight de mise en production

Le script `scripts/deployment-preflight.mjs` automatise les vérifications critiques avant une promotion en production :

- Validation des secrets partagés via `@avocat-ai/shared/config/env` (échec immédiat si `SUPABASE_URL`, `SUPABASE_SERVICE_ROLE_KEY` ou `OPENAI_API_KEY` sont manquants ou encore en valeur factice).
- Exécution séquentielle de `pnpm install --frozen-lockfile`, `pnpm lint`, `pnpm typecheck` et `pnpm build` avec propagation des codes de sortie.

Lancez-le localement avec :

```bash
node scripts/deployment-preflight.mjs
```

Le workflow GitHub Actions [`Deploy`](.github/workflows/deploy.yml) exécute désormais ce préflight avant d'appliquer les migrations ou de publier une version, garantissant que la promotion respecte le Go / No-Go.

### Provisionner l'environnement complet

Si vous souhaitez uniquement reprovisionner migrations, buckets, allowlist et vector store (sans audit des secrets), exécutez :

```bash
pnpm ops:provision
```

### Vérifier la conformité de l'environnement

Le plan de production impose de contrôler régulièrement l'état des extensions Postgres, des buckets Supabase et du vector store OpenAI.
Un CLI dédié synthétise ces vérifications et échoue si un prérequis manque :

```bash
pnpm ops:check
```

Le script confirme la présence des extensions `pgvector`/`pg_trgm`, des buckets `authorities`/`uploads`/`snapshots`,
de la synchronisation de `authority_domains` avec l'allowlist officielle et de l'accessibilité du vector store référencé
par `OPENAI_VECTOR_STORE_AUTHORITIES_ID`.

### Piloter la progression phase par phase

Lorsque l'équipe demande de « continuer la mise en œuvre phase par phase », la commande suivante calcule l'état réel des phases
Fondation, Ingestion et Agent/HITL à partir de Supabase et du vector store :

```bash
pnpm ops:phase
```

Chaque phase est marquée `OK`, `À vérifier` (simulation) ou `Incomplet`.
Le CLI examine l'existence des tables critiques, des buckets, des domaines allowlist, des synchronisations de documents,
des exécutions d'adaptateurs, des scores de jurisprudence et des événements d'audit.

Options utiles :

- `--dry-run` : ignore les appels réseau sensibles (vector store) et renvoie des avertissements plutôt qu'un échec.
- `--json` : produit la sortie structurée (utile pour CI/CD ou Confluence).

### Éviter les fichiers binaires bloquants

L'automatisation de création de PR refuse tout asset binaire (PNG, PDF, archives, etc.).
Exécutez le garde-fou suivant avant de pousser ou d'utiliser `make_pr` :

```bash
pnpm check:binaries
```

La commande échoue en listant les fichiers interdits détectés dans l'index Git.
Remplacez-les par des équivalents textuels (ex. : SVG générateur → PNG) avant de soumettre votre contribution.

### Synchroniser le vector store OpenAI

Après ingestion de nouvelles autorités (via Supabase Edge), synchronisez les documents en attente avec le vector store OpenAI :

```bash
pnpm --filter @apps/ops vectorstore
```

Le script crée automatiquement le vector store `authorities-francophone` si `OPENAI_VECTOR_STORE_AUTHORITIES_ID` est vide.

### Lancer la campagne d'évaluation

Un CLI dédié exécute les cas d'évaluation stockés dans la table `eval_cases`, appelle l'API `/runs` et journalise les résultats dans `eval_results` :

```bash
pnpm ops:evaluate --org 00000000-0000-0000-0000-000000000000 --user 00000000-0000-0000-0000-000000000000
```

Utilisez `--dry-run` pour inspecter les cas sans déclencher d'appels OpenAI, et `--limit <n>` pour restreindre l'échantillon lors d'un smoke test.

L'option `--benchmark <legalbench|lexglue>` charge les jeux de tests publiés dans `apps/ops/fixtures/benchmarks` afin de journaliser des résultats comparables entre organisations et d'alimenter les rapports de dérive/fairness.

Chaque exécution non simulée génère également un tableau de bord JSON (`ops/reports/evaluation-summary.json`) agrégeant la précision des citations, la validité temporelle, le nombre d'avertissements sur la langue contraignante et la provenance du benchmark. Ce fichier peut être ingéré dans Supabase ou un outil BI pour suivre vos objectifs (≥95 % de précision allowlist, ≥95 % de validité temporelle, bannière Maghreb systématique) et surveiller les dérives d'équité.

### Lancer la campagne red-team

Une batterie de scénarios critiques vérifie la bonne application des garde-fous (HITL pénal/sanctions, bannière Maghreb, priorité OHADA). Les résultats sont enregistrés dans la table `red_team_findings` et alimentent le Go / No-Go checklist.

```bash
pnpm ops:red-team --org 00000000-0000-0000-0000-000000000000 --user 00000000-0000-0000-0000-000000000000
```

Utilisez `--dry-run` pour un diagnostic sans insertion Supabase ou `--scenario <clé>` pour cibler un test. Consultez `docs/operations/red_team_playbook.md` pour la procédure complète.

### Capturer un snapshot de performance

Afin de démontrer la robustesse (latence, précision des citations, couverture HITL), enregistrez régulièrement un snapshot via :

```bash
pnpm ops:perf-snapshot --org 00000000-0000-0000-0000-000000000000 --user 00000000-0000-0000-0000-000000000000 --notes "post-red-team"
```

### Planifier les rapports de conformité

Les rapports de transparence, SLO et régulateur peuvent être programmés depuis Supabase en une seule commande :

```bash
pnpm --filter @apps/ops schedule-reports --org <org-id> --user <service-user> --api https://api.avocat.ai
```

Le CLI vérifie les garde-fous de résidence avant d’archiver les rapports dans `ops_report_runs`, journalise chaque succès dans `audit_events` et signale les échecs partiels (avec message d’erreur) dans la sortie standard.

## Panneau d'administration (feature flag FEAT_ADMIN_PANEL)

Un nouveau panneau d'administration Next.js est livré derrière le flag `FEAT_ADMIN_PANEL`. Le flag est activé par défaut en
développement et en préproduction, et reste désactivé en production tant que `FEAT_ADMIN_PANEL=1` n'est pas fourni.

- **Activer localement** : ajoutez `FEAT_ADMIN_PANEL=1` à votre `.env.local`.
<<<<<<< HEAD
- **Environnements de préproduction** : lorsque `NODE_ENV` n'est pas `production`, le panneau reste activé par défaut.
- **Production** : définir explicitement `FEAT_ADMIN_PANEL=1` dans la configuration d'exécution avant le déploiement.
=======
- **Prévisualisation** : les environnements avec `APP_ENV=preview` ou `APP_ENV=staging` héritent d'un comportement activé par défaut.
- **Production** : définir explicitement `FEAT_ADMIN_PANEL=1` dans vos variables d'environnement de production.
>>>>>>> 6f0d11c0

Les routes `/api/admin/*` valident systématiquement la présence des en-têtes `x-admin-actor` et `x-admin-org` (ou retombent sur
les valeurs de configuration `ADMIN_PANEL_ACTOR`/`ADMIN_PANEL_ORG`).

## Runbooks condensés (Drive, Ingestion, Evals)

- **Drive watcher & Corpus** : utiliser `/api/admin/jobs` avec `type="drive-watch"` pour relancer la surveillance. Les buckets
  Supabase sont préfixés par organisation via les politiques RLS créées dans `supabase/migrations/20240710120000_admin_panel.sql`.
- **Ingestion** : le bouton « Start backfill » du panneau appelle `/api/admin/ingestion` avec `action="backfill"`, ce qui ajoute
  une entrée dans `admin_jobs`. Suivez la progression dans la vue « Jobs » du tableau de bord.
- **Evaluations** : la commande « Trigger nightly eval » appelle `/api/admin/evaluations` et `queueJob(..., 'eval-nightly', ...)`.
  Surveillez les résultats dans la page « Evaluations » (SLO gates) et vérifiez les événements correspondants dans l'audit log.

La commande agrège `/metrics/governance` et `tool_performance_metrics`, calcule un P95 global et insère la ligne correspondante dans `performance_snapshots`.

### Générer un rapport de transparence

Pour documenter les engagements CEPEJ/FRIA et produire un rapport partageable avec les autorités, exécutez :

```bash
pnpm ops:transparency --org 00000000-0000-0000-0000-000000000000 --user 00000000-0000-0000-0000-000000000000 --start 2024-07-01 --end 2024-07-31 --output reports/transparency-juillet.json
```

La commande insère par défaut le rapport dans `transparency_reports` (JSON complet stocké dans `metrics` et `cepej_summary`).
Utilisez `--dry-run` pour générer le rapport sans insertion Supabase.

### Capturer et consulter les SLO

Suivez vos engagements de disponibilité/latence via le nouveau snapshot SLO :

```bash
# Enregistrer un nouveau snapshot (tous les indicateurs sont requis)
pnpm ops:slo --org $ORG --user $USER --uptime 99.95 --hitl-p95 180 --retrieval-p95 12 --citation-p95 98.5 --notes "Semaine 32"

# Lister l’historique (JSON)
pnpm ops:slo --org $ORG --user $USER --list

# Export CSV pour diffusion aux régulateurs
pnpm ops:slo --org $ORG --user $USER --list --export > reports/slo.csv
```

### Vérifier le checklist Go / No-Go

Pour vérifier que chaque section (A–H) dispose d'une preuve satisfaite, qu'un artefact FRIA validé est présent et qu'une décision « GO » a été consignée pour un tag de release donné, utilisez le nouvel assistant :

```bash
pnpm ops:go-no-go --org $ORG --release rc-2024-09 --require-go
```

La commande récupère les entrées `go_no_go_evidence`, `go_no_go_signoffs` **et** les artefacts `fria_artifacts`, récapitule le nombre de critères satisfaits par section et échoue (code de sortie ≠ 0) tant qu'un item reste en attente, qu'aucune décision « GO » applicable n'est présente ou qu'aucun dossier FRIA validé ne couvre la release ciblée (ou l'organisation via un artefact global).

### Piloter la boucle d'apprentissage

Lancer le worker horaire (traitement des tickets de synonymes/guardrail + snapshot de file) :

```bash
pnpm ops:learning --org $ORG --mode hourly
```

Déclencher les rapports nocturnes (dérive + évaluations) à la demande :

```bash
pnpm ops:learning --org $ORG --mode nightly
```

Utilisez `--mode reports` pour récupérer simplement le JSON retourné par la fonction Edge (utile pour la CI ou les audits).

### Générer un digest régulateur hebdomadaire

Pour agréger les enregistrements `regulator_dispatches` dans un bulletin Markdown prêt à diffusion, exécutez :

```bash
pnpm ops:regulator-digest --org $ORG --user $USER --start 2024-09-01 --end 2024-09-07
```

Ajoutez `--json` pour récupérer le payload natif et l'intégrer dans vos propres gabarits.

Pour téléverser un dossier FRIA (PDF stocké dans Supabase Storage ou URL externe), appelez l’API d’administration :

```bash
curl -X POST "https://<api>/admin/org/$ORG/go-no-go/fria" \
  -H "x-user-id: $USER" \
  -H "Content-Type: application/json" \
  -d '{
    "releaseTag": "rc-2024-09",
    "title": "FRIA complète",
    "storagePath": "'$ORG'/compliance/fria-rc-2024-09.pdf",
    "hashSha256": "<SHA256>",
    "validated": true
  }'
```

Le service met automatiquement à jour `go_no_go_evidence` (section A) avec le critère « EU AI Act (high-risk): FRIA completed » et expose les artefacts via `GET /admin/org/:orgId/go-no-go/fria`.

### Lancer le crawler Edge manuellement

Déployez la fonction `crawl-authorities` puis exécutez-la en fournissant les identifiants suivants :

```bash
curl -X POST https://<project-ref>.functions.supabase.co/crawl-authorities \
  -H "Content-Type: application/json" \
  -d '{
    "supabaseUrl": "'$SUPABASE_URL'",
    "supabaseServiceRole": "'$SUPABASE_SERVICE_ROLE_KEY'",
    "orgId": "<UUID organisation>",
    "openaiApiKey": "'$OPENAI_API_KEY'",
    "vectorStoreId": "'$OPENAI_VECTOR_STORE_AUTHORITIES_ID'",
    "embeddingModel": "text-embedding-3-large",
    "summariserModel": "gpt-4o-mini",
    "maxSummaryChars": 12000
  }'
```

Lorsque la clé OpenAI est fournie, le crawler extrait un texte exploitable (HTML, XML, texte brut), produit une synthèse structurée (résumé + points clefs) stockée dans `document_summaries`, puis génère automatiquement des chunks avec embeddings (`document_chunks`) tout en renseignant les colonnes `summary_status`, `summary_generated_at`, `chunk_count` et `summary_error` dans `documents`. Les PDF ou formats non textuels sont marqués « skipped » et peuvent être retraités manuellement.

L’interface Corpus (Next.js) expose désormais ces métadonnées : chaque instantané affiche le statut de synthèse, le nombre de segments pgvector, les points clefs générés et un bouton « Relancer la synthèse » qui rejoue le pipeline de résumé/embeddings via l’API `/corpus/:id/resummarize`.

### Déployer le watcher Google Drive + validateur de manifestes

La fonction Edge `drive-watcher` valide les manifestes Google Drive et journalise les entrées non conformes. Déployez-la puis
appelez-la en transmettant l’identifiant d’organisation et un manifeste (JSON/JSONL) :

```bash
supabase functions deploy drive-watcher --project-ref <project-ref>

curl -X POST https://<project-ref>.functions.supabase.co/drive-watcher \
  -H "Content-Type: application/json" \
  -d '{
    "orgId": "00000000-0000-0000-0000-000000000000",
    "manifestName": "manifest.jsonl",
    "manifestContent": "{\"file_id\":\"1\",\"juris_code\":\"FR\",\"source_type\":\"code\",\"title\":\"Code civil\",\"publisher\":\"Légifrance\",\"source_url\":\"https://www.legifrance.gouv.fr/code\"}"
  }'
```

### Planifier les crawlers et la boucle d'apprentissage

Le fichier [`supabase/config.toml`](supabase/config.toml) référence trois planifications Supabase Cron :

- `crawl-authorities` toutes les 6 heures pour actualiser les portails Légifrance, Justel, Legilux, Fedlex, Maghreb et OHADA avec détection de hash/ETag.
- `process-learning` chaque heure pour traiter les tickets de synonymes/guardrails et rejouer les jobs du learning loop.
- `drive-watcher` toutes les 15 minutes afin de repérer les nouveaux manifestes Google Drive.
- `regulator-digest` chaque matin pour agréger les entrées `regulator_dispatches` des 7 derniers jours et publier un bulletin Markdown dans `governance_publications`.

Après déploiement des fonctions, exécutez :`supabase functions deploy <nom>` puis `supabase functions schedule up` pour activer les tâches définies dans `config.toml`.

La fonction crée un enregistrement dans `drive_manifests`, insère le détail des lignes (`drive_manifest_items`) et ouvre une entrée `ingestion_runs` pour traquer l’état du flux. Les erreurs (domaine hors allowlist, champs manquants, langue Maghreb) sont retournées dans la réponse JSON.

### Exécuter le run agent côté API

L’API `/runs` nécessite désormais l’identifiant d’organisation et d’utilisateur pour historiser les requêtes :

```bash
curl -X POST http://localhost:3000/runs \
  -H "Content-Type: application/json" \
  -d '{
    "question": "Une clause de non-concurrence est-elle valable ?",
    "orgId": "00000000-0000-0000-0000-000000000000",
    "userId": "00000000-0000-0000-0000-000000000000"
  }'
```

## CI/CD

Le workflow GitHub Actions `.github/workflows/ci.yml` installe les dépendances PNPM, exécute `pnpm lint`, applique les migrations contre une instance Postgres de test et lance la suite de tests (`pnpm test`). Ajoutez vos étapes de déploiement selon vos environnements cibles pour garantir la conformité du plan de mise en production.

### Tests E2E d'accusé de conformité

Une suite Playwright valide le flux d'accusé de conformité entre le front (`apps/web`) et l'API (`apps/api`). Les tests fonctionnent avec une instance Supabase existante (locale ou distante) et nécessitent l'activation d'un compte de démonstration.

1. Configurez les variables d'environnement `SUPABASE_URL` et `SUPABASE_SERVICE_ROLE_KEY` (ainsi que `OPENAI_API_KEY` si vous ne souhaitez pas utiliser la valeur par défaut). Facultativement, ajustez `E2E_ORG_ID`, `E2E_USER_ID`, `E2E_CONSENT_VERSION` ou `E2E_COE_VERSION` pour cibler une autre organisation ou version d'accusé.
2. Générez les données déterministes via `node ./scripts/seed-compliance-test-data.mjs`. Ce script crée/actualise l'organisation de test, rattache l'utilisateur et remet à zéro les événements de consentement afin que la bannière demande un accusé.
3. (Première exécution uniquement) installez les navigateurs Playwright : `pnpm --filter @avocat-ai/web exec playwright install --with-deps chromium`.
4. Lancez les tests : `pnpm --filter @avocat-ai/web test:e2e`. Une interface interactive est disponible via `pnpm --filter @avocat-ai/web test:e2e:ui`.

La CI déclenche ces étapes dans le job `e2e` du workflow principal. En cas d'échec local, vérifiez que les en-têtes Supabase sont valides et que le script de seed s'exécute sans erreur avant de relancer Playwright.

Consult `docs/avocat_ai_bell_system_plan.md` for the full BELL analysis and delivery roadmap.
Review [`docs/vector-embeddings.md`](docs/vector-embeddings.md) for guidance on selecting, generating, and scaling semantic embeddings with the latest OpenAI models.

## Troubleshooting

Most commands in this monorepo reach out to Supabase or OpenAI. When those
domains are unreachable the tooling reports generic "network issue" errors. A
troubleshooting guide is available at
[`docs/troubleshooting_network.md`](docs/troubleshooting_network.md); it covers
the common root causes (restricted runners, missing credentials, blocked
hosts), the stubbed offline modes, and the diagnostics to collect before
escalating.

## Gouvernance, conformité et exploitation

- Consultez [`docs/governance/`](docs/governance/) pour les politiques officielles : IA responsable, gestion des conflits, rétention, réponse aux incidents, gestion des changements, onboarding pilote et SLO/support.
- Les migrations `0026_user_management.sql` et `0027_user_management_rls.sql` ajoutent les tables et politiques nécessaires à la gestion d'utilisateurs multi-tenant (RBAC × ABAC, consentement, audit, invitations, entitlements). Toute requête API doit inclure `X-Org-Id` afin d'évaluer les droits (`org_policies`, `jurisdiction_entitlements`) et de journaliser les actions sensibles dans `audit_events`.
- Lorsque des politiques renforcées sont activées, l'API exige également : `X-Auth-Strength: mfa` ou `passkey` si `mfa_required` vaut `true`, `X-Consent-Version` correspondant à `org_policies.ai_assist_consent_version`, `X-CoE-Disclosure-Version` pour attester l'adhésion au traité du Conseil de l'Europe, et une adresse IP correspondant aux entrées `ip_allowlist_entries` lorsque `ip_allowlist_enforced` est actif.
- L'API `GET /metrics/governance?orgId=<uuid>` agrège les indicateurs clés (précision des citations, charge HITL, santé de l'ingestion, performance des outils) à partir des vues `org_metrics` et `tool_performance_metrics` créées par la migration `0025_governance_metrics.sql`.
- La console Admin affiche ces métriques dans le tableau de bord « Operations dashboard » et fournit un accès direct au téléchargement des politiques pour audit ou partage client.
- `pnpm ops:rotate-secrets` tente d'appeler l'API de gestion Supabase (`SUPABASE_ACCESS_TOKEN` + `SUPABASE_PROJECT_REF`) pour faire tourner les clés `anon` et `service_role`, et génère automatiquement des valeurs de secours si l'API n'est pas disponible. Conservez les nouveaux secrets dans votre gestionnaire sécurisé.
- `pnpm ops:rls-smoke` vérifie que `public.is_org_member` applique bien l'isolation multi-tenant après vos migrations (l'étape est également exécutée en CI).
## Dashboard Badges Legend

Badges on the Admin dashboard and Trust Center provide at‑a‑glance status. Colors are consistent across cards:

- Green “OK/Good/Healthy” – within target thresholds
- Amber “Pending/Acceptable/Warning” – noteworthy but not failing
- Red “Errors/Critical/Attention” – action recommended

Key badges and defaults (configurable via environment variables):

- Runs (30 days): High/Medium/Low volume
  - High ≥ `NEXT_PUBLIC_DASHBOARD_RUNS_HIGH` (default 1000)
  - Medium ≥ `NEXT_PUBLIC_DASHBOARD_RUNS_MEDIUM` (default 200)
- Ingestion: OK/Failures
  - Based on success vs failures over the last 24h (7‑day window displayed)
- HITL backlog: OK/Backlog
  - Backlog when `hitlPending > 0`
- Allowlisted precision: Good/Acceptable/Low
  - Good ≥ 95%, Acceptable ≥ 90% (display only)
- Summary coverage: OK/Pending/Errors
  - Derived from documents pending/failed
- Drive manifest: OK/Warnings/Errors
  - Computed server‑side from last manifest (warnings/errors)
- Retrieval “No citations”: OK/Attention
  - Attention if any recent runs returned zero citations
- Tool health: Healthy/Warning/Critical
  - Failure rate thresholds: `NEXT_PUBLIC_TOOL_FAILURE_WARN` (default 2%), `NEXT_PUBLIC_TOOL_FAILURE_CRIT` (default 5%)
- Evaluation pass & coverage: Good/Acceptable/Poor
  - Pass thresholds: `NEXT_PUBLIC_EVAL_PASS_GOOD` (default 0.9), `NEXT_PUBLIC_EVAL_PASS_OK` (0.75)
  - Coverage thresholds: `NEXT_PUBLIC_EVAL_COVERAGE_GOOD` (0.9), `NEXT_PUBLIC_EVAL_COVERAGE_OK` (0.75)
  - Maghreb banner coverage thresholds: `NEXT_PUBLIC_EVAL_MAGHREB_GOOD` (0.95), `NEXT_PUBLIC_EVAL_MAGHREB_OK` (0.8)
- SLO freshness: Fresh/Stale
  - Fresh if last capture ≤ 7 days

Alerting (Edge functions)

- Set `ALERTS_SLACK_WEBHOOK_URL` and/or `ALERTS_EMAIL_WEBHOOK_URL` to receive notifications.
- Drive watcher manifest alerts: configure `ALERTS_MANIFEST_ALWAYS_REASONS`, `ALERTS_MANIFEST_THRESHOLD`.
- GDrive watcher quarantine alerts: configure `ALERTS_QUARANTINE_THRESHOLD`, `ALERTS_QUARANTINE_ALWAYS_REASONS`.
- Provenance (link‑health) alerts: Configure `PROVENANCE_STALE_RATIO_THRESHOLD`, `PROVENANCE_FAILED_COUNT_THRESHOLD` and schedule via pg_cron. See `docs/ops/provenance-alerts.md`.<|MERGE_RESOLUTION|>--- conflicted
+++ resolved
@@ -64,60 +64,7 @@
    pnpm dev:web
    ```
 
-<<<<<<< HEAD
 Pour un déploiement local en mode production (build Next.js + serveur Node), consultez [docs/local-hosting.md](docs/local-hosting.md).
-=======
-## Local Setup (MacBook)
-
-- Ensure macOS runs Node.js 20+ (use asdf, fnm, or nvm).
-- Install dependencies with `pnpm install`.
-- Copy `.env.example` to `.env.local` and populate Supabase/OpenAI credentials.
-- Run `pnpm typecheck`, `pnpm lint`, and `pnpm build` to validate the workspace.
-- Start services locally with `pnpm dev:api` and `pnpm dev:web`, or serve the production build via `pnpm build && pnpm start` (respects `PORT`).
-- Consultez [docs/local-hosting.md](docs/local-hosting.md) pour un tutoriel détaillé et des conseils de dépannage.
-
-## Environment Variables
-
-La configuration provient de `.env.local` (non versionné) et des exemples partagés. Variables clés :
-
-- `NEXT_PUBLIC_SUPABASE_URL` / `NEXT_PUBLIC_SUPABASE_ANON_KEY` pour le client web.
-- `SUPABASE_SERVICE_ROLE_KEY` pour les helpers côté serveur (ne jamais exposer côté client).
-- `OPENAI_API_KEY` et les paramètres de modèles associés pour l'API.
-- `APP_ENV` vaut `local` par défaut et peut prendre `staging` ou `production` selon l'hébergement.
-- `PORT` contrôle le port du serveur web (3000 par défaut).
-
-## Run Commands
-
-Commandes fréquentes du workspace :
-
-- `pnpm typecheck` — vérifie les types TypeScript.
-- `pnpm lint` — lance ESLint sur API, web et ops.
-- `pnpm build` — construit toutes les workspaces (Next.js, Fastify, workers).
-- `pnpm start` — sert le build web localement (`PORT` respecté).
-- `pnpm dev:api`, `pnpm dev:web`, `pnpm dev:ops` — serveurs de développement ciblés.
-
-## Supabase Notes
-
-- Le code client utilise toujours la clé anonyme ; les secrets service role restent côté serveur.
-- Les tests RLS (`pnpm --filter @apps/ops rls-smoke`) nécessitent les identifiants service role et doivent précéder une mise en production.
-- Les buckets (`authorities`, `uploads`, `snapshots`) et extensions (`pgvector`, `pg_trgm`) se provisionnent via `pnpm ops:foundation`.
-- [docs/local-hosting.md](docs/local-hosting.md) explique comment relier Supabase en local ou en staging sans dépendance à un hébergeur propriétaire.
-
-## Hosting Changes
-
-- Les scripts spécifiques au cloud ont été retirés au profit d'un build Node.js pur (`next start -p ${PORT:-3000}`).
-- Les workflows de CI/preview s'appuient désormais sur pnpm et Node (voir `.github/workflows/node.yml`).
-- Un reverse proxy (Caddy, nginx) pourra pointer vers `pnpm start`; ajoutez TLS et authentification en couche supérieure lorsque nécessaire.
-
-## Deployment checklist (Local runtime)
-
-Avant de fusionner une branche dans `main` ou de promouvoir un déploiement auto-hébergé en production, vérifiez :
-
-- [ ] Le workflow **CI** GitHub Actions est passé (lint, typecheck, tests et builds). Vous pouvez reproduire localement via `pnpm -r lint`, `pnpm -r test`, `pnpm --filter @apps/api typecheck`, `pnpm --filter @avocat-ai/web typecheck`, puis les commandes `build` et `bundle:check`.
-- [ ] L'ensemble des variables d'environnement (OpenAI, Supabase, OTP, alertes) sont saisies conformément au [guide d'hébergement local](docs/local-hosting.md).
-- [ ] Les migrations Supabase et les buckets obligatoires sont en place (`pnpm ops:foundation`) et les données de référence ont été chargées (`pnpm seed`).
-- [ ] Les drapeaux de fonctionnalités critiques (ex. `FEAT_ADMIN_PANEL`) sont positionnés selon la stratégie d'exposition souhaitée.
->>>>>>> 6f0d11c0
 
 ### Assembler les fondations en une étape
 
@@ -266,13 +213,8 @@
 développement et en préproduction, et reste désactivé en production tant que `FEAT_ADMIN_PANEL=1` n'est pas fourni.
 
 - **Activer localement** : ajoutez `FEAT_ADMIN_PANEL=1` à votre `.env.local`.
-<<<<<<< HEAD
 - **Environnements de préproduction** : lorsque `NODE_ENV` n'est pas `production`, le panneau reste activé par défaut.
 - **Production** : définir explicitement `FEAT_ADMIN_PANEL=1` dans la configuration d'exécution avant le déploiement.
-=======
-- **Prévisualisation** : les environnements avec `APP_ENV=preview` ou `APP_ENV=staging` héritent d'un comportement activé par défaut.
-- **Production** : définir explicitement `FEAT_ADMIN_PANEL=1` dans vos variables d'environnement de production.
->>>>>>> 6f0d11c0
 
 Les routes `/api/admin/*` valident systématiquement la présence des en-têtes `x-admin-actor` et `x-admin-org` (ou retombent sur
 les valeurs de configuration `ADMIN_PANEL_ACTOR`/`ADMIN_PANEL_ORG`).
