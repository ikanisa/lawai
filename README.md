# Avocat-AI Francophone Monorepo

This repository contains the production implementation scaffold for the Avocat-AI Francophone autonomous legal agent. It is organised as a PNPM workspace with API, operational tooling, Supabase integrations, database migrations, and shared packages for schemas and constants.

## Structure

```
apps/
  api/        # Fastify API service hosting the agent orchestrator and REST endpoints
  edge/       # Supabase Edge Functions (Deno) for crawlers, schedulers, and webhooks
  ops/        # Command-line tooling for ingestion and evaluations
  web/        # Next.js App Router front-end (liquid-glass UI, shadcn primitives, TanStack Query)

db/
  migrations/ # SQL migrations (Supabase/Postgres)
  seed/       # Seed scripts and helper data

packages/
  shared/     # Shared TypeScript utilities (IRAC schema, allowlists, constants)
  supabase/   # Generated types and helpers for Supabase clients
```

## Local Setup (MacBook)

<<<<<<< HEAD
1. Install dependencies with **pnpm@8.15.4** (Corepack will download the pinned version declared in `package.json`):
   ```bash
   corepack pnpm install
=======
These steps assume macOS 14 on Apple Silicon, but the commands translate to
Intel and Linux workstations. Enable Corepack so that pnpm 8.x is available:

```bash
corepack enable
corepack prepare pnpm@8.15.4 --activate
```

1. Clone the repository and install dependencies with pnpm ≥ 8.15:
   ```bash
   git clone https://github.com/avocat-ai/lawai.git
   cd lawai
   pnpm install
>>>>>>> 88b2916f
   ```
2. Create `.env.local` from the template and populate the secrets listed in
   [Environment Variables](#environment-variables):
   ```bash
   cp .env.example .env.local
   ```
3. Apply database migrations against the target Supabase instance (requires a
   valid `SUPABASE_DB_URL`):
   ```bash
   pnpm db:migrate
   ```
4. Provision operational fixtures (buckets, allowlists, vector store) once per
   environment:
   ```bash
   pnpm --filter @apps/ops bootstrap
   ```
5. Seed base data (jurisdictions, allowlists) as part of the initial bootstrap:
   ```bash
   pnpm seed
   ```
6. Generate the PWA icons before running a production web build:
   ```bash
   pnpm --filter @avocat-ai/web icons:generate
   ```
7. Start the API locally on port 3333:
   ```bash
   pnpm dev:api
   ```
8. Launch the operator console on http://localhost:3001:
   ```bash
   pnpm dev:web
   ```

For a production-mode smoke test on a laptop follow the
[local hosting guide](docs/local-hosting.md), which outlines the
`pnpm install && pnpm build && pnpm start` flow and optional reverse proxy
setups.

## Environment Variables

- `.env.local` (root) powers both the Fastify API and the Next.js console. Use
  `.env` only for CI secrets that never leave the vault.
- Required keys:
  - `SUPABASE_URL` / `SUPABASE_SERVICE_ROLE_KEY` for service-to-service calls.
  - `NEXT_PUBLIC_SUPABASE_URL` / `NEXT_PUBLIC_SUPABASE_ANON_KEY` for the web
    client.
  - `OPENAI_API_KEY` and `OPENAI_VECTOR_STORE_AUTHORITIES_ID` for agent
    orchestration.
  - Feature toggles such as `FEAT_ADMIN_PANEL` and `APP_ENV` mirror the runtime
    checks inside `apps/web/src/config/feature-flags.ts`.
- The API performs runtime validation via `apps/api/src/env.server.ts`; the web
  app mirrors this with `apps/web/src/env.server.ts`. Invalid or missing values
  will surface as boot-time errors.

## Run Commands

| Command | Description |
| ------- | ----------- |
| `pnpm dev:api` | Start the Fastify API with hot reload on port 3333. |
| `pnpm dev:web` | Run the Next.js operator console on http://localhost:3001. |
| `pnpm typecheck` | Execute TypeScript checks across all workspaces. |
| `pnpm lint` | Enforce ESLint rules in every package. |
| `pnpm build` | Build API, web, PWA, and shared packages. |
| `pnpm test` | Run the workspace test suites (Vitest, etc.). |
| `pnpm check:binaries` | Guard-rail to prevent binary assets in Git history. |
| `pnpm ops:foundation` | One-shot Supabase provisioning with safety checks. |
| `pnpm ops:provision` | Re-run provisioning without the secrets audit. |
| `pnpm ops:check` | Continuous environment compliance report. |

## Supabase Notes

- Database extensions (`pgvector`, `pg_trgm`, optional `pg_cron`) must be
  enabled before `pnpm ops:foundation` succeeds.
- The Supabase Edge functions listed in `supabase/config.toml` now rely on
  manual scheduling—see [`scripts/cron.md`](scripts/cron.md) for the recommended
  cadence and example runners.
- `supabase/migrations/` contains canonical SQL. Run `pnpm db:migrate` against
  the production database URL to keep parity with your Supabase project.
- The Supabase CLI (`brew install supabase/tap/supabase`) is required for edge
  deployments triggered in CI and for local function testing.

## Vercel Decommissioning Summary

- The Vercel preview workflow and cron configuration have been removed from the
  repository. Preview builds now rely on local scripts instead of
  `.github/workflows/vercel-preview-build.yml`.
- Scheduled workloads should be wired through cron/Node runners documented in
  [`scripts/cron.md`](scripts/cron.md).
- Local production-style hosting is documented in
  [`docs/local-hosting.md`](docs/local-hosting.md) so MacBook operators can
  self-host without Vercel.

## Ops automation reference

### Assembler les fondations en une étape

Lorsque vous préparez un nouvel environnement (local ou cloud), exécutez :

```bash
pnpm ops:foundation
```

La commande applique toutes les migrations, vérifie la présence des extensions `pgvector`/`pg_trgm`,
provisionne les buckets privés (`authorities`, `uploads`, `snapshots`), synchronise les zones de résidence et l'allowlist,
valide les garde-fous de résidence puis crée le vector store `authorities-francophone` si nécessaire.
Elle échoue immédiatement si un secret critique (OpenAI ou Supabase) reste en valeur par défaut.

#### Garde-fous sur les secrets de production

Au démarrage en production, l'API refusera les valeurs de configuration suivantes :

- `SUPABASE_URL` pointant vers `https://example.supabase.co`, `https://project.supabase.co` ou toute URL `localhost`.
- `OPENAI_API_KEY` contenant `CHANGEME`, `placeholder`, `test-openai-key` ou des clés factices commençant par `sk-test-`, `sk-demo-`, `sk-example-`, `sk-placeholder-`, `sk-dummy-` ou `sk-sample-`.
- `SUPABASE_SERVICE_ROLE_KEY` contenant `placeholder` ou `service-role-test`.

Mettez à jour vos secrets avant déploiement pour éviter l'échec `configuration_invalid`.

### Préflight de mise en production

Le script `scripts/deployment-preflight.mjs` automatise les vérifications critiques avant une promotion en production :

- Validation des secrets partagés via `@avocat-ai/shared/config/env` (échec immédiat si `SUPABASE_URL`, `SUPABASE_SERVICE_ROLE_KEY` ou `OPENAI_API_KEY` sont manquants ou encore en valeur factice).
- Exécution séquentielle de `pnpm install --frozen-lockfile`, `pnpm lint`, `pnpm typecheck` et `pnpm build` avec propagation des codes de sortie.

Lancez-le localement avec :

```bash
node scripts/deployment-preflight.mjs
```

Le workflow GitHub Actions [`Deploy`](.github/workflows/deploy.yml) exécute désormais ce préflight avant d'appliquer les migrations ou de publier une version, garantissant que la promotion respecte le Go / No-Go.

### Provisionner l'environnement complet

Si vous souhaitez uniquement reprovisionner migrations, buckets, allowlist et vector store (sans audit des secrets), exécutez :

```bash
pnpm ops:provision
```

### Vérifier la conformité de l'environnement

Le plan de production impose de contrôler régulièrement l'état des extensions Postgres, des buckets Supabase et du vector store OpenAI.
Un CLI dédié synthétise ces vérifications et échoue si un prérequis manque :

```bash
pnpm ops:check
```

Le script confirme la présence des extensions `pgvector`/`pg_trgm`, des buckets `authorities`/`uploads`/`snapshots`,
de la synchronisation de `authority_domains` avec l'allowlist officielle et de l'accessibilité du vector store référencé
par `OPENAI_VECTOR_STORE_AUTHORITIES_ID`.

### Piloter la progression phase par phase

Lorsque l'équipe demande de « continuer la mise en œuvre phase par phase », la commande suivante calcule l'état réel des phases
Fondation, Ingestion et Agent/HITL à partir de Supabase et du vector store :

```bash
pnpm ops:phase
```

Chaque phase est marquée `OK`, `À vérifier` (simulation) ou `Incomplet`.
Le CLI examine l'existence des tables critiques, des buckets, des domaines allowlist, des synchronisations de documents,
des exécutions d'adaptateurs, des scores de jurisprudence et des événements d'audit.

Options utiles :

- `--dry-run` : ignore les appels réseau sensibles (vector store) et renvoie des avertissements plutôt qu'un échec.
- `--json` : produit la sortie structurée (utile pour CI/CD ou Confluence).

### Éviter les fichiers binaires bloquants

L'automatisation de création de PR refuse tout asset binaire (PNG, PDF, archives, etc.).
Exécutez le garde-fou suivant avant de pousser ou d'utiliser `make_pr` :

```bash
pnpm check:binaries
```

La commande échoue en listant les fichiers interdits détectés dans l'index Git.
Remplacez-les par des équivalents textuels (ex. : SVG générateur → PNG) avant de soumettre votre contribution.

### Synchroniser le vector store OpenAI

Après ingestion de nouvelles autorités (via Supabase Edge), synchronisez les documents en attente avec le vector store OpenAI :

```bash
pnpm --filter @apps/ops vectorstore
```

Le script crée automatiquement le vector store `authorities-francophone` si `OPENAI_VECTOR_STORE_AUTHORITIES_ID` est vide.

### Lancer la campagne d'évaluation

Un CLI dédié exécute les cas d'évaluation stockés dans la table `eval_cases`, appelle l'API `/runs` et journalise les résultats dans `eval_results` :

```bash
pnpm ops:evaluate --org 00000000-0000-0000-0000-000000000000 --user 00000000-0000-0000-0000-000000000000
```

Utilisez `--dry-run` pour inspecter les cas sans déclencher d'appels OpenAI, et `--limit <n>` pour restreindre l'échantillon lors d'un smoke test.

L'option `--benchmark <legalbench|lexglue>` charge les jeux de tests publiés dans `apps/ops/fixtures/benchmarks` afin de journaliser des résultats comparables entre organisations et d'alimenter les rapports de dérive/fairness.

Chaque exécution non simulée génère également un tableau de bord JSON (`ops/reports/evaluation-summary.json`) agrégeant la précision des citations, la validité temporelle, le nombre d'avertissements sur la langue contraignante et la provenance du benchmark. Ce fichier peut être ingéré dans Supabase ou un outil BI pour suivre vos objectifs (≥95 % de précision allowlist, ≥95 % de validité temporelle, bannière Maghreb systématique) et surveiller les dérives d'équité.

### Lancer la campagne red-team

Une batterie de scénarios critiques vérifie la bonne application des garde-fous (HITL pénal/sanctions, bannière Maghreb, priorité OHADA). Les résultats sont enregistrés dans la table `red_team_findings` et alimentent le Go / No-Go checklist.

```bash
pnpm ops:red-team --org 00000000-0000-0000-0000-000000000000 --user 00000000-0000-0000-0000-000000000000
```

Utilisez `--dry-run` pour un diagnostic sans insertion Supabase ou `--scenario <clé>` pour cibler un test. Consultez `docs/operations/red_team_playbook.md` pour la procédure complète.

### Capturer un snapshot de performance

Afin de démontrer la robustesse (latence, précision des citations, couverture HITL), enregistrez régulièrement un snapshot via :

```bash
pnpm ops:perf-snapshot --org 00000000-0000-0000-0000-000000000000 --user 00000000-0000-0000-0000-000000000000 --notes "post-red-team"
```

### Planifier les rapports de conformité

Les rapports de transparence, SLO et régulateur peuvent être programmés depuis Supabase en une seule commande :

```bash
pnpm --filter @apps/ops schedule-reports --org <org-id> --user <service-user> --api https://api.avocat.ai
```

Le CLI vérifie les garde-fous de résidence avant d’archiver les rapports dans `ops_report_runs`, journalise chaque succès dans `audit_events` et signale les échecs partiels (avec message d’erreur) dans la sortie standard.

## Panneau d'administration (feature flag FEAT_ADMIN_PANEL)

Un nouveau panneau d'administration Next.js est livré derrière le flag `FEAT_ADMIN_PANEL`. Le flag est activé par défaut en
développement et en préproduction, et reste désactivé en production tant que `FEAT_ADMIN_PANEL=1` n'est pas fourni.

- **Activer localement** : ajoutez `FEAT_ADMIN_PANEL=1` à votre `.env.local`.
- **Prévisualisation hébergeur** : les environnements `preview` héritent d'un comportement activé par défaut.
- **Production** : définir explicitement `FEAT_ADMIN_PANEL=1` dans les variables de la plateforme avant le déploiement.

Les routes `/api/admin/*` valident systématiquement la présence des en-têtes `x-admin-actor` et `x-admin-org` (ou retombent sur
les valeurs de configuration `ADMIN_PANEL_ACTOR`/`ADMIN_PANEL_ORG`).

## Runbooks condensés (Drive, Ingestion, Evals)

- **Drive watcher & Corpus** : utiliser `/api/admin/jobs` avec `type="drive-watch"` pour relancer la surveillance. Les buckets
  Supabase sont préfixés par organisation via les politiques RLS créées dans `supabase/migrations/20240710120000_admin_panel.sql`.
- **Ingestion** : le bouton « Start backfill » du panneau appelle `/api/admin/ingestion` avec `action="backfill"`, ce qui ajoute
  une entrée dans `admin_jobs`. Suivez la progression dans la vue « Jobs » du tableau de bord.
- **Evaluations** : la commande « Trigger nightly eval » appelle `/api/admin/evaluations` et `queueJob(..., 'eval-nightly', ...)`.
  Surveillez les résultats dans la page « Evaluations » (SLO gates) et vérifiez les événements correspondants dans l'audit log.

La commande agrège `/metrics/governance` et `tool_performance_metrics`, calcule un P95 global et insère la ligne correspondante dans `performance_snapshots`.

### Générer un rapport de transparence

Pour documenter les engagements CEPEJ/FRIA et produire un rapport partageable avec les autorités, exécutez :

```bash
pnpm ops:transparency --org 00000000-0000-0000-0000-000000000000 --user 00000000-0000-0000-0000-000000000000 --start 2024-07-01 --end 2024-07-31 --output reports/transparency-juillet.json
```

La commande insère par défaut le rapport dans `transparency_reports` (JSON complet stocké dans `metrics` et `cepej_summary`).
Utilisez `--dry-run` pour générer le rapport sans insertion Supabase.

### Capturer et consulter les SLO

Suivez vos engagements de disponibilité/latence via le nouveau snapshot SLO :

```bash
# Enregistrer un nouveau snapshot (tous les indicateurs sont requis)
pnpm ops:slo --org $ORG --user $USER --uptime 99.95 --hitl-p95 180 --retrieval-p95 12 --citation-p95 98.5 --notes "Semaine 32"

# Lister l’historique (JSON)
pnpm ops:slo --org $ORG --user $USER --list

# Export CSV pour diffusion aux régulateurs
pnpm ops:slo --org $ORG --user $USER --list --export > reports/slo.csv
```

### Vérifier le checklist Go / No-Go

Pour vérifier que chaque section (A–H) dispose d'une preuve satisfaite, qu'un artefact FRIA validé est présent et qu'une décision « GO » a été consignée pour un tag de release donné, utilisez le nouvel assistant :

```bash
pnpm ops:go-no-go --org $ORG --release rc-2024-09 --require-go
```

La commande récupère les entrées `go_no_go_evidence`, `go_no_go_signoffs` **et** les artefacts `fria_artifacts`, récapitule le nombre de critères satisfaits par section et échoue (code de sortie ≠ 0) tant qu'un item reste en attente, qu'aucune décision « GO » applicable n'est présente ou qu'aucun dossier FRIA validé ne couvre la release ciblée (ou l'organisation via un artefact global).

### Piloter la boucle d'apprentissage

Lancer le worker horaire (traitement des tickets de synonymes/guardrail + snapshot de file) :

```bash
pnpm ops:learning --org $ORG --mode hourly
```

Déclencher les rapports nocturnes (dérive + évaluations) à la demande :

```bash
pnpm ops:learning --org $ORG --mode nightly
```

Utilisez `--mode reports` pour récupérer simplement le JSON retourné par la fonction Edge (utile pour la CI ou les audits).

### Générer un digest régulateur hebdomadaire

Pour agréger les enregistrements `regulator_dispatches` dans un bulletin Markdown prêt à diffusion, exécutez :

```bash
pnpm ops:regulator-digest --org $ORG --user $USER --start 2024-09-01 --end 2024-09-07
```

Ajoutez `--json` pour récupérer le payload natif et l'intégrer dans vos propres gabarits.

Pour téléverser un dossier FRIA (PDF stocké dans Supabase Storage ou URL externe), appelez l’API d’administration :

```bash
curl -X POST "https://<api>/admin/org/$ORG/go-no-go/fria" \
  -H "x-user-id: $USER" \
  -H "Content-Type: application/json" \
  -d '{
    "releaseTag": "rc-2024-09",
    "title": "FRIA complète",
    "storagePath": "'$ORG'/compliance/fria-rc-2024-09.pdf",
    "hashSha256": "<SHA256>",
    "validated": true
  }'
```

Le service met automatiquement à jour `go_no_go_evidence` (section A) avec le critère « EU AI Act (high-risk): FRIA completed » et expose les artefacts via `GET /admin/org/:orgId/go-no-go/fria`.

### Lancer le crawler Edge manuellement

Déployez la fonction `crawl-authorities` puis exécutez-la en fournissant les identifiants suivants :

```bash
curl -X POST https://<project-ref>.functions.supabase.co/crawl-authorities \
  -H "Content-Type: application/json" \
  -d '{
    "supabaseUrl": "'$SUPABASE_URL'",
    "supabaseServiceRole": "'$SUPABASE_SERVICE_ROLE_KEY'",
    "orgId": "<UUID organisation>",
    "openaiApiKey": "'$OPENAI_API_KEY'",
    "vectorStoreId": "'$OPENAI_VECTOR_STORE_AUTHORITIES_ID'",
    "embeddingModel": "text-embedding-3-large",
    "summariserModel": "gpt-4o-mini",
    "maxSummaryChars": 12000
  }'
```

Lorsque la clé OpenAI est fournie, le crawler extrait un texte exploitable (HTML, XML, texte brut), produit une synthèse structurée (résumé + points clefs) stockée dans `document_summaries`, puis génère automatiquement des chunks avec embeddings (`document_chunks`) tout en renseignant les colonnes `summary_status`, `summary_generated_at`, `chunk_count` et `summary_error` dans `documents`. Les PDF ou formats non textuels sont marqués « skipped » et peuvent être retraités manuellement.

L’interface Corpus (Next.js) expose désormais ces métadonnées : chaque instantané affiche le statut de synthèse, le nombre de segments pgvector, les points clefs générés et un bouton « Relancer la synthèse » qui rejoue le pipeline de résumé/embeddings via l’API `/corpus/:id/resummarize`.

### Déployer le watcher Google Drive + validateur de manifestes

La fonction Edge `drive-watcher` valide les manifestes Google Drive et journalise les entrées non conformes. Déployez-la puis
appelez-la en transmettant l’identifiant d’organisation et un manifeste (JSON/JSONL) :

```bash
supabase functions deploy drive-watcher --project-ref <project-ref>

curl -X POST https://<project-ref>.functions.supabase.co/drive-watcher \
  -H "Content-Type: application/json" \
  -d '{
    "orgId": "00000000-0000-0000-0000-000000000000",
    "manifestName": "manifest.jsonl",
    "manifestContent": "{\"file_id\":\"1\",\"juris_code\":\"FR\",\"source_type\":\"code\",\"title\":\"Code civil\",\"publisher\":\"Légifrance\",\"source_url\":\"https://www.legifrance.gouv.fr/code\"}"
  }'
```

### Planifier les crawlers et la boucle d'apprentissage

Le fichier [`supabase/config.toml`](supabase/config.toml) référence trois planifications Supabase Cron :

- `crawl-authorities` toutes les 6 heures pour actualiser les portails Légifrance, Justel, Legilux, Fedlex, Maghreb et OHADA avec détection de hash/ETag.
- `process-learning` chaque heure pour traiter les tickets de synonymes/guardrails et rejouer les jobs du learning loop.
- `drive-watcher` toutes les 15 minutes afin de repérer les nouveaux manifestes Google Drive.
- `regulator-digest` chaque matin pour agréger les entrées `regulator_dispatches` des 7 derniers jours et publier un bulletin Markdown dans `governance_publications`.

Après déploiement des fonctions, exécutez :`supabase functions deploy <nom>` puis `supabase functions schedule up` pour activer les tâches définies dans `config.toml`.

La fonction crée un enregistrement dans `drive_manifests`, insère le détail des lignes (`drive_manifest_items`) et ouvre une entrée `ingestion_runs` pour traquer l’état du flux. Les erreurs (domaine hors allowlist, champs manquants, langue Maghreb) sont retournées dans la réponse JSON.

### Exécuter le run agent côté API

L’API `/runs` nécessite désormais l’identifiant d’organisation et d’utilisateur pour historiser les requêtes :

```bash
curl -X POST http://localhost:3000/runs \
  -H "Content-Type: application/json" \
  -d '{
    "question": "Une clause de non-concurrence est-elle valable ?",
    "orgId": "00000000-0000-0000-0000-000000000000",
    "userId": "00000000-0000-0000-0000-000000000000"
  }'
```

## CI/CD

Le workflow GitHub Actions `.github/workflows/ci.yml` installe les dépendances PNPM, exécute `pnpm lint`, applique les migrations contre une instance Postgres de test et lance la suite de tests (`pnpm test`). Ajoutez vos étapes de déploiement selon vos environnements cibles pour garantir la conformité du plan de mise en production.

### Tests E2E d'accusé de conformité

Une suite Playwright valide le flux d'accusé de conformité entre le front (`apps/web`) et l'API (`apps/api`). Les tests fonctionnent avec une instance Supabase existante (locale ou distante) et nécessitent l'activation d'un compte de démonstration.

1. Configurez les variables d'environnement `SUPABASE_URL` et `SUPABASE_SERVICE_ROLE_KEY` (ainsi que `OPENAI_API_KEY` si vous ne souhaitez pas utiliser la valeur par défaut). Facultativement, ajustez `E2E_ORG_ID`, `E2E_USER_ID`, `E2E_CONSENT_VERSION` ou `E2E_COE_VERSION` pour cibler une autre organisation ou version d'accusé.
2. Générez les données déterministes via `node ./scripts/seed-compliance-test-data.mjs`. Ce script crée/actualise l'organisation de test, rattache l'utilisateur et remet à zéro les événements de consentement afin que la bannière demande un accusé.
3. (Première exécution uniquement) installez les navigateurs Playwright : `pnpm --filter @avocat-ai/web exec playwright install --with-deps chromium`.
4. Lancez les tests : `pnpm --filter @avocat-ai/web test:e2e`. Une interface interactive est disponible via `pnpm --filter @avocat-ai/web test:e2e:ui`.

La CI déclenche ces étapes dans le job `e2e` du workflow principal. En cas d'échec local, vérifiez que les en-têtes Supabase sont valides et que le script de seed s'exécute sans erreur avant de relancer Playwright.

Consult `docs/avocat_ai_bell_system_plan.md` for the full BELL analysis and delivery roadmap.
Review [`docs/vector-embeddings.md`](docs/vector-embeddings.md) for guidance on selecting, generating, and scaling semantic embeddings with the latest OpenAI models.

## Troubleshooting

Most commands in this monorepo reach out to Supabase or OpenAI. When those
domains are unreachable the tooling reports generic "network issue" errors. A
troubleshooting guide is available at
[`docs/troubleshooting_network.md`](docs/troubleshooting_network.md); it covers
the common root causes (restricted runners, missing credentials, blocked
hosts), the stubbed offline modes, and the diagnostics to collect before
escalating.

## Gouvernance, conformité et exploitation

- Consultez [`docs/governance/`](docs/governance/) pour les politiques officielles : IA responsable, gestion des conflits, rétention, réponse aux incidents, gestion des changements, onboarding pilote et SLO/support.
- Les migrations `0026_user_management.sql` et `0027_user_management_rls.sql` ajoutent les tables et politiques nécessaires à la gestion d'utilisateurs multi-tenant (RBAC × ABAC, consentement, audit, invitations, entitlements). Toute requête API doit inclure `X-Org-Id` afin d'évaluer les droits (`org_policies`, `jurisdiction_entitlements`) et de journaliser les actions sensibles dans `audit_events`.
- Lorsque des politiques renforcées sont activées, l'API exige également : `X-Auth-Strength: mfa` ou `passkey` si `mfa_required` vaut `true`, `X-Consent-Version` correspondant à `org_policies.ai_assist_consent_version`, `X-CoE-Disclosure-Version` pour attester l'adhésion au traité du Conseil de l'Europe, et une adresse IP correspondant aux entrées `ip_allowlist_entries` lorsque `ip_allowlist_enforced` est actif.
- L'API `GET /metrics/governance?orgId=<uuid>` agrège les indicateurs clés (précision des citations, charge HITL, santé de l'ingestion, performance des outils) à partir des vues `org_metrics` et `tool_performance_metrics` créées par la migration `0025_governance_metrics.sql`.
- La console Admin affiche ces métriques dans le tableau de bord « Operations dashboard » et fournit un accès direct au téléchargement des politiques pour audit ou partage client.
- `pnpm ops:rotate-secrets` tente d'appeler l'API de gestion Supabase (`SUPABASE_ACCESS_TOKEN` + `SUPABASE_PROJECT_REF`) pour faire tourner les clés `anon` et `service_role`, et génère automatiquement des valeurs de secours si l'API n'est pas disponible. Conservez les nouveaux secrets dans votre gestionnaire sécurisé.
- `pnpm ops:rls-smoke` vérifie que `public.is_org_member` applique bien l'isolation multi-tenant après vos migrations (l'étape est également exécutée en CI).
## Dashboard Badges Legend

Badges on the Admin dashboard and Trust Center provide at‑a‑glance status. Colors are consistent across cards:

- Green “OK/Good/Healthy” – within target thresholds
- Amber “Pending/Acceptable/Warning” – noteworthy but not failing
- Red “Errors/Critical/Attention” – action recommended

Key badges and defaults (configurable via environment variables):

- Runs (30 days): High/Medium/Low volume
  - High ≥ `NEXT_PUBLIC_DASHBOARD_RUNS_HIGH` (default 1000)
  - Medium ≥ `NEXT_PUBLIC_DASHBOARD_RUNS_MEDIUM` (default 200)
- Ingestion: OK/Failures
  - Based on success vs failures over the last 24h (7‑day window displayed)
- HITL backlog: OK/Backlog
  - Backlog when `hitlPending > 0`
- Allowlisted precision: Good/Acceptable/Low
  - Good ≥ 95%, Acceptable ≥ 90% (display only)
- Summary coverage: OK/Pending/Errors
  - Derived from documents pending/failed
- Drive manifest: OK/Warnings/Errors
  - Computed server‑side from last manifest (warnings/errors)
- Retrieval “No citations”: OK/Attention
  - Attention if any recent runs returned zero citations
- Tool health: Healthy/Warning/Critical
  - Failure rate thresholds: `NEXT_PUBLIC_TOOL_FAILURE_WARN` (default 2%), `NEXT_PUBLIC_TOOL_FAILURE_CRIT` (default 5%)
- Evaluation pass & coverage: Good/Acceptable/Poor
  - Pass thresholds: `NEXT_PUBLIC_EVAL_PASS_GOOD` (default 0.9), `NEXT_PUBLIC_EVAL_PASS_OK` (0.75)
  - Coverage thresholds: `NEXT_PUBLIC_EVAL_COVERAGE_GOOD` (0.9), `NEXT_PUBLIC_EVAL_COVERAGE_OK` (0.75)
  - Maghreb banner coverage thresholds: `NEXT_PUBLIC_EVAL_MAGHREB_GOOD` (0.95), `NEXT_PUBLIC_EVAL_MAGHREB_OK` (0.8)
- SLO freshness: Fresh/Stale
  - Fresh if last capture ≤ 7 days

Alerting (Edge functions)

- Set `ALERTS_SLACK_WEBHOOK_URL` and/or `ALERTS_EMAIL_WEBHOOK_URL` to receive notifications.
- Drive watcher manifest alerts: configure `ALERTS_MANIFEST_ALWAYS_REASONS`, `ALERTS_MANIFEST_THRESHOLD`.
- GDrive watcher quarantine alerts: configure `ALERTS_QUARANTINE_THRESHOLD`, `ALERTS_QUARANTINE_ALWAYS_REASONS`.
- Provenance (link‑health) alerts: Configure `PROVENANCE_STALE_RATIO_THRESHOLD`, `PROVENANCE_FAILED_COUNT_THRESHOLD` and schedule via pg_cron. See `docs/ops/provenance-alerts.md`.<|MERGE_RESOLUTION|>--- conflicted
+++ resolved
@@ -22,25 +22,9 @@
 
 ## Local Setup (MacBook)
 
-<<<<<<< HEAD
 1. Install dependencies with **pnpm@8.15.4** (Corepack will download the pinned version declared in `package.json`):
    ```bash
    corepack pnpm install
-=======
-These steps assume macOS 14 on Apple Silicon, but the commands translate to
-Intel and Linux workstations. Enable Corepack so that pnpm 8.x is available:
-
-```bash
-corepack enable
-corepack prepare pnpm@8.15.4 --activate
-```
-
-1. Clone the repository and install dependencies with pnpm ≥ 8.15:
-   ```bash
-   git clone https://github.com/avocat-ai/lawai.git
-   cd lawai
-   pnpm install
->>>>>>> 88b2916f
    ```
 2. Create `.env.local` from the template and populate the secrets listed in
    [Environment Variables](#environment-variables):
