--- conflicted
+++ resolved
@@ -18,13 +18,8 @@
   "devDependencies": {
     "typescript": "^5.9.3",
     "vitest": "^1.6.0",
-<<<<<<< HEAD
     "@types/node": "^20.12.7",
     "eslint": "^9.38.0",
-=======
-    "@types/node": "^24.9.2",
-    "eslint": "^8.57.0",
->>>>>>> 54e1b406
     "@typescript-eslint/eslint-plugin": "^6.21.0",
     "@typescript-eslint/parser": "^6.21.0"
   }
