--- conflicted
+++ resolved
@@ -1,11 +1,5 @@
-<<<<<<< HEAD
 import { describe, expect, it } from 'vitest';
 import {
-=======
-import { describe, expect, it, vi } from 'vitest';
-import {
-  DEFAULT_WEB_SEARCH_ALLOWLIST_MAX,
->>>>>>> b40b65c5
   buildWebSearchAllowlist,
   getJurisdictionsForDomain,
   isDomainAllowlisted,
