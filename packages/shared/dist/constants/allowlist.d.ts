--- conflicted
+++ resolved
@@ -1,6 +1,5 @@
 export declare const OFFICIAL_DOMAIN_REGISTRY: Readonly<Record<string, readonly string[]>>;
 export declare const OFFICIAL_DOMAIN_ALLOWLIST: readonly string[];
-<<<<<<< HEAD
 export type WebSearchAllowlistSource = 'base' | 'override';
 export interface WebSearchAllowlistResult {
     allowlist: string[];
@@ -16,28 +15,6 @@
     limit?: number;
 }
 export declare function buildWebSearchAllowlist(options?: BuildWebSearchAllowlistOptions): WebSearchAllowlistResult;
-=======
-export declare const DEFAULT_WEB_SEARCH_ALLOWLIST_MAX: number;
-export interface BuildWebSearchAllowlistOptions {
-    fallback: readonly string[];
-    override?: readonly unknown[] | null | undefined;
-    maxDomains?: number;
-    onTruncate?: (details: {
-        truncatedCount: number;
-        totalDomains: number;
-        maxDomains: number;
-        source: 'override' | 'fallback';
-    }) => void;
-}
-export interface BuildWebSearchAllowlistResult {
-    allowlist: string[];
-    truncated: boolean;
-    truncatedCount: number;
-    totalDomains: number;
-    source: 'override' | 'fallback';
-}
-export declare function buildWebSearchAllowlist(options: BuildWebSearchAllowlistOptions): BuildWebSearchAllowlistResult;
->>>>>>> b40b65c5
 export declare function isDomainAllowlisted(url: string): boolean;
 export declare function getJurisdictionsForDomain(hostname: string): string[];
 //# sourceMappingURL=allowlist.d.ts.map