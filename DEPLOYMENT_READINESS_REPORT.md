--- conflicted
+++ resolved
@@ -1,13 +1,9 @@
 # Deployment Readiness Report
 
 ## Summary
-<<<<<<< HEAD
-- **Primary target:** `apps/web` (Next.js 14) deploying to legacy hosting platform using npm workspaces and Node 20.
-=======
 - **Primary target:** `apps/web` (Next.js 14) deploying to Vercel using pnpm workspaces and Node 20.
->>>>>>> 4e2c0a32
 - **Supporting services:** `apps/api` (Fastify) and `apps/ops` (Node workers) with shared Supabase resources.
-- **Overall status:** **Amber** – configuration and validation in place, pending real secrets and verification of `pnpm build` with production credentials.
+- **Overall status:** **Amber** – configuration and validation in place, pending real secrets and verification of `vercel build` with production credentials.
 
 ## Inventory highlights
 - Package manager: pnpm 8.15.4 (`pnpm-lock.yaml` committed) with Node `>=20 <21` (`.nvmrc` 20.11.0).
@@ -22,22 +18,22 @@
   - `apps/ops/src/env.server.ts` adds Zod validation for CLI/worker envs; `lib/env.ts` now honours validated values.
 - Missing critical secrets (OpenAI, Supabase) will now fail fast during import/build.
 
-## legacy hosting platform configuration
-- `apps/web/next.config.js` pins the standalone output, strict mode, and `/healthz` route handling for monitoring.
+## Vercel configuration
+- `apps/web/vercel.json` pins install/build commands and adds `/healthz` route for monitoring.
 - `apps/web/next.config.js` now sets `output: 'standalone'` and permissive remote image patterns for hosted assets.
-- `docs/local-hosting.md` documents root directories, commands, and notes per app.
+- `audit/vercel-plan.md` documents root directories, commands, and notes per app.
 
 ## Build & CI automation
-- Added `.github/workflows/node.yml` to run pnpm lint/typecheck/build gates on PRs with Node 20.
-- Introduced TODO `scripts/deployment-preflight.mjs` to validate Node version, environment variables, dependency install, and preview build locally.
+- Added `.github/workflows/vercel-preview-build.yml` to run `vercel pull` + `vercel build` on PRs with Node 20.
+- Introduced `scripts/vercel-preflight.mjs` to validate Node version, environment variables, dependency install, and preview build locally.
 
 ## Risks & follow-ups
-- **Secrets provisioning (Amber):** legacy hosting platform project must be populated with Supabase and OpenAI credentials before attempting production build.
+- **Secrets provisioning (Amber):** Vercel project must be populated with Supabase and OpenAI credentials before attempting production build.
 - **API deployment (Amber):** `apps/api` assumes Serverless deployment but still needs routing integration (rewrites or custom domain) – document once decided.
-- **Ops automation (Amber):** Workers require secure storage of management tokens; consider legacy hosting platform cron or external scheduler.
+- **Ops automation (Amber):** Workers require secure storage of management tokens; consider Vercel cron or external scheduler.
 
 ## Time to green
-- Provide legacy hosting platform project credentials + secrets → 0.5 day.
-- Implement and run `scripts/deployment-preflight.mjs` with production env + adjust any failing steps → 0.5 day.
+- Provide Vercel project credentials + secrets → 0.5 day.
+- Run `scripts/vercel-preflight.mjs` with production env + adjust any failing steps → 0.5 day.
 - Confirm preview deployment + smoke test admin panel and API routes → 1 day.
 - Total estimated: **~2 business days** pending access to secrets.