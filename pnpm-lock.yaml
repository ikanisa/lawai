lockfileVersion: '6.0'

settings:
  autoInstallPeers: true
  excludeLinksFromLockfile: false

importers:

  .:
    dependencies:
      next-pwa:
        specifier: ^5.6.0
        version: 5.6.0(@babel/core@7.28.5)(next@14.2.5)(webpack@5.102.1)
    devDependencies:
      sql-formatter:
        specifier: ^15.6.10
        version: 15.6.10
      typescript:
        specifier: ^5.4.5
        version: 5.4.5
      zod:
        specifier: ^3.25.42
        version: 3.25.76

  apps/api:
    dependencies:
      '@avocat-ai/shared':
        specifier: file:../../packages/shared
        version: file:packages/shared
      '@avocat-ai/supabase':
        specifier: file:../../packages/supabase
        version: file:packages/supabase
      '@openai/agents':
        specifier: 0.1.9
        version: 0.1.9(zod@3.25.76)
      date-fns:
        specifier: ^3.6.0
        version: 3.6.0
      diff:
        specifier: 5.1.0
        version: 5.1.0
      dotenv:
        specifier: ^16.4.5
        version: 16.6.1
      fastify:
        specifier: ^4.26.1
        version: 4.29.1
      fastify-plugin:
        specifier: ^4.5.1
        version: 4.5.1
      ioredis:
        specifier: ^5.4.1
        version: 5.8.2
      ipaddr.js:
        specifier: ^2.1.0
        version: 2.2.0
      openai:
        specifier: 6.2.0
        version: 6.2.0(zod@3.25.76)
      pino:
        specifier: ^8.21.0
        version: 8.21.0
      zod:
        specifier: ^3.25.42
        version: 3.25.76
      zod-to-json-schema:
        specifier: ^3.23.5
        version: 3.24.6(zod@3.25.76)
    devDependencies:
      '@types/node':
        specifier: ^24.9.2
        version: 24.9.2
      '@types/pino':
        specifier: ^7.0.5
        version: 7.0.5
      '@typescript-eslint/eslint-plugin':
        specifier: ^6.21.0
        version: 6.21.0(@typescript-eslint/parser@6.21.0)(eslint@8.57.0)(typescript@5.4.5)
      '@typescript-eslint/parser':
        specifier: ^6.21.0
        version: 6.21.0(eslint@8.57.0)(typescript@5.4.5)
      eslint:
        specifier: ^8.57.0
        version: 8.57.0
      supertest:
        specifier: ^7.0.0
        version: 7.1.4
      tsx:
        specifier: ^4.7.1
        version: 4.20.6
      typescript:
        specifier: ^5.4.5
        version: 5.4.5
      vitest:
        specifier: ^1.6.0
        version: 1.6.0(@types/node@24.9.2)(happy-dom@13.10.1)
      zod-to-ts:
        specifier: ^1.2.0
        version: 1.2.0(typescript@5.4.5)(zod@3.25.76)

  apps/edge: {}

  apps/ops:
    dependencies:
      '@avocat-ai/shared':
        specifier: file:../../packages/shared
        version: file:packages/shared
      '@avocat-ai/supabase':
        specifier: file:../../packages/supabase
        version: file:packages/supabase
      date-fns:
        specifier: ^3.6.0
        version: 3.6.0
      dotenv:
        specifier: ^16.4.5
        version: 16.6.1
      node-cron:
        specifier: ^4.2.1
        version: 4.2.1
      openai:
        specifier: ^6.2.0
        version: 6.2.0(zod@3.25.76)
      ora:
        specifier: ^8.0.1
        version: 8.2.0
      pg:
        specifier: ^8.11.5
        version: 8.16.3
      zod:
        specifier: ^3.25.42
        version: 3.25.76
    devDependencies:
      '@types/node':
        specifier: ^24.9.2
        version: 24.9.2
      '@typescript-eslint/eslint-plugin':
        specifier: ^6.21.0
        version: 6.21.0(@typescript-eslint/parser@6.21.0)(eslint@8.57.0)(typescript@5.4.5)
      '@typescript-eslint/parser':
        specifier: ^6.21.0
        version: 6.21.0(eslint@8.57.0)(typescript@5.4.5)
      eslint:
        specifier: ^8.57.0
        version: 8.57.0
      tsx:
        specifier: ^4.7.1
        version: 4.20.6
      typescript:
        specifier: ^5.4.5
        version: 5.4.5
      vitest:
        specifier: ^1.6.0
        version: 1.6.0(@types/node@24.9.2)(happy-dom@13.10.1)

  apps/pwa:
    dependencies:
      '@avocat-ai/ui-plan-drawer':
        specifier: ^0.1.0
        version: link:../../packages/ui-plan-drawer
      '@radix-ui/react-accordion':
        specifier: ^1.1.2
        version: 1.2.12(@types/react-dom@18.3.0)(@types/react@18.3.3)(react-dom@18.3.1)(react@18.3.1)
      '@radix-ui/react-dialog':
        specifier: ^1.1.2
        version: 1.1.15(@types/react-dom@18.3.0)(@types/react@18.3.3)(react-dom@18.3.1)(react@18.3.1)
      '@radix-ui/react-dropdown-menu':
        specifier: ^2.1.2
        version: 2.1.16(@types/react-dom@18.3.0)(@types/react@18.3.3)(react-dom@18.3.1)(react@18.3.1)
      '@radix-ui/react-popover':
        specifier: ^1.1.2
        version: 1.1.15(@types/react-dom@18.3.0)(@types/react@18.3.3)(react-dom@18.3.1)(react@18.3.1)
      '@radix-ui/react-scroll-area':
        specifier: ^1.1.0
        version: 1.2.10(@types/react-dom@18.3.0)(@types/react@18.3.3)(react-dom@18.3.1)(react@18.3.1)
      '@radix-ui/react-select':
        specifier: ^2.1.2
        version: 2.2.6(@types/react-dom@18.3.0)(@types/react@18.3.3)(react-dom@18.3.1)(react@18.3.1)
      '@radix-ui/react-slot':
        specifier: ^1.1.0
        version: 1.2.3(@types/react@18.3.3)(react@18.3.1)
      '@radix-ui/react-switch':
        specifier: ^1.1.1
        version: 1.2.6(@types/react-dom@18.3.0)(@types/react@18.3.3)(react-dom@18.3.1)(react@18.3.1)
      '@radix-ui/react-tabs':
        specifier: ^1.1.1
        version: 1.1.13(@types/react-dom@18.3.0)(@types/react@18.3.3)(react-dom@18.3.1)(react@18.3.1)
      '@radix-ui/react-toast':
        specifier: ^1.1.5
        version: 1.2.15(@types/react-dom@18.3.0)(@types/react@18.3.3)(react-dom@18.3.1)(react@18.3.1)
      '@radix-ui/react-toggle':
        specifier: ^1.1.0
        version: 1.1.10(@types/react-dom@18.3.0)(@types/react@18.3.3)(react-dom@18.3.1)(react@18.3.1)
      '@radix-ui/react-tooltip':
        specifier: ^1.1.6
        version: 1.2.8(@types/react-dom@18.3.0)(@types/react@18.3.3)(react-dom@18.3.1)(react@18.3.1)
      '@react-three/fiber':
        specifier: ^8.15.16
        version: 8.18.0(@types/react@18.3.3)(react-dom@18.3.1)(react@18.3.1)(three@0.163.0)
      '@tanstack/react-query':
        specifier: ^5.40.1
        version: 5.90.5(react@18.3.1)
      autoprefixer:
        specifier: ^10.4.17
        version: 10.4.19(postcss@8.4.38)
      class-variance-authority:
        specifier: ^0.7.0
        version: 0.7.1
      clsx:
        specifier: ^2.1.1
        version: 2.1.1
      framer-motion:
        specifier: ^10.18.0
        version: 10.18.0(react-dom@18.3.1)(react@18.3.1)
      lucide-react:
        specifier: ^0.344.0
        version: 0.344.0(react@18.3.1)
      next:
        specifier: ^14.2.3
        version: 14.2.5(@babel/core@7.28.5)(@playwright/test@1.56.1)(react-dom@18.3.1)(react@18.3.1)
      next-themes:
        specifier: ^0.2.1
        version: 0.2.1(next@14.2.5)(react-dom@18.3.1)(react@18.3.1)
      postcss:
        specifier: ^8.4.35
        version: 8.4.38
      react:
        specifier: ^18.2.0
        version: 18.3.1
      react-dom:
        specifier: ^18.2.0
        version: 18.3.1(react@18.3.1)
      tailwind-merge:
        specifier: ^2.2.1
        version: 2.6.0
      tailwindcss:
        specifier: ^3.4.4
        version: 3.4.4
      tailwindcss-animate:
        specifier: ^1.0.7
        version: 1.0.7(tailwindcss@3.4.4)
      three:
        specifier: ^0.163.0
        version: 0.163.0
      zustand:
        specifier: ^4.5.2
        version: 4.5.7(@types/react@18.3.3)(react@18.3.1)
    devDependencies:
      '@testing-library/dom':
        specifier: ^10.4.1
        version: 10.4.1
      '@testing-library/jest-dom':
        specifier: ^6.4.2
        version: 6.4.5(vitest@1.6.0)
      '@testing-library/react':
        specifier: ^14.2.1
        version: 14.2.1(react-dom@18.3.1)(react@18.3.1)
      '@testing-library/user-event':
        specifier: ^14.5.2
        version: 14.5.2(@testing-library/dom@10.4.1)
      '@types/node':
        specifier: ^24.9.2
        version: 24.9.2
      '@types/react':
        specifier: ^18.2.46
        version: 18.3.3
      '@types/react-dom':
        specifier: ^18.2.18
        version: 18.3.0
      '@types/three':
        specifier: ^0.180.0
        version: 0.180.0
      '@vitejs/plugin-react':
        specifier: ^4.3.4
        version: 4.7.0(vite@7.1.12)
      cypress:
        specifier: ^13.8.1
        version: 13.17.0
      eslint:
        specifier: ^8.57.0
        version: 8.57.0
      eslint-config-next:
        specifier: ^14.2.3
        version: 14.2.5(eslint@8.57.0)(typescript@5.4.5)
      jsdom:
        specifier: ^24.0.0
        version: 24.1.3
      typescript:
        specifier: ^5.4.5
        version: 5.4.5
      vite-tsconfig-paths:
        specifier: ^5.1.4
        version: 5.1.4(typescript@5.4.5)(vite@7.1.12)
      vitest:
        specifier: ^1.6.0
        version: 1.6.0(@types/node@24.9.2)(jsdom@24.1.3)

  apps/web:
    dependencies:
      '@avocat-ai/supabase':
        specifier: ^0.1.0
        version: link:../../packages/supabase
      '@avocat-ai/ui-plan-drawer':
        specifier: ^0.1.0
        version: link:../../packages/ui-plan-drawer
      '@radix-ui/react-dialog':
        specifier: ^1.0.7
        version: 1.1.15(@types/react-dom@18.3.0)(@types/react@18.3.3)(react-dom@18.3.1)(react@18.3.1)
      '@radix-ui/react-dropdown-menu':
        specifier: ^2.0.6
        version: 2.1.16(@types/react-dom@18.3.0)(@types/react@18.3.3)(react-dom@18.3.1)(react@18.3.1)
      '@radix-ui/react-scroll-area':
        specifier: ^1.0.5
        version: 1.2.10(@types/react-dom@18.3.0)(@types/react@18.3.3)(react-dom@18.3.1)(react@18.3.1)
      '@radix-ui/react-separator':
        specifier: ^1.0.3
        version: 1.1.7(@types/react-dom@18.3.0)(@types/react@18.3.3)(react-dom@18.3.1)(react@18.3.1)
      '@radix-ui/react-slot':
        specifier: ^1.0.3
        version: 1.2.3(@types/react@18.3.3)(react@18.3.1)
      '@radix-ui/react-tooltip':
        specifier: ^1.0.7
        version: 1.2.8(@types/react-dom@18.3.0)(@types/react@18.3.3)(react-dom@18.3.1)(react@18.3.1)
      '@supabase/supabase-js':
        specifier: ^2.75.1
        version: 2.76.1
      '@tanstack/react-query':
        specifier: ^5.51.9
        version: 5.90.5(react@18.3.1)
      '@tanstack/react-query-devtools':
        specifier: ^5.51.9
        version: 5.90.2(@tanstack/react-query@5.90.5)(react@18.3.1)
      class-variance-authority:
        specifier: ^0.7.0
        version: 0.7.1
      clsx:
        specifier: ^2.1.0
        version: 2.1.1
      date-fns:
        specifier: ^3.6.0
        version: 3.6.0
      diff:
        specifier: ^5.2.0
        version: 5.2.0
      docx:
        specifier: ^8.0.4
        version: 8.6.0
      file-saver:
        specifier: ^2.0.5
        version: 2.0.5
      framer-motion:
        specifier: ^11.1.7
        version: 11.18.2(react-dom@18.3.1)(react@18.3.1)
      jspdf:
        specifier: ^2.5.1
        version: 2.5.2
      jszip:
        specifier: ^3.10.1
        version: 3.10.1
      lucide-react:
        specifier: ^0.439.0
        version: 0.439.0(react@18.3.1)
      next:
        specifier: 14.2.5
        version: 14.2.5(@babel/core@7.28.5)(@playwright/test@1.56.1)(react-dom@18.3.1)(react@18.3.1)
      next-themes:
        specifier: ^0.3.0
        version: 0.3.0(react-dom@18.3.1)(react@18.3.1)
      react:
        specifier: 18.3.1
        version: 18.3.1
      react-dom:
        specifier: 18.3.1
        version: 18.3.1(react@18.3.1)
      react-error-boundary:
        specifier: ^4.0.13
        version: 4.1.2(react@18.3.1)
      sonner:
        specifier: ^1.4.2
        version: 1.7.4(react-dom@18.3.1)(react@18.3.1)
      tailwind-merge:
        specifier: ^2.3.0
        version: 2.6.0
      tailwindcss-animate:
        specifier: ^1.0.7
        version: 1.0.7(tailwindcss@3.4.4)
      tesseract.js:
        specifier: ^5.0.4
        version: 5.1.1
      web-vitals:
        specifier: ^3.5.2
        version: 3.5.2
      workbox-window:
        specifier: ^6.5.4
        version: 6.6.1
      zod:
        specifier: ^3.25.76
        version: 3.25.76
      zustand:
        specifier: ^4.5.2
        version: 4.5.7(@types/react@18.3.3)(react@18.3.1)
    devDependencies:
      '@playwright/test':
        specifier: ^1.51.1
        version: 1.56.1
      '@testing-library/jest-dom':
        specifier: 6.4.5
        version: 6.4.5(vitest@1.6.0)
      '@testing-library/react':
        specifier: 14.2.1
        version: 14.2.1(react-dom@18.3.1)(react@18.3.1)
      '@testing-library/user-event':
        specifier: 14.5.2
        version: 14.5.2(@testing-library/dom@10.4.1)
      '@types/node':
        specifier: 24.9.2
        version: 24.9.2
      '@types/react':
        specifier: 18.3.3
        version: 18.3.3
      '@types/react-dom':
        specifier: 18.3.0
        version: 18.3.0
      autoprefixer:
        specifier: 10.4.19
        version: 10.4.19(postcss@8.4.38)
      dotenv:
        specifier: ^16.6.1
        version: 16.6.1
      esbuild:
        specifier: ^0.21.5
        version: 0.21.5
      eslint:
        specifier: 8.57.0
        version: 8.57.0
      eslint-config-next:
        specifier: 14.2.5
        version: 14.2.5(eslint@8.57.0)(typescript@5.4.5)
      happy-dom:
        specifier: ^20.0.10
        version: 20.0.10
      postcss:
        specifier: 8.4.38
        version: 8.4.38
      sharp:
        specifier: ^0.33.4
        version: 0.33.5
      tailwindcss:
        specifier: 3.4.4
        version: 3.4.4
      typescript:
        specifier: 5.4.5
        version: 5.4.5
      vitest:
        specifier: 1.6.0
<<<<<<< HEAD
        version: 1.6.0(@types/node@20.14.10)(happy-dom@20.0.10)
=======
        version: 1.6.0(@types/node@24.9.2)(happy-dom@13.10.1)
>>>>>>> 233d7e6d
      workbox-build:
        specifier: 6.6.0
        version: 6.6.0

  db/seed:
    dependencies:
      '@supabase/supabase-js':
        specifier: ^2.43.5
        version: 2.76.1
      dotenv:
        specifier: ^16.4.5
        version: 16.6.1
    devDependencies:
      '@types/node':
        specifier: ^24.9.2
        version: 24.9.2
      '@typescript-eslint/eslint-plugin':
        specifier: ^6.21.0
        version: 6.21.0(@typescript-eslint/parser@6.21.0)(eslint@8.57.0)(typescript@5.4.5)
      '@typescript-eslint/parser':
        specifier: ^6.21.0
        version: 6.21.0(eslint@8.57.0)(typescript@5.4.5)
      eslint:
        specifier: ^8.57.0
        version: 8.57.0
      tsx:
        specifier: ^4.7.1
        version: 4.20.6
      typescript:
        specifier: ^5.4.5
        version: 5.4.5
      vitest:
        specifier: ^1.6.0
        version: 1.6.0(@types/node@24.9.2)(happy-dom@13.10.1)

  packages/api-clients:
    dependencies:
      '@avocat-ai/shared':
        specifier: ^0.1.0
        version: link:../shared
      zod:
        specifier: ^3.25.42
        version: 3.25.76
    devDependencies:
      '@types/node':
        specifier: ^24.9.2
        version: 24.9.2
      '@typescript-eslint/eslint-plugin':
        specifier: ^6.21.0
        version: 6.21.0(@typescript-eslint/parser@6.21.0)(eslint@8.57.0)(typescript@5.4.5)
      '@typescript-eslint/parser':
        specifier: ^6.21.0
        version: 6.21.0(eslint@8.57.0)(typescript@5.4.5)
      eslint:
        specifier: ^8.57.0
        version: 8.57.0
      typescript:
        specifier: ^5.4.5
        version: 5.4.5
      vitest:
        specifier: ^1.6.0
        version: 1.6.0(@types/node@24.9.2)(happy-dom@13.10.1)

  packages/compliance:
    dependencies:
      '@supabase/supabase-js':
        specifier: ^2.43.5
        version: 2.76.1
      fast-redact:
        specifier: ^3.5.0
        version: 3.5.0
      zod:
        specifier: ^3.25.42
        version: 3.25.76
    devDependencies:
      '@types/node':
        specifier: ^24.9.2
        version: 24.9.2
      vitest:
        specifier: ^1.6.0
        version: 1.6.0(@types/node@24.9.2)(happy-dom@13.10.1)

  packages/observability:
    dependencies:
      '@opentelemetry/api':
        specifier: ^1.9.0
        version: 1.9.0
      '@opentelemetry/context-async-hooks':
        specifier: ^1.17.1
        version: 1.30.1(@opentelemetry/api@1.9.0)
      '@opentelemetry/exporter-metrics-otlp-http':
        specifier: ^0.52.0
        version: 0.52.1(@opentelemetry/api@1.9.0)
      '@opentelemetry/exporter-trace-otlp-http':
        specifier: ^0.52.0
        version: 0.52.1(@opentelemetry/api@1.9.0)
      '@opentelemetry/instrumentation':
        specifier: ^0.52.0
        version: 0.52.1(@opentelemetry/api@1.9.0)
      '@opentelemetry/resources':
        specifier: ^1.17.1
        version: 1.30.1(@opentelemetry/api@1.9.0)
      '@opentelemetry/sdk-metrics':
        specifier: ^1.17.1
        version: 1.30.1(@opentelemetry/api@1.9.0)
      '@opentelemetry/sdk-node':
        specifier: ^0.52.0
        version: 0.52.1(@opentelemetry/api@1.9.0)
      '@opentelemetry/sdk-trace-base':
        specifier: ^1.17.1
        version: 1.30.1(@opentelemetry/api@1.9.0)
      '@opentelemetry/semantic-conventions':
        specifier: ^1.17.1
        version: 1.37.0
      '@types/node':
        specifier: ^20
        version: 20.19.23
    devDependencies:
      vitest:
        specifier: ^1.6.0
        version: 1.6.0(@types/node@20.19.23)

  packages/shared:
    dependencies:
      openai:
        specifier: 6.2.0
        version: 6.2.0(zod@3.25.76)
      zod:
        specifier: ^3.25.42
        version: 3.25.76
    devDependencies:
      '@types/node':
        specifier: ^24.9.2
        version: 24.9.2
      '@typescript-eslint/eslint-plugin':
        specifier: ^6.21.0
        version: 6.21.0(@typescript-eslint/parser@6.21.0)(eslint@8.57.0)(typescript@5.4.5)
      '@typescript-eslint/parser':
        specifier: ^6.21.0
        version: 6.21.0(eslint@8.57.0)(typescript@5.4.5)
      eslint:
        specifier: ^8.57.0
        version: 8.57.0
      typescript:
        specifier: ^5.4.5
        version: 5.4.5
      vitest:
        specifier: ^1.6.0
        version: 1.6.0(@types/node@24.9.2)(happy-dom@13.10.1)

  packages/supabase:
    dependencies:
      '@supabase/supabase-js':
        specifier: ^2.43.5
        version: 2.76.1
      zod:
        specifier: ^3.25.42
        version: 3.25.76
    devDependencies:
      '@types/node':
        specifier: ^24.9.2
        version: 24.9.2
      '@typescript-eslint/eslint-plugin':
        specifier: ^6.21.0
        version: 6.21.0(@typescript-eslint/parser@6.21.0)(eslint@8.57.0)(typescript@5.4.5)
      '@typescript-eslint/parser':
        specifier: ^6.21.0
        version: 6.21.0(eslint@8.57.0)(typescript@5.4.5)
      eslint:
        specifier: ^8.57.0
        version: 8.57.0
      typescript:
        specifier: ^5.4.5
        version: 5.4.5
      vitest:
        specifier: ^1.6.0
        version: 1.6.0(@types/node@24.9.2)(happy-dom@13.10.1)

  packages/ui-plan-drawer:
    dependencies:
      clsx:
        specifier: ^2.1.0
        version: 2.1.1
      lucide-react:
        specifier: ^0.439.0
        version: 0.439.0(react@18.3.1)
      react:
        specifier: ^18.0.0
        version: 18.3.1
      react-dom:
        specifier: ^18.0.0
        version: 18.3.1(react@18.3.1)
    devDependencies:
      '@testing-library/jest-dom':
        specifier: ^6.4.5
        version: 6.4.5(vitest@1.6.0)
      '@testing-library/react':
        specifier: ^14.2.1
        version: 14.2.1(react-dom@18.3.1)(react@18.3.1)
      '@types/react':
        specifier: ^18.3.3
        version: 18.3.3
      '@types/react-dom':
        specifier: ^18.3.0
        version: 18.3.0
      typescript:
        specifier: ^5.4.5
        version: 5.4.5
      vitest:
        specifier: ^1.6.0
<<<<<<< HEAD
        version: 1.6.0(@types/node@20.14.10)(happy-dom@20.0.10)
=======
        version: 1.6.0(@types/node@20.19.23)
>>>>>>> 233d7e6d

packages:

  /@adobe/css-tools@4.4.4:
    resolution: {integrity: sha512-Elp+iwUx5rN5+Y8xLt5/GRoG20WGoDCQ/1Fb+1LiGtvwbDavuSk0jhD/eZdckHAuzcDzccnkv+rEjyWfRx18gg==}
    dev: true

  /@alloc/quick-lru@5.2.0:
    resolution: {integrity: sha512-UrcABB+4bUrFABwbluTIBErXwvbsU/V7TZWfmbgJfbkwiBuziS9gxdODUyuiecfdGQ85jglMW6juS3+z5TsKLw==}
    engines: {node: '>=10'}

  /@apideck/better-ajv-errors@0.3.6(ajv@8.17.1):
    resolution: {integrity: sha512-P+ZygBLZtkp0qqOAJJVX4oX/sFo5JR3eBWwwuqHHhK0GIgQOKWrAfiAaWX0aArHkRWHMuggFEgAZNxVPwPZYaA==}
    engines: {node: '>=10'}
    peerDependencies:
      ajv: '>=8'
    dependencies:
      ajv: 8.17.1
      json-schema: 0.4.0
      jsonpointer: 5.0.1
      leven: 3.1.0

  /@asamuzakjp/css-color@3.2.0:
    resolution: {integrity: sha512-K1A6z8tS3XsmCMM86xoWdn7Fkdn9m6RSVtocUrJYIwZnFVkng/PvkEoWtOWmP+Scc6saYWHWZYbndEEXxl24jw==}
    dependencies:
      '@csstools/css-calc': 2.1.4(@csstools/css-parser-algorithms@3.0.5)(@csstools/css-tokenizer@3.0.4)
      '@csstools/css-color-parser': 3.1.0(@csstools/css-parser-algorithms@3.0.5)(@csstools/css-tokenizer@3.0.4)
      '@csstools/css-parser-algorithms': 3.0.5(@csstools/css-tokenizer@3.0.4)
      '@csstools/css-tokenizer': 3.0.4
      lru-cache: 10.4.3
    dev: true

  /@babel/code-frame@7.27.1:
    resolution: {integrity: sha512-cjQ7ZlQ0Mv3b47hABuTevyTuYN4i+loJKGeV9flcCgIK37cCXRh+L1bd3iBHlynerhQ7BhCkn2BPbQUL+rGqFg==}
    engines: {node: '>=6.9.0'}
    dependencies:
      '@babel/helper-validator-identifier': 7.28.5
      js-tokens: 4.0.0
      picocolors: 1.1.1

  /@babel/compat-data@7.28.5:
    resolution: {integrity: sha512-6uFXyCayocRbqhZOB+6XcuZbkMNimwfVGFji8CTZnCzOHVGvDqzvitu1re2AU5LROliz7eQPhB8CpAMvnx9EjA==}
    engines: {node: '>=6.9.0'}

  /@babel/core@7.28.5:
    resolution: {integrity: sha512-e7jT4DxYvIDLk1ZHmU/m/mB19rex9sv0c2ftBtjSBv+kVM/902eh0fINUzD7UwLLNR+jU585GxUJ8/EBfAM5fw==}
    engines: {node: '>=6.9.0'}
    dependencies:
      '@babel/code-frame': 7.27.1
      '@babel/generator': 7.28.5
      '@babel/helper-compilation-targets': 7.27.2
      '@babel/helper-module-transforms': 7.28.3(@babel/core@7.28.5)
      '@babel/helpers': 7.28.4
      '@babel/parser': 7.28.5
      '@babel/template': 7.27.2
      '@babel/traverse': 7.28.5
      '@babel/types': 7.28.5
      '@jridgewell/remapping': 2.3.5
      convert-source-map: 2.0.0
      debug: 4.4.3(supports-color@8.1.1)
      gensync: 1.0.0-beta.2
      json5: 2.2.3
      semver: 6.3.1
    transitivePeerDependencies:
      - supports-color

  /@babel/generator@7.28.5:
    resolution: {integrity: sha512-3EwLFhZ38J4VyIP6WNtt2kUdW9dokXA9Cr4IVIFHuCpZ3H8/YFOl5JjZHisrn1fATPBmKKqXzDFvh9fUwHz6CQ==}
    engines: {node: '>=6.9.0'}
    dependencies:
      '@babel/parser': 7.28.5
      '@babel/types': 7.28.5
      '@jridgewell/gen-mapping': 0.3.13
      '@jridgewell/trace-mapping': 0.3.31
      jsesc: 3.1.0

  /@babel/helper-annotate-as-pure@7.27.3:
    resolution: {integrity: sha512-fXSwMQqitTGeHLBC08Eq5yXz2m37E4pJX1qAU1+2cNedz/ifv/bVXft90VeSav5nFO61EcNgwr0aJxbyPaWBPg==}
    engines: {node: '>=6.9.0'}
    dependencies:
      '@babel/types': 7.28.5

  /@babel/helper-compilation-targets@7.27.2:
    resolution: {integrity: sha512-2+1thGUUWWjLTYTHZWK1n8Yga0ijBz1XAhUXcKy81rd5g6yh7hGqMp45v7cadSbEHc9G3OTv45SyneRN3ps4DQ==}
    engines: {node: '>=6.9.0'}
    dependencies:
      '@babel/compat-data': 7.28.5
      '@babel/helper-validator-option': 7.27.1
      browserslist: 4.27.0
      lru-cache: 5.1.1
      semver: 6.3.1

  /@babel/helper-create-class-features-plugin@7.28.5(@babel/core@7.28.5):
    resolution: {integrity: sha512-q3WC4JfdODypvxArsJQROfupPBq9+lMwjKq7C33GhbFYJsufD0yd/ziwD+hJucLeWsnFPWZjsU2DNFqBPE7jwQ==}
    engines: {node: '>=6.9.0'}
    peerDependencies:
      '@babel/core': ^7.0.0
    dependencies:
      '@babel/core': 7.28.5
      '@babel/helper-annotate-as-pure': 7.27.3
      '@babel/helper-member-expression-to-functions': 7.28.5
      '@babel/helper-optimise-call-expression': 7.27.1
      '@babel/helper-replace-supers': 7.27.1(@babel/core@7.28.5)
      '@babel/helper-skip-transparent-expression-wrappers': 7.27.1
      '@babel/traverse': 7.28.5
      semver: 6.3.1
    transitivePeerDependencies:
      - supports-color

  /@babel/helper-create-regexp-features-plugin@7.28.5(@babel/core@7.28.5):
    resolution: {integrity: sha512-N1EhvLtHzOvj7QQOUCCS3NrPJP8c5W6ZXCHDn7Yialuy1iu4r5EmIYkXlKNqT99Ciw+W0mDqWoR6HWMZlFP3hw==}
    engines: {node: '>=6.9.0'}
    peerDependencies:
      '@babel/core': ^7.0.0
    dependencies:
      '@babel/core': 7.28.5
      '@babel/helper-annotate-as-pure': 7.27.3
      regexpu-core: 6.4.0
      semver: 6.3.1

  /@babel/helper-define-polyfill-provider@0.6.5(@babel/core@7.28.5):
    resolution: {integrity: sha512-uJnGFcPsWQK8fvjgGP5LZUZZsYGIoPeRjSF5PGwrelYgq7Q15/Ft9NGFp1zglwgIv//W0uG4BevRuSJRyylZPg==}
    peerDependencies:
      '@babel/core': ^7.4.0 || ^8.0.0-0 <8.0.0
    dependencies:
      '@babel/core': 7.28.5
      '@babel/helper-compilation-targets': 7.27.2
      '@babel/helper-plugin-utils': 7.27.1
      debug: 4.4.3(supports-color@8.1.1)
      lodash.debounce: 4.0.8
      resolve: 1.22.11
    transitivePeerDependencies:
      - supports-color

  /@babel/helper-globals@7.28.0:
    resolution: {integrity: sha512-+W6cISkXFa1jXsDEdYA8HeevQT/FULhxzR99pxphltZcVaugps53THCeiWA8SguxxpSp3gKPiuYfSWopkLQ4hw==}
    engines: {node: '>=6.9.0'}

  /@babel/helper-member-expression-to-functions@7.28.5:
    resolution: {integrity: sha512-cwM7SBRZcPCLgl8a7cY0soT1SptSzAlMH39vwiRpOQkJlh53r5hdHwLSCZpQdVLT39sZt+CRpNwYG4Y2v77atg==}
    engines: {node: '>=6.9.0'}
    dependencies:
      '@babel/traverse': 7.28.5
      '@babel/types': 7.28.5
    transitivePeerDependencies:
      - supports-color

  /@babel/helper-module-imports@7.27.1:
    resolution: {integrity: sha512-0gSFWUPNXNopqtIPQvlD5WgXYI5GY2kP2cCvoT8kczjbfcfuIljTbcWrulD1CIPIX2gt1wghbDy08yE1p+/r3w==}
    engines: {node: '>=6.9.0'}
    dependencies:
      '@babel/traverse': 7.28.5
      '@babel/types': 7.28.5
    transitivePeerDependencies:
      - supports-color

  /@babel/helper-module-transforms@7.28.3(@babel/core@7.28.5):
    resolution: {integrity: sha512-gytXUbs8k2sXS9PnQptz5o0QnpLL51SwASIORY6XaBKF88nsOT0Zw9szLqlSGQDP/4TljBAD5y98p2U1fqkdsw==}
    engines: {node: '>=6.9.0'}
    peerDependencies:
      '@babel/core': ^7.0.0
    dependencies:
      '@babel/core': 7.28.5
      '@babel/helper-module-imports': 7.27.1
      '@babel/helper-validator-identifier': 7.28.5
      '@babel/traverse': 7.28.5
    transitivePeerDependencies:
      - supports-color

  /@babel/helper-optimise-call-expression@7.27.1:
    resolution: {integrity: sha512-URMGH08NzYFhubNSGJrpUEphGKQwMQYBySzat5cAByY1/YgIRkULnIy3tAMeszlL/so2HbeilYloUmSpd7GdVw==}
    engines: {node: '>=6.9.0'}
    dependencies:
      '@babel/types': 7.28.5

  /@babel/helper-plugin-utils@7.27.1:
    resolution: {integrity: sha512-1gn1Up5YXka3YYAHGKpbideQ5Yjf1tDa9qYcgysz+cNCXukyLl6DjPXhD3VRwSb8c0J9tA4b2+rHEZtc6R0tlw==}
    engines: {node: '>=6.9.0'}

  /@babel/helper-remap-async-to-generator@7.27.1(@babel/core@7.28.5):
    resolution: {integrity: sha512-7fiA521aVw8lSPeI4ZOD3vRFkoqkJcS+z4hFo82bFSH/2tNd6eJ5qCVMS5OzDmZh/kaHQeBaeyxK6wljcPtveA==}
    engines: {node: '>=6.9.0'}
    peerDependencies:
      '@babel/core': ^7.0.0
    dependencies:
      '@babel/core': 7.28.5
      '@babel/helper-annotate-as-pure': 7.27.3
      '@babel/helper-wrap-function': 7.28.3
      '@babel/traverse': 7.28.5
    transitivePeerDependencies:
      - supports-color

  /@babel/helper-replace-supers@7.27.1(@babel/core@7.28.5):
    resolution: {integrity: sha512-7EHz6qDZc8RYS5ElPoShMheWvEgERonFCs7IAonWLLUTXW59DP14bCZt89/GKyreYn8g3S83m21FelHKbeDCKA==}
    engines: {node: '>=6.9.0'}
    peerDependencies:
      '@babel/core': ^7.0.0
    dependencies:
      '@babel/core': 7.28.5
      '@babel/helper-member-expression-to-functions': 7.28.5
      '@babel/helper-optimise-call-expression': 7.27.1
      '@babel/traverse': 7.28.5
    transitivePeerDependencies:
      - supports-color

  /@babel/helper-skip-transparent-expression-wrappers@7.27.1:
    resolution: {integrity: sha512-Tub4ZKEXqbPjXgWLl2+3JpQAYBJ8+ikpQ2Ocj/q/r0LwE3UhENh7EUabyHjz2kCEsrRY83ew2DQdHluuiDQFzg==}
    engines: {node: '>=6.9.0'}
    dependencies:
      '@babel/traverse': 7.28.5
      '@babel/types': 7.28.5
    transitivePeerDependencies:
      - supports-color

  /@babel/helper-string-parser@7.27.1:
    resolution: {integrity: sha512-qMlSxKbpRlAridDExk92nSobyDdpPijUq2DW6oDnUqd0iOGxmQjyqhMIihI9+zv4LPyZdRje2cavWPbCbWm3eA==}
    engines: {node: '>=6.9.0'}

  /@babel/helper-validator-identifier@7.28.5:
    resolution: {integrity: sha512-qSs4ifwzKJSV39ucNjsvc6WVHs6b7S03sOh2OcHF9UHfVPqWWALUsNUVzhSBiItjRZoLHx7nIarVjqKVusUZ1Q==}
    engines: {node: '>=6.9.0'}

  /@babel/helper-validator-option@7.27.1:
    resolution: {integrity: sha512-YvjJow9FxbhFFKDSuFnVCe2WxXk1zWc22fFePVNEaWJEu8IrZVlda6N0uHwzZrUM1il7NC9Mlp4MaJYbYd9JSg==}
    engines: {node: '>=6.9.0'}

  /@babel/helper-wrap-function@7.28.3:
    resolution: {integrity: sha512-zdf983tNfLZFletc0RRXYrHrucBEg95NIFMkn6K9dbeMYnsgHaSBGcQqdsCSStG2PYwRre0Qc2NNSCXbG+xc6g==}
    engines: {node: '>=6.9.0'}
    dependencies:
      '@babel/template': 7.27.2
      '@babel/traverse': 7.28.5
      '@babel/types': 7.28.5
    transitivePeerDependencies:
      - supports-color

  /@babel/helpers@7.28.4:
    resolution: {integrity: sha512-HFN59MmQXGHVyYadKLVumYsA9dBFun/ldYxipEjzA4196jpLZd8UjEEBLkbEkvfYreDqJhZxYAWFPtrfhNpj4w==}
    engines: {node: '>=6.9.0'}
    dependencies:
      '@babel/template': 7.27.2
      '@babel/types': 7.28.5

  /@babel/parser@7.28.5:
    resolution: {integrity: sha512-KKBU1VGYR7ORr3At5HAtUQ+TV3SzRCXmA/8OdDZiLDBIZxVyzXuztPjfLd3BV1PRAQGCMWWSHYhL0F8d5uHBDQ==}
    engines: {node: '>=6.0.0'}
    hasBin: true
    dependencies:
      '@babel/types': 7.28.5

  /@babel/plugin-bugfix-firefox-class-in-computed-class-key@7.28.5(@babel/core@7.28.5):
    resolution: {integrity: sha512-87GDMS3tsmMSi/3bWOte1UblL+YUTFMV8SZPZ2eSEL17s74Cw/l63rR6NmGVKMYW2GYi85nE+/d6Hw5N0bEk2Q==}
    engines: {node: '>=6.9.0'}
    peerDependencies:
      '@babel/core': ^7.0.0
    dependencies:
      '@babel/core': 7.28.5
      '@babel/helper-plugin-utils': 7.27.1
      '@babel/traverse': 7.28.5
    transitivePeerDependencies:
      - supports-color

  /@babel/plugin-bugfix-safari-class-field-initializer-scope@7.27.1(@babel/core@7.28.5):
    resolution: {integrity: sha512-qNeq3bCKnGgLkEXUuFry6dPlGfCdQNZbn7yUAPCInwAJHMU7THJfrBSozkcWq5sNM6RcF3S8XyQL2A52KNR9IA==}
    engines: {node: '>=6.9.0'}
    peerDependencies:
      '@babel/core': ^7.0.0
    dependencies:
      '@babel/core': 7.28.5
      '@babel/helper-plugin-utils': 7.27.1

  /@babel/plugin-bugfix-safari-id-destructuring-collision-in-function-expression@7.27.1(@babel/core@7.28.5):
    resolution: {integrity: sha512-g4L7OYun04N1WyqMNjldFwlfPCLVkgB54A/YCXICZYBsvJJE3kByKv9c9+R/nAfmIfjl2rKYLNyMHboYbZaWaA==}
    engines: {node: '>=6.9.0'}
    peerDependencies:
      '@babel/core': ^7.0.0
    dependencies:
      '@babel/core': 7.28.5
      '@babel/helper-plugin-utils': 7.27.1

  /@babel/plugin-bugfix-v8-spread-parameters-in-optional-chaining@7.27.1(@babel/core@7.28.5):
    resolution: {integrity: sha512-oO02gcONcD5O1iTLi/6frMJBIwWEHceWGSGqrpCmEL8nogiS6J9PBlE48CaK20/Jx1LuRml9aDftLgdjXT8+Cw==}
    engines: {node: '>=6.9.0'}
    peerDependencies:
      '@babel/core': ^7.13.0
    dependencies:
      '@babel/core': 7.28.5
      '@babel/helper-plugin-utils': 7.27.1
      '@babel/helper-skip-transparent-expression-wrappers': 7.27.1
      '@babel/plugin-transform-optional-chaining': 7.28.5(@babel/core@7.28.5)
    transitivePeerDependencies:
      - supports-color

  /@babel/plugin-bugfix-v8-static-class-fields-redefine-readonly@7.28.3(@babel/core@7.28.5):
    resolution: {integrity: sha512-b6YTX108evsvE4YgWyQ921ZAFFQm3Bn+CA3+ZXlNVnPhx+UfsVURoPjfGAPCjBgrqo30yX/C2nZGX96DxvR9Iw==}
    engines: {node: '>=6.9.0'}
    peerDependencies:
      '@babel/core': ^7.0.0
    dependencies:
      '@babel/core': 7.28.5
      '@babel/helper-plugin-utils': 7.27.1
      '@babel/traverse': 7.28.5
    transitivePeerDependencies:
      - supports-color

  /@babel/plugin-proposal-private-property-in-object@7.21.0-placeholder-for-preset-env.2(@babel/core@7.28.5):
    resolution: {integrity: sha512-SOSkfJDddaM7mak6cPEpswyTRnuRltl429hMraQEglW+OkovnCzsiszTmsrlY//qLFjCpQDFRvjdm2wA5pPm9w==}
    engines: {node: '>=6.9.0'}
    peerDependencies:
      '@babel/core': ^7.0.0-0
    dependencies:
      '@babel/core': 7.28.5

  /@babel/plugin-syntax-import-assertions@7.27.1(@babel/core@7.28.5):
    resolution: {integrity: sha512-UT/Jrhw57xg4ILHLFnzFpPDlMbcdEicaAtjPQpbj9wa8T4r5KVWCimHcL/460g8Ht0DMxDyjsLgiWSkVjnwPFg==}
    engines: {node: '>=6.9.0'}
    peerDependencies:
      '@babel/core': ^7.0.0-0
    dependencies:
      '@babel/core': 7.28.5
      '@babel/helper-plugin-utils': 7.27.1

  /@babel/plugin-syntax-import-attributes@7.27.1(@babel/core@7.28.5):
    resolution: {integrity: sha512-oFT0FrKHgF53f4vOsZGi2Hh3I35PfSmVs4IBFLFj4dnafP+hIWDLg3VyKmUHfLoLHlyxY4C7DGtmHuJgn+IGww==}
    engines: {node: '>=6.9.0'}
    peerDependencies:
      '@babel/core': ^7.0.0-0
    dependencies:
      '@babel/core': 7.28.5
      '@babel/helper-plugin-utils': 7.27.1

  /@babel/plugin-syntax-unicode-sets-regex@7.18.6(@babel/core@7.28.5):
    resolution: {integrity: sha512-727YkEAPwSIQTv5im8QHz3upqp92JTWhidIC81Tdx4VJYIte/VndKf1qKrfnnhPLiPghStWfvC/iFaMCQu7Nqg==}
    engines: {node: '>=6.9.0'}
    peerDependencies:
      '@babel/core': ^7.0.0
    dependencies:
      '@babel/core': 7.28.5
      '@babel/helper-create-regexp-features-plugin': 7.28.5(@babel/core@7.28.5)
      '@babel/helper-plugin-utils': 7.27.1

  /@babel/plugin-transform-arrow-functions@7.27.1(@babel/core@7.28.5):
    resolution: {integrity: sha512-8Z4TGic6xW70FKThA5HYEKKyBpOOsucTOD1DjU3fZxDg+K3zBJcXMFnt/4yQiZnf5+MiOMSXQ9PaEK/Ilh1DeA==}
    engines: {node: '>=6.9.0'}
    peerDependencies:
      '@babel/core': ^7.0.0-0
    dependencies:
      '@babel/core': 7.28.5
      '@babel/helper-plugin-utils': 7.27.1

  /@babel/plugin-transform-async-generator-functions@7.28.0(@babel/core@7.28.5):
    resolution: {integrity: sha512-BEOdvX4+M765icNPZeidyADIvQ1m1gmunXufXxvRESy/jNNyfovIqUyE7MVgGBjWktCoJlzvFA1To2O4ymIO3Q==}
    engines: {node: '>=6.9.0'}
    peerDependencies:
      '@babel/core': ^7.0.0-0
    dependencies:
      '@babel/core': 7.28.5
      '@babel/helper-plugin-utils': 7.27.1
      '@babel/helper-remap-async-to-generator': 7.27.1(@babel/core@7.28.5)
      '@babel/traverse': 7.28.5
    transitivePeerDependencies:
      - supports-color

  /@babel/plugin-transform-async-to-generator@7.27.1(@babel/core@7.28.5):
    resolution: {integrity: sha512-NREkZsZVJS4xmTr8qzE5y8AfIPqsdQfRuUiLRTEzb7Qii8iFWCyDKaUV2c0rCuh4ljDZ98ALHP/PetiBV2nddA==}
    engines: {node: '>=6.9.0'}
    peerDependencies:
      '@babel/core': ^7.0.0-0
    dependencies:
      '@babel/core': 7.28.5
      '@babel/helper-module-imports': 7.27.1
      '@babel/helper-plugin-utils': 7.27.1
      '@babel/helper-remap-async-to-generator': 7.27.1(@babel/core@7.28.5)
    transitivePeerDependencies:
      - supports-color

  /@babel/plugin-transform-block-scoped-functions@7.27.1(@babel/core@7.28.5):
    resolution: {integrity: sha512-cnqkuOtZLapWYZUYM5rVIdv1nXYuFVIltZ6ZJ7nIj585QsjKM5dhL2Fu/lICXZ1OyIAFc7Qy+bvDAtTXqGrlhg==}
    engines: {node: '>=6.9.0'}
    peerDependencies:
      '@babel/core': ^7.0.0-0
    dependencies:
      '@babel/core': 7.28.5
      '@babel/helper-plugin-utils': 7.27.1

  /@babel/plugin-transform-block-scoping@7.28.5(@babel/core@7.28.5):
    resolution: {integrity: sha512-45DmULpySVvmq9Pj3X9B+62Xe+DJGov27QravQJU1LLcapR6/10i+gYVAucGGJpHBp5mYxIMK4nDAT/QDLr47g==}
    engines: {node: '>=6.9.0'}
    peerDependencies:
      '@babel/core': ^7.0.0-0
    dependencies:
      '@babel/core': 7.28.5
      '@babel/helper-plugin-utils': 7.27.1

  /@babel/plugin-transform-class-properties@7.27.1(@babel/core@7.28.5):
    resolution: {integrity: sha512-D0VcalChDMtuRvJIu3U/fwWjf8ZMykz5iZsg77Nuj821vCKI3zCyRLwRdWbsuJ/uRwZhZ002QtCqIkwC/ZkvbA==}
    engines: {node: '>=6.9.0'}
    peerDependencies:
      '@babel/core': ^7.0.0-0
    dependencies:
      '@babel/core': 7.28.5
      '@babel/helper-create-class-features-plugin': 7.28.5(@babel/core@7.28.5)
      '@babel/helper-plugin-utils': 7.27.1
    transitivePeerDependencies:
      - supports-color

  /@babel/plugin-transform-class-static-block@7.28.3(@babel/core@7.28.5):
    resolution: {integrity: sha512-LtPXlBbRoc4Njl/oh1CeD/3jC+atytbnf/UqLoqTDcEYGUPj022+rvfkbDYieUrSj3CaV4yHDByPE+T2HwfsJg==}
    engines: {node: '>=6.9.0'}
    peerDependencies:
      '@babel/core': ^7.12.0
    dependencies:
      '@babel/core': 7.28.5
      '@babel/helper-create-class-features-plugin': 7.28.5(@babel/core@7.28.5)
      '@babel/helper-plugin-utils': 7.27.1
    transitivePeerDependencies:
      - supports-color

  /@babel/plugin-transform-classes@7.28.4(@babel/core@7.28.5):
    resolution: {integrity: sha512-cFOlhIYPBv/iBoc+KS3M6et2XPtbT2HiCRfBXWtfpc9OAyostldxIf9YAYB6ypURBBbx+Qv6nyrLzASfJe+hBA==}
    engines: {node: '>=6.9.0'}
    peerDependencies:
      '@babel/core': ^7.0.0-0
    dependencies:
      '@babel/core': 7.28.5
      '@babel/helper-annotate-as-pure': 7.27.3
      '@babel/helper-compilation-targets': 7.27.2
      '@babel/helper-globals': 7.28.0
      '@babel/helper-plugin-utils': 7.27.1
      '@babel/helper-replace-supers': 7.27.1(@babel/core@7.28.5)
      '@babel/traverse': 7.28.5
    transitivePeerDependencies:
      - supports-color

  /@babel/plugin-transform-computed-properties@7.27.1(@babel/core@7.28.5):
    resolution: {integrity: sha512-lj9PGWvMTVksbWiDT2tW68zGS/cyo4AkZ/QTp0sQT0mjPopCmrSkzxeXkznjqBxzDI6TclZhOJbBmbBLjuOZUw==}
    engines: {node: '>=6.9.0'}
    peerDependencies:
      '@babel/core': ^7.0.0-0
    dependencies:
      '@babel/core': 7.28.5
      '@babel/helper-plugin-utils': 7.27.1
      '@babel/template': 7.27.2

  /@babel/plugin-transform-destructuring@7.28.5(@babel/core@7.28.5):
    resolution: {integrity: sha512-Kl9Bc6D0zTUcFUvkNuQh4eGXPKKNDOJQXVyyM4ZAQPMveniJdxi8XMJwLo+xSoW3MIq81bD33lcUe9kZpl0MCw==}
    engines: {node: '>=6.9.0'}
    peerDependencies:
      '@babel/core': ^7.0.0-0
    dependencies:
      '@babel/core': 7.28.5
      '@babel/helper-plugin-utils': 7.27.1
      '@babel/traverse': 7.28.5
    transitivePeerDependencies:
      - supports-color

  /@babel/plugin-transform-dotall-regex@7.27.1(@babel/core@7.28.5):
    resolution: {integrity: sha512-gEbkDVGRvjj7+T1ivxrfgygpT7GUd4vmODtYpbs0gZATdkX8/iSnOtZSxiZnsgm1YjTgjI6VKBGSJJevkrclzw==}
    engines: {node: '>=6.9.0'}
    peerDependencies:
      '@babel/core': ^7.0.0-0
    dependencies:
      '@babel/core': 7.28.5
      '@babel/helper-create-regexp-features-plugin': 7.28.5(@babel/core@7.28.5)
      '@babel/helper-plugin-utils': 7.27.1

  /@babel/plugin-transform-duplicate-keys@7.27.1(@babel/core@7.28.5):
    resolution: {integrity: sha512-MTyJk98sHvSs+cvZ4nOauwTTG1JeonDjSGvGGUNHreGQns+Mpt6WX/dVzWBHgg+dYZhkC4X+zTDfkTU+Vy9y7Q==}
    engines: {node: '>=6.9.0'}
    peerDependencies:
      '@babel/core': ^7.0.0-0
    dependencies:
      '@babel/core': 7.28.5
      '@babel/helper-plugin-utils': 7.27.1

  /@babel/plugin-transform-duplicate-named-capturing-groups-regex@7.27.1(@babel/core@7.28.5):
    resolution: {integrity: sha512-hkGcueTEzuhB30B3eJCbCYeCaaEQOmQR0AdvzpD4LoN0GXMWzzGSuRrxR2xTnCrvNbVwK9N6/jQ92GSLfiZWoQ==}
    engines: {node: '>=6.9.0'}
    peerDependencies:
      '@babel/core': ^7.0.0
    dependencies:
      '@babel/core': 7.28.5
      '@babel/helper-create-regexp-features-plugin': 7.28.5(@babel/core@7.28.5)
      '@babel/helper-plugin-utils': 7.27.1

  /@babel/plugin-transform-dynamic-import@7.27.1(@babel/core@7.28.5):
    resolution: {integrity: sha512-MHzkWQcEmjzzVW9j2q8LGjwGWpG2mjwaaB0BNQwst3FIjqsg8Ct/mIZlvSPJvfi9y2AC8mi/ktxbFVL9pZ1I4A==}
    engines: {node: '>=6.9.0'}
    peerDependencies:
      '@babel/core': ^7.0.0-0
    dependencies:
      '@babel/core': 7.28.5
      '@babel/helper-plugin-utils': 7.27.1

  /@babel/plugin-transform-explicit-resource-management@7.28.0(@babel/core@7.28.5):
    resolution: {integrity: sha512-K8nhUcn3f6iB+P3gwCv/no7OdzOZQcKchW6N389V6PD8NUWKZHzndOd9sPDVbMoBsbmjMqlB4L9fm+fEFNVlwQ==}
    engines: {node: '>=6.9.0'}
    peerDependencies:
      '@babel/core': ^7.0.0-0
    dependencies:
      '@babel/core': 7.28.5
      '@babel/helper-plugin-utils': 7.27.1
      '@babel/plugin-transform-destructuring': 7.28.5(@babel/core@7.28.5)
    transitivePeerDependencies:
      - supports-color

  /@babel/plugin-transform-exponentiation-operator@7.28.5(@babel/core@7.28.5):
    resolution: {integrity: sha512-D4WIMaFtwa2NizOp+dnoFjRez/ClKiC2BqqImwKd1X28nqBtZEyCYJ2ozQrrzlxAFrcrjxo39S6khe9RNDlGzw==}
    engines: {node: '>=6.9.0'}
    peerDependencies:
      '@babel/core': ^7.0.0-0
    dependencies:
      '@babel/core': 7.28.5
      '@babel/helper-plugin-utils': 7.27.1

  /@babel/plugin-transform-export-namespace-from@7.27.1(@babel/core@7.28.5):
    resolution: {integrity: sha512-tQvHWSZ3/jH2xuq/vZDy0jNn+ZdXJeM8gHvX4lnJmsc3+50yPlWdZXIc5ay+umX+2/tJIqHqiEqcJvxlmIvRvQ==}
    engines: {node: '>=6.9.0'}
    peerDependencies:
      '@babel/core': ^7.0.0-0
    dependencies:
      '@babel/core': 7.28.5
      '@babel/helper-plugin-utils': 7.27.1

  /@babel/plugin-transform-for-of@7.27.1(@babel/core@7.28.5):
    resolution: {integrity: sha512-BfbWFFEJFQzLCQ5N8VocnCtA8J1CLkNTe2Ms2wocj75dd6VpiqS5Z5quTYcUoo4Yq+DN0rtikODccuv7RU81sw==}
    engines: {node: '>=6.9.0'}
    peerDependencies:
      '@babel/core': ^7.0.0-0
    dependencies:
      '@babel/core': 7.28.5
      '@babel/helper-plugin-utils': 7.27.1
      '@babel/helper-skip-transparent-expression-wrappers': 7.27.1
    transitivePeerDependencies:
      - supports-color

  /@babel/plugin-transform-function-name@7.27.1(@babel/core@7.28.5):
    resolution: {integrity: sha512-1bQeydJF9Nr1eBCMMbC+hdwmRlsv5XYOMu03YSWFwNs0HsAmtSxxF1fyuYPqemVldVyFmlCU7w8UE14LupUSZQ==}
    engines: {node: '>=6.9.0'}
    peerDependencies:
      '@babel/core': ^7.0.0-0
    dependencies:
      '@babel/core': 7.28.5
      '@babel/helper-compilation-targets': 7.27.2
      '@babel/helper-plugin-utils': 7.27.1
      '@babel/traverse': 7.28.5
    transitivePeerDependencies:
      - supports-color

  /@babel/plugin-transform-json-strings@7.27.1(@babel/core@7.28.5):
    resolution: {integrity: sha512-6WVLVJiTjqcQauBhn1LkICsR2H+zm62I3h9faTDKt1qP4jn2o72tSvqMwtGFKGTpojce0gJs+76eZ2uCHRZh0Q==}
    engines: {node: '>=6.9.0'}
    peerDependencies:
      '@babel/core': ^7.0.0-0
    dependencies:
      '@babel/core': 7.28.5
      '@babel/helper-plugin-utils': 7.27.1

  /@babel/plugin-transform-literals@7.27.1(@babel/core@7.28.5):
    resolution: {integrity: sha512-0HCFSepIpLTkLcsi86GG3mTUzxV5jpmbv97hTETW3yzrAij8aqlD36toB1D0daVFJM8NK6GvKO0gslVQmm+zZA==}
    engines: {node: '>=6.9.0'}
    peerDependencies:
      '@babel/core': ^7.0.0-0
    dependencies:
      '@babel/core': 7.28.5
      '@babel/helper-plugin-utils': 7.27.1

  /@babel/plugin-transform-logical-assignment-operators@7.28.5(@babel/core@7.28.5):
    resolution: {integrity: sha512-axUuqnUTBuXyHGcJEVVh9pORaN6wC5bYfE7FGzPiaWa3syib9m7g+/IT/4VgCOe2Upef43PHzeAvcrVek6QuuA==}
    engines: {node: '>=6.9.0'}
    peerDependencies:
      '@babel/core': ^7.0.0-0
    dependencies:
      '@babel/core': 7.28.5
      '@babel/helper-plugin-utils': 7.27.1

  /@babel/plugin-transform-member-expression-literals@7.27.1(@babel/core@7.28.5):
    resolution: {integrity: sha512-hqoBX4dcZ1I33jCSWcXrP+1Ku7kdqXf1oeah7ooKOIiAdKQ+uqftgCFNOSzA5AMS2XIHEYeGFg4cKRCdpxzVOQ==}
    engines: {node: '>=6.9.0'}
    peerDependencies:
      '@babel/core': ^7.0.0-0
    dependencies:
      '@babel/core': 7.28.5
      '@babel/helper-plugin-utils': 7.27.1

  /@babel/plugin-transform-modules-amd@7.27.1(@babel/core@7.28.5):
    resolution: {integrity: sha512-iCsytMg/N9/oFq6n+gFTvUYDZQOMK5kEdeYxmxt91fcJGycfxVP9CnrxoliM0oumFERba2i8ZtwRUCMhvP1LnA==}
    engines: {node: '>=6.9.0'}
    peerDependencies:
      '@babel/core': ^7.0.0-0
    dependencies:
      '@babel/core': 7.28.5
      '@babel/helper-module-transforms': 7.28.3(@babel/core@7.28.5)
      '@babel/helper-plugin-utils': 7.27.1
    transitivePeerDependencies:
      - supports-color

  /@babel/plugin-transform-modules-commonjs@7.27.1(@babel/core@7.28.5):
    resolution: {integrity: sha512-OJguuwlTYlN0gBZFRPqwOGNWssZjfIUdS7HMYtN8c1KmwpwHFBwTeFZrg9XZa+DFTitWOW5iTAG7tyCUPsCCyw==}
    engines: {node: '>=6.9.0'}
    peerDependencies:
      '@babel/core': ^7.0.0-0
    dependencies:
      '@babel/core': 7.28.5
      '@babel/helper-module-transforms': 7.28.3(@babel/core@7.28.5)
      '@babel/helper-plugin-utils': 7.27.1
    transitivePeerDependencies:
      - supports-color

  /@babel/plugin-transform-modules-systemjs@7.28.5(@babel/core@7.28.5):
    resolution: {integrity: sha512-vn5Jma98LCOeBy/KpeQhXcV2WZgaRUtjwQmjoBuLNlOmkg0fB5pdvYVeWRYI69wWKwK2cD1QbMiUQnoujWvrew==}
    engines: {node: '>=6.9.0'}
    peerDependencies:
      '@babel/core': ^7.0.0-0
    dependencies:
      '@babel/core': 7.28.5
      '@babel/helper-module-transforms': 7.28.3(@babel/core@7.28.5)
      '@babel/helper-plugin-utils': 7.27.1
      '@babel/helper-validator-identifier': 7.28.5
      '@babel/traverse': 7.28.5
    transitivePeerDependencies:
      - supports-color

  /@babel/plugin-transform-modules-umd@7.27.1(@babel/core@7.28.5):
    resolution: {integrity: sha512-iQBE/xC5BV1OxJbp6WG7jq9IWiD+xxlZhLrdwpPkTX3ydmXdvoCpyfJN7acaIBZaOqTfr76pgzqBJflNbeRK+w==}
    engines: {node: '>=6.9.0'}
    peerDependencies:
      '@babel/core': ^7.0.0-0
    dependencies:
      '@babel/core': 7.28.5
      '@babel/helper-module-transforms': 7.28.3(@babel/core@7.28.5)
      '@babel/helper-plugin-utils': 7.27.1
    transitivePeerDependencies:
      - supports-color

  /@babel/plugin-transform-named-capturing-groups-regex@7.27.1(@babel/core@7.28.5):
    resolution: {integrity: sha512-SstR5JYy8ddZvD6MhV0tM/j16Qds4mIpJTOd1Yu9J9pJjH93bxHECF7pgtc28XvkzTD6Pxcm/0Z73Hvk7kb3Ng==}
    engines: {node: '>=6.9.0'}
    peerDependencies:
      '@babel/core': ^7.0.0
    dependencies:
      '@babel/core': 7.28.5
      '@babel/helper-create-regexp-features-plugin': 7.28.5(@babel/core@7.28.5)
      '@babel/helper-plugin-utils': 7.27.1

  /@babel/plugin-transform-new-target@7.27.1(@babel/core@7.28.5):
    resolution: {integrity: sha512-f6PiYeqXQ05lYq3TIfIDu/MtliKUbNwkGApPUvyo6+tc7uaR4cPjPe7DFPr15Uyycg2lZU6btZ575CuQoYh7MQ==}
    engines: {node: '>=6.9.0'}
    peerDependencies:
      '@babel/core': ^7.0.0-0
    dependencies:
      '@babel/core': 7.28.5
      '@babel/helper-plugin-utils': 7.27.1

  /@babel/plugin-transform-nullish-coalescing-operator@7.27.1(@babel/core@7.28.5):
    resolution: {integrity: sha512-aGZh6xMo6q9vq1JGcw58lZ1Z0+i0xB2x0XaauNIUXd6O1xXc3RwoWEBlsTQrY4KQ9Jf0s5rgD6SiNkaUdJegTA==}
    engines: {node: '>=6.9.0'}
    peerDependencies:
      '@babel/core': ^7.0.0-0
    dependencies:
      '@babel/core': 7.28.5
      '@babel/helper-plugin-utils': 7.27.1

  /@babel/plugin-transform-numeric-separator@7.27.1(@babel/core@7.28.5):
    resolution: {integrity: sha512-fdPKAcujuvEChxDBJ5c+0BTaS6revLV7CJL08e4m3de8qJfNIuCc2nc7XJYOjBoTMJeqSmwXJ0ypE14RCjLwaw==}
    engines: {node: '>=6.9.0'}
    peerDependencies:
      '@babel/core': ^7.0.0-0
    dependencies:
      '@babel/core': 7.28.5
      '@babel/helper-plugin-utils': 7.27.1

  /@babel/plugin-transform-object-rest-spread@7.28.4(@babel/core@7.28.5):
    resolution: {integrity: sha512-373KA2HQzKhQCYiRVIRr+3MjpCObqzDlyrM6u4I201wL8Mp2wHf7uB8GhDwis03k2ti8Zr65Zyyqs1xOxUF/Ew==}
    engines: {node: '>=6.9.0'}
    peerDependencies:
      '@babel/core': ^7.0.0-0
    dependencies:
      '@babel/core': 7.28.5
      '@babel/helper-compilation-targets': 7.27.2
      '@babel/helper-plugin-utils': 7.27.1
      '@babel/plugin-transform-destructuring': 7.28.5(@babel/core@7.28.5)
      '@babel/plugin-transform-parameters': 7.27.7(@babel/core@7.28.5)
      '@babel/traverse': 7.28.5
    transitivePeerDependencies:
      - supports-color

  /@babel/plugin-transform-object-super@7.27.1(@babel/core@7.28.5):
    resolution: {integrity: sha512-SFy8S9plRPbIcxlJ8A6mT/CxFdJx/c04JEctz4jf8YZaVS2px34j7NXRrlGlHkN/M2gnpL37ZpGRGVFLd3l8Ng==}
    engines: {node: '>=6.9.0'}
    peerDependencies:
      '@babel/core': ^7.0.0-0
    dependencies:
      '@babel/core': 7.28.5
      '@babel/helper-plugin-utils': 7.27.1
      '@babel/helper-replace-supers': 7.27.1(@babel/core@7.28.5)
    transitivePeerDependencies:
      - supports-color

  /@babel/plugin-transform-optional-catch-binding@7.27.1(@babel/core@7.28.5):
    resolution: {integrity: sha512-txEAEKzYrHEX4xSZN4kJ+OfKXFVSWKB2ZxM9dpcE3wT7smwkNmXo5ORRlVzMVdJbD+Q8ILTgSD7959uj+3Dm3Q==}
    engines: {node: '>=6.9.0'}
    peerDependencies:
      '@babel/core': ^7.0.0-0
    dependencies:
      '@babel/core': 7.28.5
      '@babel/helper-plugin-utils': 7.27.1

  /@babel/plugin-transform-optional-chaining@7.28.5(@babel/core@7.28.5):
    resolution: {integrity: sha512-N6fut9IZlPnjPwgiQkXNhb+cT8wQKFlJNqcZkWlcTqkcqx6/kU4ynGmLFoa4LViBSirn05YAwk+sQBbPfxtYzQ==}
    engines: {node: '>=6.9.0'}
    peerDependencies:
      '@babel/core': ^7.0.0-0
    dependencies:
      '@babel/core': 7.28.5
      '@babel/helper-plugin-utils': 7.27.1
      '@babel/helper-skip-transparent-expression-wrappers': 7.27.1
    transitivePeerDependencies:
      - supports-color

  /@babel/plugin-transform-parameters@7.27.7(@babel/core@7.28.5):
    resolution: {integrity: sha512-qBkYTYCb76RRxUM6CcZA5KRu8K4SM8ajzVeUgVdMVO9NN9uI/GaVmBg/WKJJGnNokV9SY8FxNOVWGXzqzUidBg==}
    engines: {node: '>=6.9.0'}
    peerDependencies:
      '@babel/core': ^7.0.0-0
    dependencies:
      '@babel/core': 7.28.5
      '@babel/helper-plugin-utils': 7.27.1

  /@babel/plugin-transform-private-methods@7.27.1(@babel/core@7.28.5):
    resolution: {integrity: sha512-10FVt+X55AjRAYI9BrdISN9/AQWHqldOeZDUoLyif1Kn05a56xVBXb8ZouL8pZ9jem8QpXaOt8TS7RHUIS+GPA==}
    engines: {node: '>=6.9.0'}
    peerDependencies:
      '@babel/core': ^7.0.0-0
    dependencies:
      '@babel/core': 7.28.5
      '@babel/helper-create-class-features-plugin': 7.28.5(@babel/core@7.28.5)
      '@babel/helper-plugin-utils': 7.27.1
    transitivePeerDependencies:
      - supports-color

  /@babel/plugin-transform-private-property-in-object@7.27.1(@babel/core@7.28.5):
    resolution: {integrity: sha512-5J+IhqTi1XPa0DXF83jYOaARrX+41gOewWbkPyjMNRDqgOCqdffGh8L3f/Ek5utaEBZExjSAzcyjmV9SSAWObQ==}
    engines: {node: '>=6.9.0'}
    peerDependencies:
      '@babel/core': ^7.0.0-0
    dependencies:
      '@babel/core': 7.28.5
      '@babel/helper-annotate-as-pure': 7.27.3
      '@babel/helper-create-class-features-plugin': 7.28.5(@babel/core@7.28.5)
      '@babel/helper-plugin-utils': 7.27.1
    transitivePeerDependencies:
      - supports-color

  /@babel/plugin-transform-property-literals@7.27.1(@babel/core@7.28.5):
    resolution: {integrity: sha512-oThy3BCuCha8kDZ8ZkgOg2exvPYUlprMukKQXI1r1pJ47NCvxfkEy8vK+r/hT9nF0Aa4H1WUPZZjHTFtAhGfmQ==}
    engines: {node: '>=6.9.0'}
    peerDependencies:
      '@babel/core': ^7.0.0-0
    dependencies:
      '@babel/core': 7.28.5
      '@babel/helper-plugin-utils': 7.27.1

  /@babel/plugin-transform-react-jsx-self@7.27.1(@babel/core@7.28.5):
    resolution: {integrity: sha512-6UzkCs+ejGdZ5mFFC/OCUrv028ab2fp1znZmCZjAOBKiBK2jXD1O+BPSfX8X2qjJ75fZBMSnQn3Rq2mrBJK2mw==}
    engines: {node: '>=6.9.0'}
    peerDependencies:
      '@babel/core': ^7.0.0-0
    dependencies:
      '@babel/core': 7.28.5
      '@babel/helper-plugin-utils': 7.27.1
    dev: true

  /@babel/plugin-transform-react-jsx-source@7.27.1(@babel/core@7.28.5):
    resolution: {integrity: sha512-zbwoTsBruTeKB9hSq73ha66iFeJHuaFkUbwvqElnygoNbj/jHRsSeokowZFN3CZ64IvEqcmmkVe89OPXc7ldAw==}
    engines: {node: '>=6.9.0'}
    peerDependencies:
      '@babel/core': ^7.0.0-0
    dependencies:
      '@babel/core': 7.28.5
      '@babel/helper-plugin-utils': 7.27.1
    dev: true

  /@babel/plugin-transform-regenerator@7.28.4(@babel/core@7.28.5):
    resolution: {integrity: sha512-+ZEdQlBoRg9m2NnzvEeLgtvBMO4tkFBw5SQIUgLICgTrumLoU7lr+Oghi6km2PFj+dbUt2u1oby2w3BDO9YQnA==}
    engines: {node: '>=6.9.0'}
    peerDependencies:
      '@babel/core': ^7.0.0-0
    dependencies:
      '@babel/core': 7.28.5
      '@babel/helper-plugin-utils': 7.27.1

  /@babel/plugin-transform-regexp-modifiers@7.27.1(@babel/core@7.28.5):
    resolution: {integrity: sha512-TtEciroaiODtXvLZv4rmfMhkCv8jx3wgKpL68PuiPh2M4fvz5jhsA7697N1gMvkvr/JTF13DrFYyEbY9U7cVPA==}
    engines: {node: '>=6.9.0'}
    peerDependencies:
      '@babel/core': ^7.0.0
    dependencies:
      '@babel/core': 7.28.5
      '@babel/helper-create-regexp-features-plugin': 7.28.5(@babel/core@7.28.5)
      '@babel/helper-plugin-utils': 7.27.1

  /@babel/plugin-transform-reserved-words@7.27.1(@babel/core@7.28.5):
    resolution: {integrity: sha512-V2ABPHIJX4kC7HegLkYoDpfg9PVmuWy/i6vUM5eGK22bx4YVFD3M5F0QQnWQoDs6AGsUWTVOopBiMFQgHaSkVw==}
    engines: {node: '>=6.9.0'}
    peerDependencies:
      '@babel/core': ^7.0.0-0
    dependencies:
      '@babel/core': 7.28.5
      '@babel/helper-plugin-utils': 7.27.1

  /@babel/plugin-transform-shorthand-properties@7.27.1(@babel/core@7.28.5):
    resolution: {integrity: sha512-N/wH1vcn4oYawbJ13Y/FxcQrWk63jhfNa7jef0ih7PHSIHX2LB7GWE1rkPrOnka9kwMxb6hMl19p7lidA+EHmQ==}
    engines: {node: '>=6.9.0'}
    peerDependencies:
      '@babel/core': ^7.0.0-0
    dependencies:
      '@babel/core': 7.28.5
      '@babel/helper-plugin-utils': 7.27.1

  /@babel/plugin-transform-spread@7.27.1(@babel/core@7.28.5):
    resolution: {integrity: sha512-kpb3HUqaILBJcRFVhFUs6Trdd4mkrzcGXss+6/mxUd273PfbWqSDHRzMT2234gIg2QYfAjvXLSquP1xECSg09Q==}
    engines: {node: '>=6.9.0'}
    peerDependencies:
      '@babel/core': ^7.0.0-0
    dependencies:
      '@babel/core': 7.28.5
      '@babel/helper-plugin-utils': 7.27.1
      '@babel/helper-skip-transparent-expression-wrappers': 7.27.1
    transitivePeerDependencies:
      - supports-color

  /@babel/plugin-transform-sticky-regex@7.27.1(@babel/core@7.28.5):
    resolution: {integrity: sha512-lhInBO5bi/Kowe2/aLdBAawijx+q1pQzicSgnkB6dUPc1+RC8QmJHKf2OjvU+NZWitguJHEaEmbV6VWEouT58g==}
    engines: {node: '>=6.9.0'}
    peerDependencies:
      '@babel/core': ^7.0.0-0
    dependencies:
      '@babel/core': 7.28.5
      '@babel/helper-plugin-utils': 7.27.1

  /@babel/plugin-transform-template-literals@7.27.1(@babel/core@7.28.5):
    resolution: {integrity: sha512-fBJKiV7F2DxZUkg5EtHKXQdbsbURW3DZKQUWphDum0uRP6eHGGa/He9mc0mypL680pb+e/lDIthRohlv8NCHkg==}
    engines: {node: '>=6.9.0'}
    peerDependencies:
      '@babel/core': ^7.0.0-0
    dependencies:
      '@babel/core': 7.28.5
      '@babel/helper-plugin-utils': 7.27.1

  /@babel/plugin-transform-typeof-symbol@7.27.1(@babel/core@7.28.5):
    resolution: {integrity: sha512-RiSILC+nRJM7FY5srIyc4/fGIwUhyDuuBSdWn4y6yT6gm652DpCHZjIipgn6B7MQ1ITOUnAKWixEUjQRIBIcLw==}
    engines: {node: '>=6.9.0'}
    peerDependencies:
      '@babel/core': ^7.0.0-0
    dependencies:
      '@babel/core': 7.28.5
      '@babel/helper-plugin-utils': 7.27.1

  /@babel/plugin-transform-unicode-escapes@7.27.1(@babel/core@7.28.5):
    resolution: {integrity: sha512-Ysg4v6AmF26k9vpfFuTZg8HRfVWzsh1kVfowA23y9j/Gu6dOuahdUVhkLqpObp3JIv27MLSii6noRnuKN8H0Mg==}
    engines: {node: '>=6.9.0'}
    peerDependencies:
      '@babel/core': ^7.0.0-0
    dependencies:
      '@babel/core': 7.28.5
      '@babel/helper-plugin-utils': 7.27.1

  /@babel/plugin-transform-unicode-property-regex@7.27.1(@babel/core@7.28.5):
    resolution: {integrity: sha512-uW20S39PnaTImxp39O5qFlHLS9LJEmANjMG7SxIhap8rCHqu0Ik+tLEPX5DKmHn6CsWQ7j3lix2tFOa5YtL12Q==}
    engines: {node: '>=6.9.0'}
    peerDependencies:
      '@babel/core': ^7.0.0-0
    dependencies:
      '@babel/core': 7.28.5
      '@babel/helper-create-regexp-features-plugin': 7.28.5(@babel/core@7.28.5)
      '@babel/helper-plugin-utils': 7.27.1

  /@babel/plugin-transform-unicode-regex@7.27.1(@babel/core@7.28.5):
    resolution: {integrity: sha512-xvINq24TRojDuyt6JGtHmkVkrfVV3FPT16uytxImLeBZqW3/H52yN+kM1MGuyPkIQxrzKwPHs5U/MP3qKyzkGw==}
    engines: {node: '>=6.9.0'}
    peerDependencies:
      '@babel/core': ^7.0.0-0
    dependencies:
      '@babel/core': 7.28.5
      '@babel/helper-create-regexp-features-plugin': 7.28.5(@babel/core@7.28.5)
      '@babel/helper-plugin-utils': 7.27.1

  /@babel/plugin-transform-unicode-sets-regex@7.27.1(@babel/core@7.28.5):
    resolution: {integrity: sha512-EtkOujbc4cgvb0mlpQefi4NTPBzhSIevblFevACNLUspmrALgmEBdL/XfnyyITfd8fKBZrZys92zOWcik7j9Tw==}
    engines: {node: '>=6.9.0'}
    peerDependencies:
      '@babel/core': ^7.0.0
    dependencies:
      '@babel/core': 7.28.5
      '@babel/helper-create-regexp-features-plugin': 7.28.5(@babel/core@7.28.5)
      '@babel/helper-plugin-utils': 7.27.1

  /@babel/preset-env@7.28.5(@babel/core@7.28.5):
    resolution: {integrity: sha512-S36mOoi1Sb6Fz98fBfE+UZSpYw5mJm0NUHtIKrOuNcqeFauy1J6dIvXm2KRVKobOSaGq4t/hBXdN4HGU3wL9Wg==}
    engines: {node: '>=6.9.0'}
    peerDependencies:
      '@babel/core': ^7.0.0-0
    dependencies:
      '@babel/compat-data': 7.28.5
      '@babel/core': 7.28.5
      '@babel/helper-compilation-targets': 7.27.2
      '@babel/helper-plugin-utils': 7.27.1
      '@babel/helper-validator-option': 7.27.1
      '@babel/plugin-bugfix-firefox-class-in-computed-class-key': 7.28.5(@babel/core@7.28.5)
      '@babel/plugin-bugfix-safari-class-field-initializer-scope': 7.27.1(@babel/core@7.28.5)
      '@babel/plugin-bugfix-safari-id-destructuring-collision-in-function-expression': 7.27.1(@babel/core@7.28.5)
      '@babel/plugin-bugfix-v8-spread-parameters-in-optional-chaining': 7.27.1(@babel/core@7.28.5)
      '@babel/plugin-bugfix-v8-static-class-fields-redefine-readonly': 7.28.3(@babel/core@7.28.5)
      '@babel/plugin-proposal-private-property-in-object': 7.21.0-placeholder-for-preset-env.2(@babel/core@7.28.5)
      '@babel/plugin-syntax-import-assertions': 7.27.1(@babel/core@7.28.5)
      '@babel/plugin-syntax-import-attributes': 7.27.1(@babel/core@7.28.5)
      '@babel/plugin-syntax-unicode-sets-regex': 7.18.6(@babel/core@7.28.5)
      '@babel/plugin-transform-arrow-functions': 7.27.1(@babel/core@7.28.5)
      '@babel/plugin-transform-async-generator-functions': 7.28.0(@babel/core@7.28.5)
      '@babel/plugin-transform-async-to-generator': 7.27.1(@babel/core@7.28.5)
      '@babel/plugin-transform-block-scoped-functions': 7.27.1(@babel/core@7.28.5)
      '@babel/plugin-transform-block-scoping': 7.28.5(@babel/core@7.28.5)
      '@babel/plugin-transform-class-properties': 7.27.1(@babel/core@7.28.5)
      '@babel/plugin-transform-class-static-block': 7.28.3(@babel/core@7.28.5)
      '@babel/plugin-transform-classes': 7.28.4(@babel/core@7.28.5)
      '@babel/plugin-transform-computed-properties': 7.27.1(@babel/core@7.28.5)
      '@babel/plugin-transform-destructuring': 7.28.5(@babel/core@7.28.5)
      '@babel/plugin-transform-dotall-regex': 7.27.1(@babel/core@7.28.5)
      '@babel/plugin-transform-duplicate-keys': 7.27.1(@babel/core@7.28.5)
      '@babel/plugin-transform-duplicate-named-capturing-groups-regex': 7.27.1(@babel/core@7.28.5)
      '@babel/plugin-transform-dynamic-import': 7.27.1(@babel/core@7.28.5)
      '@babel/plugin-transform-explicit-resource-management': 7.28.0(@babel/core@7.28.5)
      '@babel/plugin-transform-exponentiation-operator': 7.28.5(@babel/core@7.28.5)
      '@babel/plugin-transform-export-namespace-from': 7.27.1(@babel/core@7.28.5)
      '@babel/plugin-transform-for-of': 7.27.1(@babel/core@7.28.5)
      '@babel/plugin-transform-function-name': 7.27.1(@babel/core@7.28.5)
      '@babel/plugin-transform-json-strings': 7.27.1(@babel/core@7.28.5)
      '@babel/plugin-transform-literals': 7.27.1(@babel/core@7.28.5)
      '@babel/plugin-transform-logical-assignment-operators': 7.28.5(@babel/core@7.28.5)
      '@babel/plugin-transform-member-expression-literals': 7.27.1(@babel/core@7.28.5)
      '@babel/plugin-transform-modules-amd': 7.27.1(@babel/core@7.28.5)
      '@babel/plugin-transform-modules-commonjs': 7.27.1(@babel/core@7.28.5)
      '@babel/plugin-transform-modules-systemjs': 7.28.5(@babel/core@7.28.5)
      '@babel/plugin-transform-modules-umd': 7.27.1(@babel/core@7.28.5)
      '@babel/plugin-transform-named-capturing-groups-regex': 7.27.1(@babel/core@7.28.5)
      '@babel/plugin-transform-new-target': 7.27.1(@babel/core@7.28.5)
      '@babel/plugin-transform-nullish-coalescing-operator': 7.27.1(@babel/core@7.28.5)
      '@babel/plugin-transform-numeric-separator': 7.27.1(@babel/core@7.28.5)
      '@babel/plugin-transform-object-rest-spread': 7.28.4(@babel/core@7.28.5)
      '@babel/plugin-transform-object-super': 7.27.1(@babel/core@7.28.5)
      '@babel/plugin-transform-optional-catch-binding': 7.27.1(@babel/core@7.28.5)
      '@babel/plugin-transform-optional-chaining': 7.28.5(@babel/core@7.28.5)
      '@babel/plugin-transform-parameters': 7.27.7(@babel/core@7.28.5)
      '@babel/plugin-transform-private-methods': 7.27.1(@babel/core@7.28.5)
      '@babel/plugin-transform-private-property-in-object': 7.27.1(@babel/core@7.28.5)
      '@babel/plugin-transform-property-literals': 7.27.1(@babel/core@7.28.5)
      '@babel/plugin-transform-regenerator': 7.28.4(@babel/core@7.28.5)
      '@babel/plugin-transform-regexp-modifiers': 7.27.1(@babel/core@7.28.5)
      '@babel/plugin-transform-reserved-words': 7.27.1(@babel/core@7.28.5)
      '@babel/plugin-transform-shorthand-properties': 7.27.1(@babel/core@7.28.5)
      '@babel/plugin-transform-spread': 7.27.1(@babel/core@7.28.5)
      '@babel/plugin-transform-sticky-regex': 7.27.1(@babel/core@7.28.5)
      '@babel/plugin-transform-template-literals': 7.27.1(@babel/core@7.28.5)
      '@babel/plugin-transform-typeof-symbol': 7.27.1(@babel/core@7.28.5)
      '@babel/plugin-transform-unicode-escapes': 7.27.1(@babel/core@7.28.5)
      '@babel/plugin-transform-unicode-property-regex': 7.27.1(@babel/core@7.28.5)
      '@babel/plugin-transform-unicode-regex': 7.27.1(@babel/core@7.28.5)
      '@babel/plugin-transform-unicode-sets-regex': 7.27.1(@babel/core@7.28.5)
      '@babel/preset-modules': 0.1.6-no-external-plugins(@babel/core@7.28.5)
      babel-plugin-polyfill-corejs2: 0.4.14(@babel/core@7.28.5)
      babel-plugin-polyfill-corejs3: 0.13.0(@babel/core@7.28.5)
      babel-plugin-polyfill-regenerator: 0.6.5(@babel/core@7.28.5)
      core-js-compat: 3.46.0
      semver: 6.3.1
    transitivePeerDependencies:
      - supports-color

  /@babel/preset-modules@0.1.6-no-external-plugins(@babel/core@7.28.5):
    resolution: {integrity: sha512-HrcgcIESLm9aIR842yhJ5RWan/gebQUJ6E/E5+rf0y9o6oj7w0Br+sWuL6kEQ/o/AdfvR1Je9jG18/gnpwjEyA==}
    peerDependencies:
      '@babel/core': ^7.0.0-0 || ^8.0.0-0 <8.0.0
    dependencies:
      '@babel/core': 7.28.5
      '@babel/helper-plugin-utils': 7.27.1
      '@babel/types': 7.28.5
      esutils: 2.0.3

  /@babel/runtime@7.28.4:
    resolution: {integrity: sha512-Q/N6JNWvIvPnLDvjlE1OUBLPQHH6l3CltCEsHIujp45zQUSSh8K+gHnaEX45yAT1nyngnINhvWtzN+Nb9D8RAQ==}
    engines: {node: '>=6.9.0'}

  /@babel/template@7.27.2:
    resolution: {integrity: sha512-LPDZ85aEJyYSd18/DkjNh4/y1ntkE5KwUHWTiqgRxruuZL2F1yuHligVHLvcHY2vMHXttKFpJn6LwfI7cw7ODw==}
    engines: {node: '>=6.9.0'}
    dependencies:
      '@babel/code-frame': 7.27.1
      '@babel/parser': 7.28.5
      '@babel/types': 7.28.5

  /@babel/traverse@7.28.5:
    resolution: {integrity: sha512-TCCj4t55U90khlYkVV/0TfkJkAkUg3jZFA3Neb7unZT8CPok7iiRfaX0F+WnqWqt7OxhOn0uBKXCw4lbL8W0aQ==}
    engines: {node: '>=6.9.0'}
    dependencies:
      '@babel/code-frame': 7.27.1
      '@babel/generator': 7.28.5
      '@babel/helper-globals': 7.28.0
      '@babel/parser': 7.28.5
      '@babel/template': 7.27.2
      '@babel/types': 7.28.5
      debug: 4.4.3(supports-color@8.1.1)
    transitivePeerDependencies:
      - supports-color

  /@babel/types@7.28.5:
    resolution: {integrity: sha512-qQ5m48eI/MFLQ5PxQj4PFaprjyCTLI37ElWMmNs0K8Lk3dVeOdNpB3ks8jc7yM5CDmVC73eMVk/trk3fgmrUpA==}
    engines: {node: '>=6.9.0'}
    dependencies:
      '@babel/helper-string-parser': 7.27.1
      '@babel/helper-validator-identifier': 7.28.5

  /@colors/colors@1.5.0:
    resolution: {integrity: sha512-ooWCrlZP11i8GImSjTHYHLkvFDP48nS4+204nGb1RiX/WXYHmJA2III9/e2DWVabCESdW7hBAEzHRqUn9OUVvQ==}
    engines: {node: '>=0.1.90'}
    requiresBuild: true
    dev: true
    optional: true

  /@csstools/color-helpers@5.1.0:
    resolution: {integrity: sha512-S11EXWJyy0Mz5SYvRmY8nJYTFFd1LCNV+7cXyAgQtOOuzb4EsgfqDufL+9esx72/eLhsRdGZwaldu/h+E4t4BA==}
    engines: {node: '>=18'}
    dev: true

  /@csstools/css-calc@2.1.4(@csstools/css-parser-algorithms@3.0.5)(@csstools/css-tokenizer@3.0.4):
    resolution: {integrity: sha512-3N8oaj+0juUw/1H3YwmDDJXCgTB1gKU6Hc/bB502u9zR0q2vd786XJH9QfrKIEgFlZmhZiq6epXl4rHqhzsIgQ==}
    engines: {node: '>=18'}
    peerDependencies:
      '@csstools/css-parser-algorithms': ^3.0.5
      '@csstools/css-tokenizer': ^3.0.4
    dependencies:
      '@csstools/css-parser-algorithms': 3.0.5(@csstools/css-tokenizer@3.0.4)
      '@csstools/css-tokenizer': 3.0.4
    dev: true

  /@csstools/css-color-parser@3.1.0(@csstools/css-parser-algorithms@3.0.5)(@csstools/css-tokenizer@3.0.4):
    resolution: {integrity: sha512-nbtKwh3a6xNVIp/VRuXV64yTKnb1IjTAEEh3irzS+HkKjAOYLTGNb9pmVNntZ8iVBHcWDA2Dof0QtPgFI1BaTA==}
    engines: {node: '>=18'}
    peerDependencies:
      '@csstools/css-parser-algorithms': ^3.0.5
      '@csstools/css-tokenizer': ^3.0.4
    dependencies:
      '@csstools/color-helpers': 5.1.0
      '@csstools/css-calc': 2.1.4(@csstools/css-parser-algorithms@3.0.5)(@csstools/css-tokenizer@3.0.4)
      '@csstools/css-parser-algorithms': 3.0.5(@csstools/css-tokenizer@3.0.4)
      '@csstools/css-tokenizer': 3.0.4
    dev: true

  /@csstools/css-parser-algorithms@3.0.5(@csstools/css-tokenizer@3.0.4):
    resolution: {integrity: sha512-DaDeUkXZKjdGhgYaHNJTV9pV7Y9B3b644jCLs9Upc3VeNGg6LWARAT6O+Q+/COo+2gg/bM5rhpMAtf70WqfBdQ==}
    engines: {node: '>=18'}
    peerDependencies:
      '@csstools/css-tokenizer': ^3.0.4
    dependencies:
      '@csstools/css-tokenizer': 3.0.4
    dev: true

  /@csstools/css-tokenizer@3.0.4:
    resolution: {integrity: sha512-Vd/9EVDiu6PPJt9yAh6roZP6El1xHrdvIVGjyBsHR0RYwNHgL7FJPyIIW4fANJNG6FtyZfvlRPpFI4ZM/lubvw==}
    engines: {node: '>=18'}
    dev: true

  /@cypress/request@3.0.9:
    resolution: {integrity: sha512-I3l7FdGRXluAS44/0NguwWlO83J18p0vlr2FYHrJkWdNYhgVoiYo61IXPqaOsL+vNxU1ZqMACzItGK3/KKDsdw==}
    engines: {node: '>= 6'}
    dependencies:
      aws-sign2: 0.7.0
      aws4: 1.13.2
      caseless: 0.12.0
      combined-stream: 1.0.8
      extend: 3.0.2
      forever-agent: 0.6.1
      form-data: 4.0.4
      http-signature: 1.4.0
      is-typedarray: 1.0.0
      isstream: 0.1.2
      json-stringify-safe: 5.0.1
      mime-types: 2.1.35
      performance-now: 2.1.0
      qs: 6.14.0
      safe-buffer: 5.2.1
      tough-cookie: 5.1.2
      tunnel-agent: 0.6.0
      uuid: 8.3.2
    dev: true

  /@cypress/xvfb@1.2.4(supports-color@8.1.1):
    resolution: {integrity: sha512-skbBzPggOVYCbnGgV+0dmBdW/s77ZkAOXIC1knS8NagwDjBrNC1LuXtQJeiN6l+m7lzmHtaoUw/ctJKdqkG57Q==}
    dependencies:
      debug: 3.2.7(supports-color@8.1.1)
      lodash.once: 4.1.1
    transitivePeerDependencies:
      - supports-color
    dev: true

  /@dimforge/rapier3d-compat@0.12.0:
    resolution: {integrity: sha512-uekIGetywIgopfD97oDL5PfeezkFpNhwlzlaEYNOA0N6ghdsOvh/HYjSMek5Q2O1PYvRSDFcqFVJl4r4ZBwOow==}
    dev: true

  /@emnapi/core@1.6.0:
    resolution: {integrity: sha512-zq/ay+9fNIJJtJiZxdTnXS20PllcYMX3OE23ESc4HK/bdYu3cOWYVhsOhVnXALfU/uqJIxn5NBPd9z4v+SfoSg==}
    requiresBuild: true
    dependencies:
      '@emnapi/wasi-threads': 1.1.0
      tslib: 2.8.1
    dev: true
    optional: true

  /@emnapi/runtime@1.6.0:
    resolution: {integrity: sha512-obtUmAHTMjll499P+D9A3axeJFlhdjOWdKUNs/U6QIGT7V5RjcUW1xToAzjvmgTSQhDbYn/NwfTRoJcQ2rNBxA==}
    requiresBuild: true
    dependencies:
      tslib: 2.8.1
    dev: true
    optional: true

  /@emnapi/wasi-threads@1.1.0:
    resolution: {integrity: sha512-WI0DdZ8xFSbgMjR1sFsKABJ/C5OnRrjT06JXbZKexJGrDuPTzZdDYfFlsgcCXCyf+suG5QU2e/y1Wo2V/OapLQ==}
    requiresBuild: true
    dependencies:
      tslib: 2.8.1
    dev: true
    optional: true

  /@emotion/is-prop-valid@0.8.8:
    resolution: {integrity: sha512-u5WtneEAr5IDG2Wv65yhunPSMLIpuKsbuOktRojfrEiEvRyC85LgPMZI63cr7NUqT8ZIGdSVg8ZKGxIug4lXcA==}
    requiresBuild: true
    dependencies:
      '@emotion/memoize': 0.7.4
    dev: false
    optional: true

  /@emotion/memoize@0.7.4:
    resolution: {integrity: sha512-Ja/Vfqe3HpuzRsG1oBtWTHk2PGZ7GR+2Vz5iYGelAw8dx32K0y7PjVuxK6z1nMpZOqAFsRUPCkK1YjJ56qJlgw==}
    requiresBuild: true
    dev: false
    optional: true

  /@esbuild/aix-ppc64@0.21.5:
    resolution: {integrity: sha512-1SDgH6ZSPTlggy1yI6+Dbkiz8xzpHJEVAlF/AM1tHPLsf5STom9rwtjE4hKAF20FfXXNTFqEYXyJNWh1GiZedQ==}
    engines: {node: '>=12'}
    cpu: [ppc64]
    os: [aix]
    requiresBuild: true
    dev: true
    optional: true

  /@esbuild/aix-ppc64@0.25.11:
    resolution: {integrity: sha512-Xt1dOL13m8u0WE8iplx9Ibbm+hFAO0GsU2P34UNoDGvZYkY8ifSiy6Zuc1lYxfG7svWE2fzqCUmFp5HCn51gJg==}
    engines: {node: '>=18'}
    cpu: [ppc64]
    os: [aix]
    requiresBuild: true
    dev: true
    optional: true

  /@esbuild/android-arm64@0.21.5:
    resolution: {integrity: sha512-c0uX9VAUBQ7dTDCjq+wdyGLowMdtR/GoC2U5IYk/7D1H1JYC0qseD7+11iMP2mRLN9RcCMRcjC4YMclCzGwS/A==}
    engines: {node: '>=12'}
    cpu: [arm64]
    os: [android]
    requiresBuild: true
    dev: true
    optional: true

  /@esbuild/android-arm64@0.25.11:
    resolution: {integrity: sha512-9slpyFBc4FPPz48+f6jyiXOx/Y4v34TUeDDXJpZqAWQn/08lKGeD8aDp9TMn9jDz2CiEuHwfhRmGBvpnd/PWIQ==}
    engines: {node: '>=18'}
    cpu: [arm64]
    os: [android]
    requiresBuild: true
    dev: true
    optional: true

  /@esbuild/android-arm@0.21.5:
    resolution: {integrity: sha512-vCPvzSjpPHEi1siZdlvAlsPxXl7WbOVUBBAowWug4rJHb68Ox8KualB+1ocNvT5fjv6wpkX6o/iEpbDrf68zcg==}
    engines: {node: '>=12'}
    cpu: [arm]
    os: [android]
    requiresBuild: true
    dev: true
    optional: true

  /@esbuild/android-arm@0.25.11:
    resolution: {integrity: sha512-uoa7dU+Dt3HYsethkJ1k6Z9YdcHjTrSb5NUy66ZfZaSV8hEYGD5ZHbEMXnqLFlbBflLsl89Zke7CAdDJ4JI+Gg==}
    engines: {node: '>=18'}
    cpu: [arm]
    os: [android]
    requiresBuild: true
    dev: true
    optional: true

  /@esbuild/android-x64@0.21.5:
    resolution: {integrity: sha512-D7aPRUUNHRBwHxzxRvp856rjUHRFW1SdQATKXH2hqA0kAZb1hKmi02OpYRacl0TxIGz/ZmXWlbZgjwWYaCakTA==}
    engines: {node: '>=12'}
    cpu: [x64]
    os: [android]
    requiresBuild: true
    dev: true
    optional: true

  /@esbuild/android-x64@0.25.11:
    resolution: {integrity: sha512-Sgiab4xBjPU1QoPEIqS3Xx+R2lezu0LKIEcYe6pftr56PqPygbB7+szVnzoShbx64MUupqoE0KyRlN7gezbl8g==}
    engines: {node: '>=18'}
    cpu: [x64]
    os: [android]
    requiresBuild: true
    dev: true
    optional: true

  /@esbuild/darwin-arm64@0.21.5:
    resolution: {integrity: sha512-DwqXqZyuk5AiWWf3UfLiRDJ5EDd49zg6O9wclZ7kUMv2WRFr4HKjXp/5t8JZ11QbQfUS6/cRCKGwYhtNAY88kQ==}
    engines: {node: '>=12'}
    cpu: [arm64]
    os: [darwin]
    requiresBuild: true
    dev: true
    optional: true

  /@esbuild/darwin-arm64@0.25.11:
    resolution: {integrity: sha512-VekY0PBCukppoQrycFxUqkCojnTQhdec0vevUL/EDOCnXd9LKWqD/bHwMPzigIJXPhC59Vd1WFIL57SKs2mg4w==}
    engines: {node: '>=18'}
    cpu: [arm64]
    os: [darwin]
    requiresBuild: true
    dev: true
    optional: true

  /@esbuild/darwin-x64@0.21.5:
    resolution: {integrity: sha512-se/JjF8NlmKVG4kNIuyWMV/22ZaerB+qaSi5MdrXtd6R08kvs2qCN4C09miupktDitvh8jRFflwGFBQcxZRjbw==}
    engines: {node: '>=12'}
    cpu: [x64]
    os: [darwin]
    requiresBuild: true
    dev: true
    optional: true

  /@esbuild/darwin-x64@0.25.11:
    resolution: {integrity: sha512-+hfp3yfBalNEpTGp9loYgbknjR695HkqtY3d3/JjSRUyPg/xd6q+mQqIb5qdywnDxRZykIHs3axEqU6l1+oWEQ==}
    engines: {node: '>=18'}
    cpu: [x64]
    os: [darwin]
    requiresBuild: true
    dev: true
    optional: true

  /@esbuild/freebsd-arm64@0.21.5:
    resolution: {integrity: sha512-5JcRxxRDUJLX8JXp/wcBCy3pENnCgBR9bN6JsY4OmhfUtIHe3ZW0mawA7+RDAcMLrMIZaf03NlQiX9DGyB8h4g==}
    engines: {node: '>=12'}
    cpu: [arm64]
    os: [freebsd]
    requiresBuild: true
    dev: true
    optional: true

  /@esbuild/freebsd-arm64@0.25.11:
    resolution: {integrity: sha512-CmKjrnayyTJF2eVuO//uSjl/K3KsMIeYeyN7FyDBjsR3lnSJHaXlVoAK8DZa7lXWChbuOk7NjAc7ygAwrnPBhA==}
    engines: {node: '>=18'}
    cpu: [arm64]
    os: [freebsd]
    requiresBuild: true
    dev: true
    optional: true

  /@esbuild/freebsd-x64@0.21.5:
    resolution: {integrity: sha512-J95kNBj1zkbMXtHVH29bBriQygMXqoVQOQYA+ISs0/2l3T9/kj42ow2mpqerRBxDJnmkUDCaQT/dfNXWX/ZZCQ==}
    engines: {node: '>=12'}
    cpu: [x64]
    os: [freebsd]
    requiresBuild: true
    dev: true
    optional: true

  /@esbuild/freebsd-x64@0.25.11:
    resolution: {integrity: sha512-Dyq+5oscTJvMaYPvW3x3FLpi2+gSZTCE/1ffdwuM6G1ARang/mb3jvjxs0mw6n3Lsw84ocfo9CrNMqc5lTfGOw==}
    engines: {node: '>=18'}
    cpu: [x64]
    os: [freebsd]
    requiresBuild: true
    dev: true
    optional: true

  /@esbuild/linux-arm64@0.21.5:
    resolution: {integrity: sha512-ibKvmyYzKsBeX8d8I7MH/TMfWDXBF3db4qM6sy+7re0YXya+K1cem3on9XgdT2EQGMu4hQyZhan7TeQ8XkGp4Q==}
    engines: {node: '>=12'}
    cpu: [arm64]
    os: [linux]
    requiresBuild: true
    dev: true
    optional: true

  /@esbuild/linux-arm64@0.25.11:
    resolution: {integrity: sha512-Qr8AzcplUhGvdyUF08A1kHU3Vr2O88xxP0Tm8GcdVOUm25XYcMPp2YqSVHbLuXzYQMf9Bh/iKx7YPqECs6ffLA==}
    engines: {node: '>=18'}
    cpu: [arm64]
    os: [linux]
    requiresBuild: true
    dev: true
    optional: true

  /@esbuild/linux-arm@0.21.5:
    resolution: {integrity: sha512-bPb5AHZtbeNGjCKVZ9UGqGwo8EUu4cLq68E95A53KlxAPRmUyYv2D6F0uUI65XisGOL1hBP5mTronbgo+0bFcA==}
    engines: {node: '>=12'}
    cpu: [arm]
    os: [linux]
    requiresBuild: true
    dev: true
    optional: true

  /@esbuild/linux-arm@0.25.11:
    resolution: {integrity: sha512-TBMv6B4kCfrGJ8cUPo7vd6NECZH/8hPpBHHlYI3qzoYFvWu2AdTvZNuU/7hsbKWqu/COU7NIK12dHAAqBLLXgw==}
    engines: {node: '>=18'}
    cpu: [arm]
    os: [linux]
    requiresBuild: true
    dev: true
    optional: true

  /@esbuild/linux-ia32@0.21.5:
    resolution: {integrity: sha512-YvjXDqLRqPDl2dvRODYmmhz4rPeVKYvppfGYKSNGdyZkA01046pLWyRKKI3ax8fbJoK5QbxblURkwK/MWY18Tg==}
    engines: {node: '>=12'}
    cpu: [ia32]
    os: [linux]
    requiresBuild: true
    dev: true
    optional: true

  /@esbuild/linux-ia32@0.25.11:
    resolution: {integrity: sha512-TmnJg8BMGPehs5JKrCLqyWTVAvielc615jbkOirATQvWWB1NMXY77oLMzsUjRLa0+ngecEmDGqt5jiDC6bfvOw==}
    engines: {node: '>=18'}
    cpu: [ia32]
    os: [linux]
    requiresBuild: true
    dev: true
    optional: true

  /@esbuild/linux-loong64@0.21.5:
    resolution: {integrity: sha512-uHf1BmMG8qEvzdrzAqg2SIG/02+4/DHB6a9Kbya0XDvwDEKCoC8ZRWI5JJvNdUjtciBGFQ5PuBlpEOXQj+JQSg==}
    engines: {node: '>=12'}
    cpu: [loong64]
    os: [linux]
    requiresBuild: true
    dev: true
    optional: true

  /@esbuild/linux-loong64@0.25.11:
    resolution: {integrity: sha512-DIGXL2+gvDaXlaq8xruNXUJdT5tF+SBbJQKbWy/0J7OhU8gOHOzKmGIlfTTl6nHaCOoipxQbuJi7O++ldrxgMw==}
    engines: {node: '>=18'}
    cpu: [loong64]
    os: [linux]
    requiresBuild: true
    dev: true
    optional: true

  /@esbuild/linux-mips64el@0.21.5:
    resolution: {integrity: sha512-IajOmO+KJK23bj52dFSNCMsz1QP1DqM6cwLUv3W1QwyxkyIWecfafnI555fvSGqEKwjMXVLokcV5ygHW5b3Jbg==}
    engines: {node: '>=12'}
    cpu: [mips64el]
    os: [linux]
    requiresBuild: true
    dev: true
    optional: true

  /@esbuild/linux-mips64el@0.25.11:
    resolution: {integrity: sha512-Osx1nALUJu4pU43o9OyjSCXokFkFbyzjXb6VhGIJZQ5JZi8ylCQ9/LFagolPsHtgw6himDSyb5ETSfmp4rpiKQ==}
    engines: {node: '>=18'}
    cpu: [mips64el]
    os: [linux]
    requiresBuild: true
    dev: true
    optional: true

  /@esbuild/linux-ppc64@0.21.5:
    resolution: {integrity: sha512-1hHV/Z4OEfMwpLO8rp7CvlhBDnjsC3CttJXIhBi+5Aj5r+MBvy4egg7wCbe//hSsT+RvDAG7s81tAvpL2XAE4w==}
    engines: {node: '>=12'}
    cpu: [ppc64]
    os: [linux]
    requiresBuild: true
    dev: true
    optional: true

  /@esbuild/linux-ppc64@0.25.11:
    resolution: {integrity: sha512-nbLFgsQQEsBa8XSgSTSlrnBSrpoWh7ioFDUmwo158gIm5NNP+17IYmNWzaIzWmgCxq56vfr34xGkOcZ7jX6CPw==}
    engines: {node: '>=18'}
    cpu: [ppc64]
    os: [linux]
    requiresBuild: true
    dev: true
    optional: true

  /@esbuild/linux-riscv64@0.21.5:
    resolution: {integrity: sha512-2HdXDMd9GMgTGrPWnJzP2ALSokE/0O5HhTUvWIbD3YdjME8JwvSCnNGBnTThKGEB91OZhzrJ4qIIxk/SBmyDDA==}
    engines: {node: '>=12'}
    cpu: [riscv64]
    os: [linux]
    requiresBuild: true
    dev: true
    optional: true

  /@esbuild/linux-riscv64@0.25.11:
    resolution: {integrity: sha512-HfyAmqZi9uBAbgKYP1yGuI7tSREXwIb438q0nqvlpxAOs3XnZ8RsisRfmVsgV486NdjD7Mw2UrFSw51lzUk1ww==}
    engines: {node: '>=18'}
    cpu: [riscv64]
    os: [linux]
    requiresBuild: true
    dev: true
    optional: true

  /@esbuild/linux-s390x@0.21.5:
    resolution: {integrity: sha512-zus5sxzqBJD3eXxwvjN1yQkRepANgxE9lgOW2qLnmr8ikMTphkjgXu1HR01K4FJg8h1kEEDAqDcZQtbrRnB41A==}
    engines: {node: '>=12'}
    cpu: [s390x]
    os: [linux]
    requiresBuild: true
    dev: true
    optional: true

  /@esbuild/linux-s390x@0.25.11:
    resolution: {integrity: sha512-HjLqVgSSYnVXRisyfmzsH6mXqyvj0SA7pG5g+9W7ESgwA70AXYNpfKBqh1KbTxmQVaYxpzA/SvlB9oclGPbApw==}
    engines: {node: '>=18'}
    cpu: [s390x]
    os: [linux]
    requiresBuild: true
    dev: true
    optional: true

  /@esbuild/linux-x64@0.21.5:
    resolution: {integrity: sha512-1rYdTpyv03iycF1+BhzrzQJCdOuAOtaqHTWJZCWvijKD2N5Xu0TtVC8/+1faWqcP9iBCWOmjmhoH94dH82BxPQ==}
    engines: {node: '>=12'}
    cpu: [x64]
    os: [linux]
    requiresBuild: true
    dev: true
    optional: true

  /@esbuild/linux-x64@0.25.11:
    resolution: {integrity: sha512-HSFAT4+WYjIhrHxKBwGmOOSpphjYkcswF449j6EjsjbinTZbp8PJtjsVK1XFJStdzXdy/jaddAep2FGY+wyFAQ==}
    engines: {node: '>=18'}
    cpu: [x64]
    os: [linux]
    requiresBuild: true
    dev: true
    optional: true

  /@esbuild/netbsd-arm64@0.25.11:
    resolution: {integrity: sha512-hr9Oxj1Fa4r04dNpWr3P8QKVVsjQhqrMSUzZzf+LZcYjZNqhA3IAfPQdEh1FLVUJSiu6sgAwp3OmwBfbFgG2Xg==}
    engines: {node: '>=18'}
    cpu: [arm64]
    os: [netbsd]
    requiresBuild: true
    dev: true
    optional: true

  /@esbuild/netbsd-x64@0.21.5:
    resolution: {integrity: sha512-Woi2MXzXjMULccIwMnLciyZH4nCIMpWQAs049KEeMvOcNADVxo0UBIQPfSmxB3CWKedngg7sWZdLvLczpe0tLg==}
    engines: {node: '>=12'}
    cpu: [x64]
    os: [netbsd]
    requiresBuild: true
    dev: true
    optional: true

  /@esbuild/netbsd-x64@0.25.11:
    resolution: {integrity: sha512-u7tKA+qbzBydyj0vgpu+5h5AeudxOAGncb8N6C9Kh1N4n7wU1Xw1JDApsRjpShRpXRQlJLb9wY28ELpwdPcZ7A==}
    engines: {node: '>=18'}
    cpu: [x64]
    os: [netbsd]
    requiresBuild: true
    dev: true
    optional: true

  /@esbuild/openbsd-arm64@0.25.11:
    resolution: {integrity: sha512-Qq6YHhayieor3DxFOoYM1q0q1uMFYb7cSpLD2qzDSvK1NAvqFi8Xgivv0cFC6J+hWVw2teCYltyy9/m/14ryHg==}
    engines: {node: '>=18'}
    cpu: [arm64]
    os: [openbsd]
    requiresBuild: true
    dev: true
    optional: true

  /@esbuild/openbsd-x64@0.21.5:
    resolution: {integrity: sha512-HLNNw99xsvx12lFBUwoT8EVCsSvRNDVxNpjZ7bPn947b8gJPzeHWyNVhFsaerc0n3TsbOINvRP2byTZ5LKezow==}
    engines: {node: '>=12'}
    cpu: [x64]
    os: [openbsd]
    requiresBuild: true
    dev: true
    optional: true

  /@esbuild/openbsd-x64@0.25.11:
    resolution: {integrity: sha512-CN+7c++kkbrckTOz5hrehxWN7uIhFFlmS/hqziSFVWpAzpWrQoAG4chH+nN3Be+Kzv/uuo7zhX716x3Sn2Jduw==}
    engines: {node: '>=18'}
    cpu: [x64]
    os: [openbsd]
    requiresBuild: true
    dev: true
    optional: true

  /@esbuild/openharmony-arm64@0.25.11:
    resolution: {integrity: sha512-rOREuNIQgaiR+9QuNkbkxubbp8MSO9rONmwP5nKncnWJ9v5jQ4JxFnLu4zDSRPf3x4u+2VN4pM4RdyIzDty/wQ==}
    engines: {node: '>=18'}
    cpu: [arm64]
    os: [openharmony]
    requiresBuild: true
    dev: true
    optional: true

  /@esbuild/sunos-x64@0.21.5:
    resolution: {integrity: sha512-6+gjmFpfy0BHU5Tpptkuh8+uw3mnrvgs+dSPQXQOv3ekbordwnzTVEb4qnIvQcYXq6gzkyTnoZ9dZG+D4garKg==}
    engines: {node: '>=12'}
    cpu: [x64]
    os: [sunos]
    requiresBuild: true
    dev: true
    optional: true

  /@esbuild/sunos-x64@0.25.11:
    resolution: {integrity: sha512-nq2xdYaWxyg9DcIyXkZhcYulC6pQ2FuCgem3LI92IwMgIZ69KHeY8T4Y88pcwoLIjbed8n36CyKoYRDygNSGhA==}
    engines: {node: '>=18'}
    cpu: [x64]
    os: [sunos]
    requiresBuild: true
    dev: true
    optional: true

  /@esbuild/win32-arm64@0.21.5:
    resolution: {integrity: sha512-Z0gOTd75VvXqyq7nsl93zwahcTROgqvuAcYDUr+vOv8uHhNSKROyU961kgtCD1e95IqPKSQKH7tBTslnS3tA8A==}
    engines: {node: '>=12'}
    cpu: [arm64]
    os: [win32]
    requiresBuild: true
    dev: true
    optional: true

  /@esbuild/win32-arm64@0.25.11:
    resolution: {integrity: sha512-3XxECOWJq1qMZ3MN8srCJ/QfoLpL+VaxD/WfNRm1O3B4+AZ/BnLVgFbUV3eiRYDMXetciH16dwPbbHqwe1uU0Q==}
    engines: {node: '>=18'}
    cpu: [arm64]
    os: [win32]
    requiresBuild: true
    dev: true
    optional: true

  /@esbuild/win32-ia32@0.21.5:
    resolution: {integrity: sha512-SWXFF1CL2RVNMaVs+BBClwtfZSvDgtL//G/smwAc5oVK/UPu2Gu9tIaRgFmYFFKrmg3SyAjSrElf0TiJ1v8fYA==}
    engines: {node: '>=12'}
    cpu: [ia32]
    os: [win32]
    requiresBuild: true
    dev: true
    optional: true

  /@esbuild/win32-ia32@0.25.11:
    resolution: {integrity: sha512-3ukss6gb9XZ8TlRyJlgLn17ecsK4NSQTmdIXRASVsiS2sQ6zPPZklNJT5GR5tE/MUarymmy8kCEf5xPCNCqVOA==}
    engines: {node: '>=18'}
    cpu: [ia32]
    os: [win32]
    requiresBuild: true
    dev: true
    optional: true

  /@esbuild/win32-x64@0.21.5:
    resolution: {integrity: sha512-tQd/1efJuzPC6rCFwEvLtci/xNFcTZknmXs98FYDfGE4wP9ClFV98nyKrzJKVPMhdDnjzLhdUyMX4PsQAPjwIw==}
    engines: {node: '>=12'}
    cpu: [x64]
    os: [win32]
    requiresBuild: true
    dev: true
    optional: true

  /@esbuild/win32-x64@0.25.11:
    resolution: {integrity: sha512-D7Hpz6A2L4hzsRpPaCYkQnGOotdUpDzSGRIv9I+1ITdHROSFUWW95ZPZWQmGka1Fg7W3zFJowyn9WGwMJ0+KPA==}
    engines: {node: '>=18'}
    cpu: [x64]
    os: [win32]
    requiresBuild: true
    dev: true
    optional: true

  /@eslint-community/eslint-utils@4.9.0(eslint@8.57.0):
    resolution: {integrity: sha512-ayVFHdtZ+hsq1t2Dy24wCmGXGe4q9Gu3smhLYALJrr473ZH27MsnSL+LKUlimp4BWJqMDMLmPpx/Q9R3OAlL4g==}
    engines: {node: ^12.22.0 || ^14.17.0 || >=16.0.0}
    peerDependencies:
      eslint: ^6.0.0 || ^7.0.0 || >=8.0.0
    dependencies:
      eslint: 8.57.0
      eslint-visitor-keys: 3.4.3
    dev: true

  /@eslint-community/regexpp@4.12.2:
    resolution: {integrity: sha512-EriSTlt5OC9/7SXkRSCAhfSxxoSUgBm33OH+IkwbdpgoqsSsUg7y3uh+IICI/Qg4BBWr3U2i39RpmycbxMq4ew==}
    engines: {node: ^12.0.0 || ^14.0.0 || >=16.0.0}
    dev: true

  /@eslint/eslintrc@2.1.4:
    resolution: {integrity: sha512-269Z39MS6wVJtsoUl10L60WdkhJVdPG24Q4eZTH3nnF6lpvSShEK3wQjDX9JRWAUPvPh7COouPpU9IrqaZFvtQ==}
    engines: {node: ^12.22.0 || ^14.17.0 || >=16.0.0}
    dependencies:
      ajv: 6.12.6
      debug: 4.4.3(supports-color@8.1.1)
      espree: 9.6.1
      globals: 13.24.0
      ignore: 5.3.2
      import-fresh: 3.3.1
      js-yaml: 4.1.0
      minimatch: 3.1.2
      strip-json-comments: 3.1.1
    transitivePeerDependencies:
      - supports-color
    dev: true

  /@eslint/js@8.57.0:
    resolution: {integrity: sha512-Ys+3g2TaW7gADOJzPt83SJtCDhMjndcDMFVQ/Tj9iA1BfJzFKD9mAUXT3OenpuPHbI6P/myECxRJrofUsDx/5g==}
    engines: {node: ^12.22.0 || ^14.17.0 || >=16.0.0}
    dev: true

  /@fastify/ajv-compiler@3.6.0:
    resolution: {integrity: sha512-LwdXQJjmMD+GwLOkP7TVC68qa+pSSogeWWmznRJ/coyTcfe9qA05AHFSe1eZFwK6q+xVRpChnvFUkf1iYaSZsQ==}
    dependencies:
      ajv: 8.17.1
      ajv-formats: 2.1.1(ajv@8.17.1)
      fast-uri: 2.4.0
    dev: false

  /@fastify/error@3.4.1:
    resolution: {integrity: sha512-wWSvph+29GR783IhmvdwWnN4bUxTD01Vm5Xad4i7i1VuAOItLvbPAb69sb0IQ2N57yprvhNIwAP5B6xfKTmjmQ==}
    dev: false

  /@fastify/fast-json-stringify-compiler@4.3.0:
    resolution: {integrity: sha512-aZAXGYo6m22Fk1zZzEUKBvut/CIIQe/BapEORnxiD5Qr0kPHqqI69NtEMCme74h+at72sPhbkb4ZrLd1W3KRLA==}
    dependencies:
      fast-json-stringify: 5.16.1
    dev: false

  /@fastify/merge-json-schemas@0.1.1:
    resolution: {integrity: sha512-fERDVz7topgNjtXsJTTW1JKLy0rhuLRcquYqNR9rF7OcVpCa2OVW49ZPDIhaRRCaUuvVxI+N416xUoF76HNSXA==}
    dependencies:
      fast-deep-equal: 3.1.3
    dev: false

  /@floating-ui/core@1.7.3:
    resolution: {integrity: sha512-sGnvb5dmrJaKEZ+LDIpguvdX3bDlEllmv4/ClQ9awcmCZrlx5jQyyMWFM5kBI+EyNOCDDiKk8il0zeuX3Zlg/w==}
    dependencies:
      '@floating-ui/utils': 0.2.10
    dev: false

  /@floating-ui/dom@1.7.4:
    resolution: {integrity: sha512-OOchDgh4F2CchOX94cRVqhvy7b3AFb+/rQXyswmzmGakRfkMgoWVjfnLWkRirfLEfuD4ysVW16eXzwt3jHIzKA==}
    dependencies:
      '@floating-ui/core': 1.7.3
      '@floating-ui/utils': 0.2.10
    dev: false

  /@floating-ui/react-dom@2.1.6(react-dom@18.3.1)(react@18.3.1):
    resolution: {integrity: sha512-4JX6rEatQEvlmgU80wZyq9RT96HZJa88q8hp0pBd+LrczeDI4o6uA2M+uvxngVHo4Ihr8uibXxH6+70zhAFrVw==}
    peerDependencies:
      react: '>=16.8.0'
      react-dom: '>=16.8.0'
    dependencies:
      '@floating-ui/dom': 1.7.4
      react: 18.3.1
      react-dom: 18.3.1(react@18.3.1)
    dev: false

  /@floating-ui/utils@0.2.10:
    resolution: {integrity: sha512-aGTxbpbg8/b5JfU1HXSrbH3wXZuLPJcNEcZQFMxLs3oSzgtVu6nFPkbbGGUvBcUjKV2YyB9Wxxabo+HEH9tcRQ==}
    dev: false

  /@grpc/grpc-js@1.14.0:
    resolution: {integrity: sha512-N8Jx6PaYzcTRNzirReJCtADVoq4z7+1KQ4E70jTg/koQiMoUSN1kbNjPOqpPbhMFhfU1/l7ixspPl8dNY+FoUg==}
    engines: {node: '>=12.10.0'}
    dependencies:
      '@grpc/proto-loader': 0.8.0
      '@js-sdsl/ordered-map': 4.4.2
    dev: false

  /@grpc/proto-loader@0.8.0:
    resolution: {integrity: sha512-rc1hOQtjIWGxcxpb9aHAfLpIctjEnsDehj0DAiVfBlmT84uvR0uUtN2hEi/ecvWVjXUGf5qPF4qEgiLOx1YIMQ==}
    engines: {node: '>=6'}
    hasBin: true
    dependencies:
      lodash.camelcase: 4.3.0
      long: 5.3.2
      protobufjs: 7.5.4
      yargs: 17.7.2
    dev: false

  /@humanwhocodes/config-array@0.11.14:
    resolution: {integrity: sha512-3T8LkOmg45BV5FICb15QQMsyUSWrQ8AygVfC7ZG32zOalnqrilm018ZVCw0eapXux8FtA33q8PSRSstjee3jSg==}
    engines: {node: '>=10.10.0'}
    deprecated: Use @eslint/config-array instead
    dependencies:
      '@humanwhocodes/object-schema': 2.0.3
      debug: 4.4.3(supports-color@8.1.1)
      minimatch: 3.1.2
    transitivePeerDependencies:
      - supports-color
    dev: true

  /@humanwhocodes/module-importer@1.0.1:
    resolution: {integrity: sha512-bxveV4V8v5Yb4ncFTT3rPSgZBOpCkjfK0y4oVVVJwIuDVBRMDXrPyXRL988i5ap9m9bnyEEjWfm5WkBmtffLfA==}
    engines: {node: '>=12.22'}
    dev: true

  /@humanwhocodes/object-schema@2.0.3:
    resolution: {integrity: sha512-93zYdMES/c1D69yZiKDBj0V24vqNzB/koF26KPaagAfd3P/4gUlh3Dys5ogAK+Exi9QyzlD8x/08Zt7wIKcDcA==}
    deprecated: Use @eslint/object-schema instead
    dev: true

  /@img/sharp-darwin-arm64@0.33.5:
    resolution: {integrity: sha512-UT4p+iz/2H4twwAoLCqfA9UH5pI6DggwKEGuaPy7nCVQ8ZsiY5PIcrRvD1DzuY3qYL07NtIQcWnBSY/heikIFQ==}
    engines: {node: ^18.17.0 || ^20.3.0 || >=21.0.0}
    cpu: [arm64]
    os: [darwin]
    requiresBuild: true
    optionalDependencies:
      '@img/sharp-libvips-darwin-arm64': 1.0.4
    dev: true
    optional: true

  /@img/sharp-darwin-x64@0.33.5:
    resolution: {integrity: sha512-fyHac4jIc1ANYGRDxtiqelIbdWkIuQaI84Mv45KvGRRxSAa7o7d1ZKAOBaYbnepLC1WqxfpimdeWfvqqSGwR2Q==}
    engines: {node: ^18.17.0 || ^20.3.0 || >=21.0.0}
    cpu: [x64]
    os: [darwin]
    requiresBuild: true
    optionalDependencies:
      '@img/sharp-libvips-darwin-x64': 1.0.4
    dev: true
    optional: true

  /@img/sharp-libvips-darwin-arm64@1.0.4:
    resolution: {integrity: sha512-XblONe153h0O2zuFfTAbQYAX2JhYmDHeWikp1LM9Hul9gVPjFY427k6dFEcOL72O01QxQsWi761svJ/ev9xEDg==}
    cpu: [arm64]
    os: [darwin]
    requiresBuild: true
    dev: true
    optional: true

  /@img/sharp-libvips-darwin-x64@1.0.4:
    resolution: {integrity: sha512-xnGR8YuZYfJGmWPvmlunFaWJsb9T/AO2ykoP3Fz/0X5XV2aoYBPkX6xqCQvUTKKiLddarLaxpzNe+b1hjeWHAQ==}
    cpu: [x64]
    os: [darwin]
    requiresBuild: true
    dev: true
    optional: true

  /@img/sharp-libvips-linux-arm64@1.0.4:
    resolution: {integrity: sha512-9B+taZ8DlyyqzZQnoeIvDVR/2F4EbMepXMc/NdVbkzsJbzkUjhXv/70GQJ7tdLA4YJgNP25zukcxpX2/SueNrA==}
    cpu: [arm64]
    os: [linux]
    requiresBuild: true
    dev: true
    optional: true

  /@img/sharp-libvips-linux-arm@1.0.5:
    resolution: {integrity: sha512-gvcC4ACAOPRNATg/ov8/MnbxFDJqf/pDePbBnuBDcjsI8PssmjoKMAz4LtLaVi+OnSb5FK/yIOamqDwGmXW32g==}
    cpu: [arm]
    os: [linux]
    requiresBuild: true
    dev: true
    optional: true

  /@img/sharp-libvips-linux-s390x@1.0.4:
    resolution: {integrity: sha512-u7Wz6ntiSSgGSGcjZ55im6uvTrOxSIS8/dgoVMoiGE9I6JAfU50yH5BoDlYA1tcuGS7g/QNtetJnxA6QEsCVTA==}
    cpu: [s390x]
    os: [linux]
    requiresBuild: true
    dev: true
    optional: true

  /@img/sharp-libvips-linux-x64@1.0.4:
    resolution: {integrity: sha512-MmWmQ3iPFZr0Iev+BAgVMb3ZyC4KeFc3jFxnNbEPas60e1cIfevbtuyf9nDGIzOaW9PdnDciJm+wFFaTlj5xYw==}
    cpu: [x64]
    os: [linux]
    requiresBuild: true
    dev: true
    optional: true

  /@img/sharp-libvips-linuxmusl-arm64@1.0.4:
    resolution: {integrity: sha512-9Ti+BbTYDcsbp4wfYib8Ctm1ilkugkA/uscUn6UXK1ldpC1JjiXbLfFZtRlBhjPZ5o1NCLiDbg8fhUPKStHoTA==}
    cpu: [arm64]
    os: [linux]
    requiresBuild: true
    dev: true
    optional: true

  /@img/sharp-libvips-linuxmusl-x64@1.0.4:
    resolution: {integrity: sha512-viYN1KX9m+/hGkJtvYYp+CCLgnJXwiQB39damAO7WMdKWlIhmYTfHjwSbQeUK/20vY154mwezd9HflVFM1wVSw==}
    cpu: [x64]
    os: [linux]
    requiresBuild: true
    dev: true
    optional: true

  /@img/sharp-linux-arm64@0.33.5:
    resolution: {integrity: sha512-JMVv+AMRyGOHtO1RFBiJy/MBsgz0x4AWrT6QoEVVTyh1E39TrCUpTRI7mx9VksGX4awWASxqCYLCV4wBZHAYxA==}
    engines: {node: ^18.17.0 || ^20.3.0 || >=21.0.0}
    cpu: [arm64]
    os: [linux]
    requiresBuild: true
    optionalDependencies:
      '@img/sharp-libvips-linux-arm64': 1.0.4
    dev: true
    optional: true

  /@img/sharp-linux-arm@0.33.5:
    resolution: {integrity: sha512-JTS1eldqZbJxjvKaAkxhZmBqPRGmxgu+qFKSInv8moZ2AmT5Yib3EQ1c6gp493HvrvV8QgdOXdyaIBrhvFhBMQ==}
    engines: {node: ^18.17.0 || ^20.3.0 || >=21.0.0}
    cpu: [arm]
    os: [linux]
    requiresBuild: true
    optionalDependencies:
      '@img/sharp-libvips-linux-arm': 1.0.5
    dev: true
    optional: true

  /@img/sharp-linux-s390x@0.33.5:
    resolution: {integrity: sha512-y/5PCd+mP4CA/sPDKl2961b+C9d+vPAveS33s6Z3zfASk2j5upL6fXVPZi7ztePZ5CuH+1kW8JtvxgbuXHRa4Q==}
    engines: {node: ^18.17.0 || ^20.3.0 || >=21.0.0}
    cpu: [s390x]
    os: [linux]
    requiresBuild: true
    optionalDependencies:
      '@img/sharp-libvips-linux-s390x': 1.0.4
    dev: true
    optional: true

  /@img/sharp-linux-x64@0.33.5:
    resolution: {integrity: sha512-opC+Ok5pRNAzuvq1AG0ar+1owsu842/Ab+4qvU879ippJBHvyY5n2mxF1izXqkPYlGuP/M556uh53jRLJmzTWA==}
    engines: {node: ^18.17.0 || ^20.3.0 || >=21.0.0}
    cpu: [x64]
    os: [linux]
    requiresBuild: true
    optionalDependencies:
      '@img/sharp-libvips-linux-x64': 1.0.4
    dev: true
    optional: true

  /@img/sharp-linuxmusl-arm64@0.33.5:
    resolution: {integrity: sha512-XrHMZwGQGvJg2V/oRSUfSAfjfPxO+4DkiRh6p2AFjLQztWUuY/o8Mq0eMQVIY7HJ1CDQUJlxGGZRw1a5bqmd1g==}
    engines: {node: ^18.17.0 || ^20.3.0 || >=21.0.0}
    cpu: [arm64]
    os: [linux]
    requiresBuild: true
    optionalDependencies:
      '@img/sharp-libvips-linuxmusl-arm64': 1.0.4
    dev: true
    optional: true

  /@img/sharp-linuxmusl-x64@0.33.5:
    resolution: {integrity: sha512-WT+d/cgqKkkKySYmqoZ8y3pxx7lx9vVejxW/W4DOFMYVSkErR+w7mf2u8m/y4+xHe7yY9DAXQMWQhpnMuFfScw==}
    engines: {node: ^18.17.0 || ^20.3.0 || >=21.0.0}
    cpu: [x64]
    os: [linux]
    requiresBuild: true
    optionalDependencies:
      '@img/sharp-libvips-linuxmusl-x64': 1.0.4
    dev: true
    optional: true

  /@img/sharp-wasm32@0.33.5:
    resolution: {integrity: sha512-ykUW4LVGaMcU9lu9thv85CbRMAwfeadCJHRsg2GmeRa/cJxsVY9Rbd57JcMxBkKHag5U/x7TSBpScF4U8ElVzg==}
    engines: {node: ^18.17.0 || ^20.3.0 || >=21.0.0}
    cpu: [wasm32]
    requiresBuild: true
    dependencies:
      '@emnapi/runtime': 1.6.0
    dev: true
    optional: true

  /@img/sharp-win32-ia32@0.33.5:
    resolution: {integrity: sha512-T36PblLaTwuVJ/zw/LaH0PdZkRz5rd3SmMHX8GSmR7vtNSP5Z6bQkExdSK7xGWyxLw4sUknBuugTelgw2faBbQ==}
    engines: {node: ^18.17.0 || ^20.3.0 || >=21.0.0}
    cpu: [ia32]
    os: [win32]
    requiresBuild: true
    dev: true
    optional: true

  /@img/sharp-win32-x64@0.33.5:
    resolution: {integrity: sha512-MpY/o8/8kj+EcnxwvrP4aTJSWw/aZ7JIGR4aBeZkZw5B7/Jn+tY9/VNwtcoGmdT7GfggGIU4kygOMSbYnOrAbg==}
    engines: {node: ^18.17.0 || ^20.3.0 || >=21.0.0}
    cpu: [x64]
    os: [win32]
    requiresBuild: true
    dev: true
    optional: true

  /@ioredis/commands@1.4.0:
    resolution: {integrity: sha512-aFT2yemJJo+TZCmieA7qnYGQooOS7QfNmYrzGtsYd3g9j5iDP8AimYYAesf79ohjbLG12XxC4nG5DyEnC88AsQ==}
    dev: false

  /@isaacs/balanced-match@4.0.1:
    resolution: {integrity: sha512-yzMTt9lEb8Gv7zRioUilSglI0c0smZ9k5D65677DLWLtWJaXIS3CqcGyUFByYKlnUj6TkjLVs54fBl6+TiGQDQ==}
    engines: {node: 20 || >=22}
    dev: false

  /@isaacs/brace-expansion@5.0.0:
    resolution: {integrity: sha512-ZT55BDLV0yv0RBm2czMiZ+SqCGO7AvmOM3G/w2xhVPH+te0aKgFjmBvGlL1dH+ql2tgGO3MVrbb3jCKyvpgnxA==}
    engines: {node: 20 || >=22}
    dependencies:
      '@isaacs/balanced-match': 4.0.1
    dev: false

  /@isaacs/cliui@8.0.2:
    resolution: {integrity: sha512-O8jcjabXaleOG9DQ0+ARXWZBTfnP4WNAqzuiJK7ll44AmxGKv/J2M4TPjxjY3znBCfvBXFzucm1twdyFybFqEA==}
    engines: {node: '>=12'}
    dependencies:
      string-width: 5.1.2
      string-width-cjs: /string-width@4.2.3
      strip-ansi: 7.1.2
      strip-ansi-cjs: /strip-ansi@6.0.1
      wrap-ansi: 8.1.0
      wrap-ansi-cjs: /wrap-ansi@7.0.0

  /@jest/schemas@29.6.3:
    resolution: {integrity: sha512-mo5j5X+jIZmJQveBKeS/clAueipV7KgiX1vMgCxam1RNYiqE1w62n0/tJJnHtjW8ZHcQco5gY85jA3mi0L+nSA==}
    engines: {node: ^14.15.0 || ^16.10.0 || >=18.0.0}
    dependencies:
      '@sinclair/typebox': 0.27.8
    dev: true

  /@jridgewell/gen-mapping@0.3.13:
    resolution: {integrity: sha512-2kkt/7niJ6MgEPxF0bYdQ6etZaA+fQvDcLKckhy1yIQOzaoKjBBjSj63/aLVjYE3qhRt5dvM+uUyfCg6UKCBbA==}
    dependencies:
      '@jridgewell/sourcemap-codec': 1.5.5
      '@jridgewell/trace-mapping': 0.3.31

  /@jridgewell/remapping@2.3.5:
    resolution: {integrity: sha512-LI9u/+laYG4Ds1TDKSJW2YPrIlcVYOwi2fUC6xB43lueCjgxV4lffOCZCtYFiH6TNOX+tQKXx97T4IKHbhyHEQ==}
    dependencies:
      '@jridgewell/gen-mapping': 0.3.13
      '@jridgewell/trace-mapping': 0.3.31

  /@jridgewell/resolve-uri@3.1.2:
    resolution: {integrity: sha512-bRISgCIjP20/tbWSPWMEi54QVPRZExkuD9lJL+UIxUKtwVJA8wW1Trb1jMs1RFXo1CBTNZ/5hpC9QvmKWdopKw==}
    engines: {node: '>=6.0.0'}

  /@jridgewell/source-map@0.3.11:
    resolution: {integrity: sha512-ZMp1V8ZFcPG5dIWnQLr3NSI1MiCU7UETdS/A0G8V/XWHvJv3ZsFqutJn1Y5RPmAPX6F3BiE397OqveU/9NCuIA==}
    dependencies:
      '@jridgewell/gen-mapping': 0.3.13
      '@jridgewell/trace-mapping': 0.3.31

  /@jridgewell/sourcemap-codec@1.5.5:
    resolution: {integrity: sha512-cYQ9310grqxueWbl+WuIUIaiUaDcj7WOq5fVhEljNVgRfOUhY9fy2zTvfoqWsnebh8Sl70VScFbICvJnLKB0Og==}

  /@jridgewell/trace-mapping@0.3.31:
    resolution: {integrity: sha512-zzNR+SdQSDJzc8joaeP8QQoCQr8NuYx2dIIytl1QeBEZHJ9uW6hebsrYgbz8hJwUQao3TWCMtmfV8Nu1twOLAw==}
    dependencies:
      '@jridgewell/resolve-uri': 3.1.2
      '@jridgewell/sourcemap-codec': 1.5.5

  /@js-sdsl/ordered-map@4.4.2:
    resolution: {integrity: sha512-iUKgm52T8HOE/makSxjqoWhe95ZJA1/G1sYsGev2JDKUSS14KAgg1LHb+Ba+IPow0xflbnSkOsZcO08C7w1gYw==}
    dev: false

  /@modelcontextprotocol/sdk@1.20.2:
    resolution: {integrity: sha512-6rqTdFt67AAAzln3NOKsXRmv5ZzPkgbfaebKBqUbts7vK1GZudqnrun5a8d3M/h955cam9RHZ6Jb4Y1XhnmFPg==}
    engines: {node: '>=18'}
    requiresBuild: true
    dependencies:
      ajv: 6.12.6
      content-type: 1.0.5
      cors: 2.8.5
      cross-spawn: 7.0.6
      eventsource: 3.0.7
      eventsource-parser: 3.0.6
      express: 5.1.0
      express-rate-limit: 7.5.1(express@5.1.0)
      pkce-challenge: 5.0.0
      raw-body: 3.0.1
      zod: 3.25.76
      zod-to-json-schema: 3.24.6(zod@3.25.76)
    transitivePeerDependencies:
      - supports-color
    dev: false
    optional: true

  /@napi-rs/wasm-runtime@0.2.12:
    resolution: {integrity: sha512-ZVWUcfwY4E/yPitQJl481FjFo3K22D6qF0DuFH6Y/nbnE11GY5uguDxZMGXPQ8WQ0128MXQD7TnfHyK4oWoIJQ==}
    requiresBuild: true
    dependencies:
      '@emnapi/core': 1.6.0
      '@emnapi/runtime': 1.6.0
      '@tybys/wasm-util': 0.10.1
    dev: true
    optional: true

  /@next/env@14.2.5:
    resolution: {integrity: sha512-/zZGkrTOsraVfYjGP8uM0p6r0BDT6xWpkjdVbcz66PJVSpwXX3yNiRycxAuDfBKGWBrZBXRuK/YVlkNgxHGwmA==}
    dev: false

  /@next/eslint-plugin-next@14.2.5:
    resolution: {integrity: sha512-LY3btOpPh+OTIpviNojDpUdIbHW9j0JBYBjsIp8IxtDFfYFyORvw3yNq6N231FVqQA7n7lwaf7xHbVJlA1ED7g==}
    dependencies:
      glob: 10.3.10
    dev: true

  /@next/swc-darwin-arm64@14.2.5:
    resolution: {integrity: sha512-/9zVxJ+K9lrzSGli1///ujyRfon/ZneeZ+v4ptpiPoOU+GKZnm8Wj8ELWU1Pm7GHltYRBklmXMTUqM/DqQ99FQ==}
    engines: {node: '>= 10'}
    cpu: [arm64]
    os: [darwin]
    requiresBuild: true
    dev: false
    optional: true

  /@next/swc-darwin-x64@14.2.5:
    resolution: {integrity: sha512-vXHOPCwfDe9qLDuq7U1OYM2wUY+KQ4Ex6ozwsKxp26BlJ6XXbHleOUldenM67JRyBfVjv371oneEvYd3H2gNSA==}
    engines: {node: '>= 10'}
    cpu: [x64]
    os: [darwin]
    requiresBuild: true
    dev: false
    optional: true

  /@next/swc-linux-arm64-gnu@14.2.5:
    resolution: {integrity: sha512-vlhB8wI+lj8q1ExFW8lbWutA4M2ZazQNvMWuEDqZcuJJc78iUnLdPPunBPX8rC4IgT6lIx/adB+Cwrl99MzNaA==}
    engines: {node: '>= 10'}
    cpu: [arm64]
    os: [linux]
    requiresBuild: true
    dev: false
    optional: true

  /@next/swc-linux-arm64-musl@14.2.5:
    resolution: {integrity: sha512-NpDB9NUR2t0hXzJJwQSGu1IAOYybsfeB+LxpGsXrRIb7QOrYmidJz3shzY8cM6+rO4Aojuef0N/PEaX18pi9OA==}
    engines: {node: '>= 10'}
    cpu: [arm64]
    os: [linux]
    requiresBuild: true
    dev: false
    optional: true

  /@next/swc-linux-x64-gnu@14.2.5:
    resolution: {integrity: sha512-8XFikMSxWleYNryWIjiCX+gU201YS+erTUidKdyOVYi5qUQo/gRxv/3N1oZFCgqpesN6FPeqGM72Zve+nReVXQ==}
    engines: {node: '>= 10'}
    cpu: [x64]
    os: [linux]
    requiresBuild: true
    dev: false
    optional: true

  /@next/swc-linux-x64-musl@14.2.5:
    resolution: {integrity: sha512-6QLwi7RaYiQDcRDSU/os40r5o06b5ue7Jsk5JgdRBGGp8l37RZEh9JsLSM8QF0YDsgcosSeHjglgqi25+m04IQ==}
    engines: {node: '>= 10'}
    cpu: [x64]
    os: [linux]
    requiresBuild: true
    dev: false
    optional: true

  /@next/swc-win32-arm64-msvc@14.2.5:
    resolution: {integrity: sha512-1GpG2VhbspO+aYoMOQPQiqc/tG3LzmsdBH0LhnDS3JrtDx2QmzXe0B6mSZZiN3Bq7IOMXxv1nlsjzoS1+9mzZw==}
    engines: {node: '>= 10'}
    cpu: [arm64]
    os: [win32]
    requiresBuild: true
    dev: false
    optional: true

  /@next/swc-win32-ia32-msvc@14.2.5:
    resolution: {integrity: sha512-Igh9ZlxwvCDsu6438FXlQTHlRno4gFpJzqPjSIBZooD22tKeI4fE/YMRoHVJHmrQ2P5YL1DoZ0qaOKkbeFWeMg==}
    engines: {node: '>= 10'}
    cpu: [ia32]
    os: [win32]
    requiresBuild: true
    dev: false
    optional: true

  /@next/swc-win32-x64-msvc@14.2.5:
    resolution: {integrity: sha512-tEQ7oinq1/CjSG9uSTerca3v4AZ+dFa+4Yu6ihaG8Ud8ddqLQgFGcnwYls13H5X5CPDPZJdYxyeMui6muOLd4g==}
    engines: {node: '>= 10'}
    cpu: [x64]
    os: [win32]
    requiresBuild: true
    dev: false
    optional: true

  /@noble/hashes@1.8.0:
    resolution: {integrity: sha512-jCs9ldd7NwzpgXDIf6P3+NrHh9/sD6CQdxHyjQI+h/6rDNo88ypBxxz45UDuZHz9r3tNz7N/VInSVoVdtXEI4A==}
    engines: {node: ^14.21.3 || >=16}
    dev: true

  /@nodelib/fs.scandir@2.1.5:
    resolution: {integrity: sha512-vq24Bq3ym5HEQm2NKCr3yXDwjc7vTsEThRDnkp2DK9p1uqLR+DHurm/NOTo0KG7HYHU7eppKZj3MyqYuMBf62g==}
    engines: {node: '>= 8'}
    dependencies:
      '@nodelib/fs.stat': 2.0.5
      run-parallel: 1.2.0

  /@nodelib/fs.stat@2.0.5:
    resolution: {integrity: sha512-RkhPPp2zrqDAQA/2jNhnztcPAlv64XdhIp7a7454A5ovI7Bukxgt7MX7udwAu3zg1DcpPU0rz3VV1SeaqvY4+A==}
    engines: {node: '>= 8'}

  /@nodelib/fs.walk@1.2.8:
    resolution: {integrity: sha512-oGB+UxlgWcgQkgwo8GcEGwemoTFt3FIO9ababBmaGwXIoBKZ+GTy0pP185beGg7Llih/NSHSV2XAs1lnznocSg==}
    engines: {node: '>= 8'}
    dependencies:
      '@nodelib/fs.scandir': 2.1.5
      fastq: 1.19.1

  /@nolyfill/is-core-module@1.0.39:
    resolution: {integrity: sha512-nn5ozdjYQpUCZlWGuxcJY/KpxkWQs4DcbMCmKojjyrYDEAGy4Ce19NN4v5MduafTwJlbKc99UA8YhSVqq9yPZA==}
    engines: {node: '>=12.4.0'}
    dev: true

  /@openai/agents-core@0.1.8(ws@8.18.3)(zod@3.25.76):
    resolution: {integrity: sha512-6tNFU/oR7EXzYyv6E6xuCVaVFr9ixO3zsPRGb1d+67obGN2V9QftbfXkYN8bobIaVgI7FD5i4d9VQQesL8Odkg==}
    peerDependencies:
      zod: ^3.25.40
    peerDependenciesMeta:
      zod:
        optional: true
    dependencies:
      debug: 4.4.3(supports-color@8.1.1)
      openai: 5.23.2(ws@8.18.3)(zod@3.25.76)
      zod: 3.25.76
    optionalDependencies:
      '@modelcontextprotocol/sdk': 1.20.2
    transitivePeerDependencies:
      - supports-color
      - ws
    dev: false

  /@openai/agents-openai@0.1.9(zod@3.25.76):
    resolution: {integrity: sha512-NNca4HSLDQ9J/xVM05+rzS6QvPN4bscZmZTIgPix1V5wFs8buiDd5sR1jFkEXZ3HppFhm2P8cndV2Ab46it2zw==}
    peerDependencies:
      zod: ^3.25.40
    dependencies:
      '@openai/agents-core': 0.1.8(ws@8.18.3)(zod@3.25.76)
      debug: 4.4.3(supports-color@8.1.1)
      openai: 5.23.2(ws@8.18.3)(zod@3.25.76)
      zod: 3.25.76
    transitivePeerDependencies:
      - supports-color
      - ws
    dev: false

  /@openai/agents-realtime@0.1.8(zod@3.25.76):
    resolution: {integrity: sha512-i9+0G3P640l8LmBkDanJ+YvVTfMnQvLvjqj3h7TnVBjNiXBeFi1G5uaCae5e/xH+igciKgvS8VyQ/Mftel0BQg==}
    peerDependencies:
      zod: ^3.25.40
    dependencies:
      '@openai/agents-core': 0.1.8(ws@8.18.3)(zod@3.25.76)
      '@types/ws': 8.18.1
      debug: 4.4.3(supports-color@8.1.1)
      ws: 8.18.3
      zod: 3.25.76
    transitivePeerDependencies:
      - bufferutil
      - supports-color
      - utf-8-validate
    dev: false

  /@openai/agents@0.1.9(zod@3.25.76):
    resolution: {integrity: sha512-f0MLi8N9tVqJqxR3oJj7XmXq0roE+lllRaBG3MeMNP0edOC99+Le/24u3lM7HE6/FyqaCdrRuEbv9QEEf0RDkA==}
    peerDependencies:
      zod: ^3.25.40
    dependencies:
      '@openai/agents-core': 0.1.8(ws@8.18.3)(zod@3.25.76)
      '@openai/agents-openai': 0.1.9(zod@3.25.76)
      '@openai/agents-realtime': 0.1.8(zod@3.25.76)
      debug: 4.4.3(supports-color@8.1.1)
      openai: 5.23.2(ws@8.18.3)(zod@3.25.76)
      zod: 3.25.76
    transitivePeerDependencies:
      - bufferutil
      - supports-color
      - utf-8-validate
      - ws
    dev: false

  /@opentelemetry/api-logs@0.52.1:
    resolution: {integrity: sha512-qnSqB2DQ9TPP96dl8cDubDvrUyWc0/sK81xHTK8eSUspzDM3bsewX903qclQFvVhgStjRWdC5bLb3kQqMkfV5A==}
    engines: {node: '>=14'}
    dependencies:
      '@opentelemetry/api': 1.9.0
    dev: false

  /@opentelemetry/api@1.9.0:
    resolution: {integrity: sha512-3giAOQvZiH5F9bMlMiv8+GSPMeqg0dbaeo58/0SlA9sxSqZhnUtxzX9/2FzyhS9sWQf5S0GJE0AKBrFqjpeYcg==}
    engines: {node: '>=8.0.0'}
    dev: false

  /@opentelemetry/context-async-hooks@1.25.1(@opentelemetry/api@1.9.0):
    resolution: {integrity: sha512-UW/ge9zjvAEmRWVapOP0qyCvPulWU6cQxGxDbWEFfGOj1VBBZAuOqTo3X6yWmDTD3Xe15ysCZChHncr2xFMIfQ==}
    engines: {node: '>=14'}
    peerDependencies:
      '@opentelemetry/api': '>=1.0.0 <1.10.0'
    dependencies:
      '@opentelemetry/api': 1.9.0
    dev: false

  /@opentelemetry/context-async-hooks@1.30.1(@opentelemetry/api@1.9.0):
    resolution: {integrity: sha512-s5vvxXPVdjqS3kTLKMeBMvop9hbWkwzBpu+mUO2M7sZtlkyDJGwFe33wRKnbaYDo8ExRVBIIdwIGrqpxHuKttA==}
    engines: {node: '>=14'}
    peerDependencies:
      '@opentelemetry/api': '>=1.0.0 <1.10.0'
    dependencies:
      '@opentelemetry/api': 1.9.0
    dev: false

  /@opentelemetry/core@1.25.1(@opentelemetry/api@1.9.0):
    resolution: {integrity: sha512-GeT/l6rBYWVQ4XArluLVB6WWQ8flHbdb6r2FCHC3smtdOAbrJBIv35tpV/yp9bmYUJf+xmZpu9DRTIeJVhFbEQ==}
    engines: {node: '>=14'}
    peerDependencies:
      '@opentelemetry/api': '>=1.0.0 <1.10.0'
    dependencies:
      '@opentelemetry/api': 1.9.0
      '@opentelemetry/semantic-conventions': 1.25.1
    dev: false

  /@opentelemetry/core@1.30.1(@opentelemetry/api@1.9.0):
    resolution: {integrity: sha512-OOCM2C/QIURhJMuKaekP3TRBxBKxG/TWWA0TL2J6nXUtDnuCtccy49LUJF8xPFXMX+0LMcxFpCo8M9cGY1W6rQ==}
    engines: {node: '>=14'}
    peerDependencies:
      '@opentelemetry/api': '>=1.0.0 <1.10.0'
    dependencies:
      '@opentelemetry/api': 1.9.0
      '@opentelemetry/semantic-conventions': 1.28.0
    dev: false

  /@opentelemetry/exporter-metrics-otlp-http@0.52.1(@opentelemetry/api@1.9.0):
    resolution: {integrity: sha512-oAHPOy1sZi58bwqXaucd19F/v7+qE2EuVslQOEeLQT94CDuZJJ4tbWzx8DpYBTrOSzKqqrMtx9+PMxkrcbxOyQ==}
    engines: {node: '>=14'}
    peerDependencies:
      '@opentelemetry/api': ^1.3.0
    dependencies:
      '@opentelemetry/api': 1.9.0
      '@opentelemetry/core': 1.25.1(@opentelemetry/api@1.9.0)
      '@opentelemetry/otlp-exporter-base': 0.52.1(@opentelemetry/api@1.9.0)
      '@opentelemetry/otlp-transformer': 0.52.1(@opentelemetry/api@1.9.0)
      '@opentelemetry/resources': 1.25.1(@opentelemetry/api@1.9.0)
      '@opentelemetry/sdk-metrics': 1.25.1(@opentelemetry/api@1.9.0)
    dev: false

  /@opentelemetry/exporter-trace-otlp-grpc@0.52.1(@opentelemetry/api@1.9.0):
    resolution: {integrity: sha512-pVkSH20crBwMTqB3nIN4jpQKUEoB0Z94drIHpYyEqs7UBr+I0cpYyOR3bqjA/UasQUMROb3GX8ZX4/9cVRqGBQ==}
    engines: {node: '>=14'}
    peerDependencies:
      '@opentelemetry/api': ^1.0.0
    dependencies:
      '@grpc/grpc-js': 1.14.0
      '@opentelemetry/api': 1.9.0
      '@opentelemetry/core': 1.25.1(@opentelemetry/api@1.9.0)
      '@opentelemetry/otlp-grpc-exporter-base': 0.52.1(@opentelemetry/api@1.9.0)
      '@opentelemetry/otlp-transformer': 0.52.1(@opentelemetry/api@1.9.0)
      '@opentelemetry/resources': 1.25.1(@opentelemetry/api@1.9.0)
      '@opentelemetry/sdk-trace-base': 1.25.1(@opentelemetry/api@1.9.0)
    dev: false

  /@opentelemetry/exporter-trace-otlp-http@0.52.1(@opentelemetry/api@1.9.0):
    resolution: {integrity: sha512-05HcNizx0BxcFKKnS5rwOV+2GevLTVIRA0tRgWYyw4yCgR53Ic/xk83toYKts7kbzcI+dswInUg/4s8oyA+tqg==}
    engines: {node: '>=14'}
    peerDependencies:
      '@opentelemetry/api': ^1.0.0
    dependencies:
      '@opentelemetry/api': 1.9.0
      '@opentelemetry/core': 1.25.1(@opentelemetry/api@1.9.0)
      '@opentelemetry/otlp-exporter-base': 0.52.1(@opentelemetry/api@1.9.0)
      '@opentelemetry/otlp-transformer': 0.52.1(@opentelemetry/api@1.9.0)
      '@opentelemetry/resources': 1.25.1(@opentelemetry/api@1.9.0)
      '@opentelemetry/sdk-trace-base': 1.25.1(@opentelemetry/api@1.9.0)
    dev: false

  /@opentelemetry/exporter-trace-otlp-proto@0.52.1(@opentelemetry/api@1.9.0):
    resolution: {integrity: sha512-pt6uX0noTQReHXNeEslQv7x311/F1gJzMnp1HD2qgypLRPbXDeMzzeTngRTUaUbP6hqWNtPxuLr4DEoZG+TcEQ==}
    engines: {node: '>=14'}
    peerDependencies:
      '@opentelemetry/api': ^1.0.0
    dependencies:
      '@opentelemetry/api': 1.9.0
      '@opentelemetry/core': 1.25.1(@opentelemetry/api@1.9.0)
      '@opentelemetry/otlp-exporter-base': 0.52.1(@opentelemetry/api@1.9.0)
      '@opentelemetry/otlp-transformer': 0.52.1(@opentelemetry/api@1.9.0)
      '@opentelemetry/resources': 1.25.1(@opentelemetry/api@1.9.0)
      '@opentelemetry/sdk-trace-base': 1.25.1(@opentelemetry/api@1.9.0)
    dev: false

  /@opentelemetry/exporter-zipkin@1.25.1(@opentelemetry/api@1.9.0):
    resolution: {integrity: sha512-RmOwSvkimg7ETwJbUOPTMhJm9A9bG1U8s7Zo3ajDh4zM7eYcycQ0dM7FbLD6NXWbI2yj7UY4q8BKinKYBQksyw==}
    engines: {node: '>=14'}
    peerDependencies:
      '@opentelemetry/api': ^1.0.0
    dependencies:
      '@opentelemetry/api': 1.9.0
      '@opentelemetry/core': 1.25.1(@opentelemetry/api@1.9.0)
      '@opentelemetry/resources': 1.25.1(@opentelemetry/api@1.9.0)
      '@opentelemetry/sdk-trace-base': 1.25.1(@opentelemetry/api@1.9.0)
      '@opentelemetry/semantic-conventions': 1.25.1
    dev: false

  /@opentelemetry/instrumentation@0.52.1(@opentelemetry/api@1.9.0):
    resolution: {integrity: sha512-uXJbYU/5/MBHjMp1FqrILLRuiJCs3Ofk0MeRDk8g1S1gD47U8X3JnSwcMO1rtRo1x1a7zKaQHaoYu49p/4eSKw==}
    engines: {node: '>=14'}
    peerDependencies:
      '@opentelemetry/api': ^1.3.0
    dependencies:
      '@opentelemetry/api': 1.9.0
      '@opentelemetry/api-logs': 0.52.1
      '@types/shimmer': 1.2.0
      import-in-the-middle: 1.15.0
      require-in-the-middle: 7.5.2
      semver: 7.7.3
      shimmer: 1.2.1
    transitivePeerDependencies:
      - supports-color
    dev: false

  /@opentelemetry/otlp-exporter-base@0.52.1(@opentelemetry/api@1.9.0):
    resolution: {integrity: sha512-z175NXOtX5ihdlshtYBe5RpGeBoTXVCKPPLiQlD6FHvpM4Ch+p2B0yWKYSrBfLH24H9zjJiBdTrtD+hLlfnXEQ==}
    engines: {node: '>=14'}
    peerDependencies:
      '@opentelemetry/api': ^1.0.0
    dependencies:
      '@opentelemetry/api': 1.9.0
      '@opentelemetry/core': 1.25.1(@opentelemetry/api@1.9.0)
      '@opentelemetry/otlp-transformer': 0.52.1(@opentelemetry/api@1.9.0)
    dev: false

  /@opentelemetry/otlp-grpc-exporter-base@0.52.1(@opentelemetry/api@1.9.0):
    resolution: {integrity: sha512-zo/YrSDmKMjG+vPeA9aBBrsQM9Q/f2zo6N04WMB3yNldJRsgpRBeLLwvAt/Ba7dpehDLOEFBd1i2JCoaFtpCoQ==}
    engines: {node: '>=14'}
    peerDependencies:
      '@opentelemetry/api': ^1.0.0
    dependencies:
      '@grpc/grpc-js': 1.14.0
      '@opentelemetry/api': 1.9.0
      '@opentelemetry/core': 1.25.1(@opentelemetry/api@1.9.0)
      '@opentelemetry/otlp-exporter-base': 0.52.1(@opentelemetry/api@1.9.0)
      '@opentelemetry/otlp-transformer': 0.52.1(@opentelemetry/api@1.9.0)
    dev: false

  /@opentelemetry/otlp-transformer@0.52.1(@opentelemetry/api@1.9.0):
    resolution: {integrity: sha512-I88uCZSZZtVa0XniRqQWKbjAUm73I8tpEy/uJYPPYw5d7BRdVk0RfTBQw8kSUl01oVWEuqxLDa802222MYyWHg==}
    engines: {node: '>=14'}
    peerDependencies:
      '@opentelemetry/api': '>=1.3.0 <1.10.0'
    dependencies:
      '@opentelemetry/api': 1.9.0
      '@opentelemetry/api-logs': 0.52.1
      '@opentelemetry/core': 1.25.1(@opentelemetry/api@1.9.0)
      '@opentelemetry/resources': 1.25.1(@opentelemetry/api@1.9.0)
      '@opentelemetry/sdk-logs': 0.52.1(@opentelemetry/api@1.9.0)
      '@opentelemetry/sdk-metrics': 1.25.1(@opentelemetry/api@1.9.0)
      '@opentelemetry/sdk-trace-base': 1.25.1(@opentelemetry/api@1.9.0)
      protobufjs: 7.5.4
    dev: false

  /@opentelemetry/propagator-b3@1.25.1(@opentelemetry/api@1.9.0):
    resolution: {integrity: sha512-p6HFscpjrv7//kE+7L+3Vn00VEDUJB0n6ZrjkTYHrJ58QZ8B3ajSJhRbCcY6guQ3PDjTbxWklyvIN2ojVbIb1A==}
    engines: {node: '>=14'}
    peerDependencies:
      '@opentelemetry/api': '>=1.0.0 <1.10.0'
    dependencies:
      '@opentelemetry/api': 1.9.0
      '@opentelemetry/core': 1.25.1(@opentelemetry/api@1.9.0)
    dev: false

  /@opentelemetry/propagator-jaeger@1.25.1(@opentelemetry/api@1.9.0):
    resolution: {integrity: sha512-nBprRf0+jlgxks78G/xq72PipVK+4or9Ypntw0gVZYNTCSK8rg5SeaGV19tV920CMqBD/9UIOiFr23Li/Q8tiA==}
    engines: {node: '>=14'}
    peerDependencies:
      '@opentelemetry/api': '>=1.0.0 <1.10.0'
    dependencies:
      '@opentelemetry/api': 1.9.0
      '@opentelemetry/core': 1.25.1(@opentelemetry/api@1.9.0)
    dev: false

  /@opentelemetry/resources@1.25.1(@opentelemetry/api@1.9.0):
    resolution: {integrity: sha512-pkZT+iFYIZsVn6+GzM0kSX+u3MSLCY9md+lIJOoKl/P+gJFfxJte/60Usdp8Ce4rOs8GduUpSPNe1ddGyDT1sQ==}
    engines: {node: '>=14'}
    peerDependencies:
      '@opentelemetry/api': '>=1.0.0 <1.10.0'
    dependencies:
      '@opentelemetry/api': 1.9.0
      '@opentelemetry/core': 1.25.1(@opentelemetry/api@1.9.0)
      '@opentelemetry/semantic-conventions': 1.25.1
    dev: false

  /@opentelemetry/resources@1.30.1(@opentelemetry/api@1.9.0):
    resolution: {integrity: sha512-5UxZqiAgLYGFjS4s9qm5mBVo433u+dSPUFWVWXmLAD4wB65oMCoXaJP1KJa9DIYYMeHu3z4BZcStG3LC593cWA==}
    engines: {node: '>=14'}
    peerDependencies:
      '@opentelemetry/api': '>=1.0.0 <1.10.0'
    dependencies:
      '@opentelemetry/api': 1.9.0
      '@opentelemetry/core': 1.30.1(@opentelemetry/api@1.9.0)
      '@opentelemetry/semantic-conventions': 1.28.0
    dev: false

  /@opentelemetry/sdk-logs@0.52.1(@opentelemetry/api@1.9.0):
    resolution: {integrity: sha512-MBYh+WcPPsN8YpRHRmK1Hsca9pVlyyKd4BxOC4SsgHACnl/bPp4Cri9hWhVm5+2tiQ9Zf4qSc1Jshw9tOLGWQA==}
    engines: {node: '>=14'}
    peerDependencies:
      '@opentelemetry/api': '>=1.4.0 <1.10.0'
    dependencies:
      '@opentelemetry/api': 1.9.0
      '@opentelemetry/api-logs': 0.52.1
      '@opentelemetry/core': 1.25.1(@opentelemetry/api@1.9.0)
      '@opentelemetry/resources': 1.25.1(@opentelemetry/api@1.9.0)
    dev: false

  /@opentelemetry/sdk-metrics@1.25.1(@opentelemetry/api@1.9.0):
    resolution: {integrity: sha512-9Mb7q5ioFL4E4dDrc4wC/A3NTHDat44v4I3p2pLPSxRvqUbDIQyMVr9uK+EU69+HWhlET1VaSrRzwdckWqY15Q==}
    engines: {node: '>=14'}
    peerDependencies:
      '@opentelemetry/api': '>=1.3.0 <1.10.0'
    dependencies:
      '@opentelemetry/api': 1.9.0
      '@opentelemetry/core': 1.25.1(@opentelemetry/api@1.9.0)
      '@opentelemetry/resources': 1.25.1(@opentelemetry/api@1.9.0)
      lodash.merge: 4.6.2
    dev: false

  /@opentelemetry/sdk-metrics@1.30.1(@opentelemetry/api@1.9.0):
    resolution: {integrity: sha512-q9zcZ0Okl8jRgmy7eNW3Ku1XSgg3sDLa5evHZpCwjspw7E8Is4K/haRPDJrBcX3YSn/Y7gUvFnByNYEKQNbNog==}
    engines: {node: '>=14'}
    peerDependencies:
      '@opentelemetry/api': '>=1.3.0 <1.10.0'
    dependencies:
      '@opentelemetry/api': 1.9.0
      '@opentelemetry/core': 1.30.1(@opentelemetry/api@1.9.0)
      '@opentelemetry/resources': 1.30.1(@opentelemetry/api@1.9.0)
    dev: false

  /@opentelemetry/sdk-node@0.52.1(@opentelemetry/api@1.9.0):
    resolution: {integrity: sha512-uEG+gtEr6eKd8CVWeKMhH2olcCHM9dEK68pe0qE0be32BcCRsvYURhHaD1Srngh1SQcnQzZ4TP324euxqtBOJA==}
    engines: {node: '>=14'}
    peerDependencies:
      '@opentelemetry/api': '>=1.3.0 <1.10.0'
    dependencies:
      '@opentelemetry/api': 1.9.0
      '@opentelemetry/api-logs': 0.52.1
      '@opentelemetry/core': 1.25.1(@opentelemetry/api@1.9.0)
      '@opentelemetry/exporter-trace-otlp-grpc': 0.52.1(@opentelemetry/api@1.9.0)
      '@opentelemetry/exporter-trace-otlp-http': 0.52.1(@opentelemetry/api@1.9.0)
      '@opentelemetry/exporter-trace-otlp-proto': 0.52.1(@opentelemetry/api@1.9.0)
      '@opentelemetry/exporter-zipkin': 1.25.1(@opentelemetry/api@1.9.0)
      '@opentelemetry/instrumentation': 0.52.1(@opentelemetry/api@1.9.0)
      '@opentelemetry/resources': 1.25.1(@opentelemetry/api@1.9.0)
      '@opentelemetry/sdk-logs': 0.52.1(@opentelemetry/api@1.9.0)
      '@opentelemetry/sdk-metrics': 1.25.1(@opentelemetry/api@1.9.0)
      '@opentelemetry/sdk-trace-base': 1.25.1(@opentelemetry/api@1.9.0)
      '@opentelemetry/sdk-trace-node': 1.25.1(@opentelemetry/api@1.9.0)
      '@opentelemetry/semantic-conventions': 1.25.1
    transitivePeerDependencies:
      - supports-color
    dev: false

  /@opentelemetry/sdk-trace-base@1.25.1(@opentelemetry/api@1.9.0):
    resolution: {integrity: sha512-C8k4hnEbc5FamuZQ92nTOp8X/diCY56XUTnMiv9UTuJitCzaNNHAVsdm5+HLCdI8SLQsLWIrG38tddMxLVoftw==}
    engines: {node: '>=14'}
    peerDependencies:
      '@opentelemetry/api': '>=1.0.0 <1.10.0'
    dependencies:
      '@opentelemetry/api': 1.9.0
      '@opentelemetry/core': 1.25.1(@opentelemetry/api@1.9.0)
      '@opentelemetry/resources': 1.25.1(@opentelemetry/api@1.9.0)
      '@opentelemetry/semantic-conventions': 1.25.1
    dev: false

  /@opentelemetry/sdk-trace-base@1.30.1(@opentelemetry/api@1.9.0):
    resolution: {integrity: sha512-jVPgBbH1gCy2Lb7X0AVQ8XAfgg0pJ4nvl8/IiQA6nxOsPvS+0zMJaFSs2ltXe0J6C8dqjcnpyqINDJmU30+uOg==}
    engines: {node: '>=14'}
    peerDependencies:
      '@opentelemetry/api': '>=1.0.0 <1.10.0'
    dependencies:
      '@opentelemetry/api': 1.9.0
      '@opentelemetry/core': 1.30.1(@opentelemetry/api@1.9.0)
      '@opentelemetry/resources': 1.30.1(@opentelemetry/api@1.9.0)
      '@opentelemetry/semantic-conventions': 1.28.0
    dev: false

  /@opentelemetry/sdk-trace-node@1.25.1(@opentelemetry/api@1.9.0):
    resolution: {integrity: sha512-nMcjFIKxnFqoez4gUmihdBrbpsEnAX/Xj16sGvZm+guceYE0NE00vLhpDVK6f3q8Q4VFI5xG8JjlXKMB/SkTTQ==}
    engines: {node: '>=14'}
    peerDependencies:
      '@opentelemetry/api': '>=1.0.0 <1.10.0'
    dependencies:
      '@opentelemetry/api': 1.9.0
      '@opentelemetry/context-async-hooks': 1.25.1(@opentelemetry/api@1.9.0)
      '@opentelemetry/core': 1.25.1(@opentelemetry/api@1.9.0)
      '@opentelemetry/propagator-b3': 1.25.1(@opentelemetry/api@1.9.0)
      '@opentelemetry/propagator-jaeger': 1.25.1(@opentelemetry/api@1.9.0)
      '@opentelemetry/sdk-trace-base': 1.25.1(@opentelemetry/api@1.9.0)
      semver: 7.7.3
    dev: false

  /@opentelemetry/semantic-conventions@1.25.1:
    resolution: {integrity: sha512-ZDjMJJQRlyk8A1KZFCc+bCbsyrn1wTwdNt56F7twdfUfnHUZUq77/WfONCj8p72NZOyP7pNTdUWSTYC3GTbuuQ==}
    engines: {node: '>=14'}
    dev: false

  /@opentelemetry/semantic-conventions@1.28.0:
    resolution: {integrity: sha512-lp4qAiMTD4sNWW4DbKLBkfiMZ4jbAboJIGOQr5DvciMRI494OapieI9qiODpOt0XBr1LjIDy1xAGAnVs5supTA==}
    engines: {node: '>=14'}
    dev: false

  /@opentelemetry/semantic-conventions@1.37.0:
    resolution: {integrity: sha512-JD6DerIKdJGmRp4jQyX5FlrQjA4tjOw1cvfsPAZXfOOEErMUHjPcPSICS+6WnM0nB0efSFARh0KAZss+bvExOA==}
    engines: {node: '>=14'}
    dev: false

  /@paralleldrive/cuid2@2.3.1:
    resolution: {integrity: sha512-XO7cAxhnTZl0Yggq6jOgjiOHhbgcO4NqFqwSmQpjK3b6TEE6Uj/jfSk6wzYyemh3+I0sHirKSetjQwn5cZktFw==}
    dependencies:
      '@noble/hashes': 1.8.0
    dev: true

  /@pinojs/redact@0.4.0:
    resolution: {integrity: sha512-k2ENnmBugE/rzQfEcdWHcCY+/FM3VLzH9cYEsbdsoqrvzAKRhUZeRNhAZvB8OitQJ1TBed3yqWtdjzS6wJKBwg==}
    dev: false

  /@pkgjs/parseargs@0.11.0:
    resolution: {integrity: sha512-+1VkjdD0QBLPodGrJUeqarH8VAIvQODIbwh9XpP5Syisf7YoQgsJKPNFoqqLQlu+VQ/tVSshMR6loPMn8U+dPg==}
    engines: {node: '>=14'}
    requiresBuild: true
    optional: true

  /@playwright/test@1.56.1:
    resolution: {integrity: sha512-vSMYtL/zOcFpvJCW71Q/OEGQb7KYBPAdKh35WNSkaZA75JlAO8ED8UN6GUNTm3drWomcbcqRPFqQbLae8yBTdg==}
    engines: {node: '>=18'}
    hasBin: true
    dependencies:
      playwright: 1.56.1

  /@protobufjs/aspromise@1.1.2:
    resolution: {integrity: sha512-j+gKExEuLmKwvz3OgROXtrJ2UG2x8Ch2YZUxahh+s1F2HZ+wAceUNLkvy6zKCPVRkU++ZWQrdxsUeQXmcg4uoQ==}
    dev: false

  /@protobufjs/base64@1.1.2:
    resolution: {integrity: sha512-AZkcAA5vnN/v4PDqKyMR5lx7hZttPDgClv83E//FMNhR2TMcLUhfRUBHCmSl0oi9zMgDDqRUJkSxO3wm85+XLg==}
    dev: false

  /@protobufjs/codegen@2.0.4:
    resolution: {integrity: sha512-YyFaikqM5sH0ziFZCN3xDC7zeGaB/d0IUb9CATugHWbd1FRFwWwt4ld4OYMPWu5a3Xe01mGAULCdqhMlPl29Jg==}
    dev: false

  /@protobufjs/eventemitter@1.1.0:
    resolution: {integrity: sha512-j9ednRT81vYJ9OfVuXG6ERSTdEL1xVsNgqpkxMsbIabzSo3goCjDIveeGv5d03om39ML71RdmrGNjG5SReBP/Q==}
    dev: false

  /@protobufjs/fetch@1.1.0:
    resolution: {integrity: sha512-lljVXpqXebpsijW71PZaCYeIcE5on1w5DlQy5WH6GLbFryLUrBD4932W/E2BSpfRJWseIL4v/KPgBFxDOIdKpQ==}
    dependencies:
      '@protobufjs/aspromise': 1.1.2
      '@protobufjs/inquire': 1.1.0
    dev: false

  /@protobufjs/float@1.0.2:
    resolution: {integrity: sha512-Ddb+kVXlXst9d+R9PfTIxh1EdNkgoRe5tOX6t01f1lYWOvJnSPDBlG241QLzcyPdoNTsblLUdujGSE4RzrTZGQ==}
    dev: false

  /@protobufjs/inquire@1.1.0:
    resolution: {integrity: sha512-kdSefcPdruJiFMVSbn801t4vFK7KB/5gd2fYvrxhuJYg8ILrmn9SKSX2tZdV6V+ksulWqS7aXjBcRXl3wHoD9Q==}
    dev: false

  /@protobufjs/path@1.1.2:
    resolution: {integrity: sha512-6JOcJ5Tm08dOHAbdR3GrvP+yUUfkjG5ePsHYczMFLq3ZmMkAD98cDgcT2iA1lJ9NVwFd4tH/iSSoe44YWkltEA==}
    dev: false

  /@protobufjs/pool@1.1.0:
    resolution: {integrity: sha512-0kELaGSIDBKvcgS4zkjz1PeddatrjYcmMWOlAuAPwAeccUrPHdUqo/J6LiymHHEiJT5NrF1UVwxY14f+fy4WQw==}
    dev: false

  /@protobufjs/utf8@1.1.0:
    resolution: {integrity: sha512-Vvn3zZrhQZkkBE8LSuW3em98c0FwgO4nxzv6OdSxPKJIEKY2bGbHn+mhGIPerzI4twdxaP8/0+06HBpwf345Lw==}
    dev: false

  /@radix-ui/number@1.1.1:
    resolution: {integrity: sha512-MkKCwxlXTgz6CFoJx3pCwn07GKp36+aZyu/u2Ln2VrA5DcdyCZkASEDBTd8x5whTQQL5CiYf4prXKLcgQdv29g==}
    dev: false

  /@radix-ui/primitive@1.1.3:
    resolution: {integrity: sha512-JTF99U/6XIjCBo0wqkU5sK10glYe27MRRsfwoiq5zzOEZLHU3A3KCMa5X/azekYRCJ0HlwI0crAXS/5dEHTzDg==}
    dev: false

  /@radix-ui/react-accordion@1.2.12(@types/react-dom@18.3.0)(@types/react@18.3.3)(react-dom@18.3.1)(react@18.3.1):
    resolution: {integrity: sha512-T4nygeh9YE9dLRPhAHSeOZi7HBXo+0kYIPJXayZfvWOWA0+n3dESrZbjfDPUABkUNym6Hd+f2IR113To8D2GPA==}
    peerDependencies:
      '@types/react': '*'
      '@types/react-dom': '*'
      react: ^16.8 || ^17.0 || ^18.0 || ^19.0 || ^19.0.0-rc
      react-dom: ^16.8 || ^17.0 || ^18.0 || ^19.0 || ^19.0.0-rc
    peerDependenciesMeta:
      '@types/react':
        optional: true
      '@types/react-dom':
        optional: true
    dependencies:
      '@radix-ui/primitive': 1.1.3
      '@radix-ui/react-collapsible': 1.1.12(@types/react-dom@18.3.0)(@types/react@18.3.3)(react-dom@18.3.1)(react@18.3.1)
      '@radix-ui/react-collection': 1.1.7(@types/react-dom@18.3.0)(@types/react@18.3.3)(react-dom@18.3.1)(react@18.3.1)
      '@radix-ui/react-compose-refs': 1.1.2(@types/react@18.3.3)(react@18.3.1)
      '@radix-ui/react-context': 1.1.2(@types/react@18.3.3)(react@18.3.1)
      '@radix-ui/react-direction': 1.1.1(@types/react@18.3.3)(react@18.3.1)
      '@radix-ui/react-id': 1.1.1(@types/react@18.3.3)(react@18.3.1)
      '@radix-ui/react-primitive': 2.1.3(@types/react-dom@18.3.0)(@types/react@18.3.3)(react-dom@18.3.1)(react@18.3.1)
      '@radix-ui/react-use-controllable-state': 1.2.2(@types/react@18.3.3)(react@18.3.1)
      '@types/react': 18.3.3
      '@types/react-dom': 18.3.0
      react: 18.3.1
      react-dom: 18.3.1(react@18.3.1)
    dev: false

  /@radix-ui/react-arrow@1.1.7(@types/react-dom@18.3.0)(@types/react@18.3.3)(react-dom@18.3.1)(react@18.3.1):
    resolution: {integrity: sha512-F+M1tLhO+mlQaOWspE8Wstg+z6PwxwRd8oQ8IXceWz92kfAmalTRf0EjrouQeo7QssEPfCn05B4Ihs1K9WQ/7w==}
    peerDependencies:
      '@types/react': '*'
      '@types/react-dom': '*'
      react: ^16.8 || ^17.0 || ^18.0 || ^19.0 || ^19.0.0-rc
      react-dom: ^16.8 || ^17.0 || ^18.0 || ^19.0 || ^19.0.0-rc
    peerDependenciesMeta:
      '@types/react':
        optional: true
      '@types/react-dom':
        optional: true
    dependencies:
      '@radix-ui/react-primitive': 2.1.3(@types/react-dom@18.3.0)(@types/react@18.3.3)(react-dom@18.3.1)(react@18.3.1)
      '@types/react': 18.3.3
      '@types/react-dom': 18.3.0
      react: 18.3.1
      react-dom: 18.3.1(react@18.3.1)
    dev: false

  /@radix-ui/react-collapsible@1.1.12(@types/react-dom@18.3.0)(@types/react@18.3.3)(react-dom@18.3.1)(react@18.3.1):
    resolution: {integrity: sha512-Uu+mSh4agx2ib1uIGPP4/CKNULyajb3p92LsVXmH2EHVMTfZWpll88XJ0j4W0z3f8NK1eYl1+Mf/szHPmcHzyA==}
    peerDependencies:
      '@types/react': '*'
      '@types/react-dom': '*'
      react: ^16.8 || ^17.0 || ^18.0 || ^19.0 || ^19.0.0-rc
      react-dom: ^16.8 || ^17.0 || ^18.0 || ^19.0 || ^19.0.0-rc
    peerDependenciesMeta:
      '@types/react':
        optional: true
      '@types/react-dom':
        optional: true
    dependencies:
      '@radix-ui/primitive': 1.1.3
      '@radix-ui/react-compose-refs': 1.1.2(@types/react@18.3.3)(react@18.3.1)
      '@radix-ui/react-context': 1.1.2(@types/react@18.3.3)(react@18.3.1)
      '@radix-ui/react-id': 1.1.1(@types/react@18.3.3)(react@18.3.1)
      '@radix-ui/react-presence': 1.1.5(@types/react-dom@18.3.0)(@types/react@18.3.3)(react-dom@18.3.1)(react@18.3.1)
      '@radix-ui/react-primitive': 2.1.3(@types/react-dom@18.3.0)(@types/react@18.3.3)(react-dom@18.3.1)(react@18.3.1)
      '@radix-ui/react-use-controllable-state': 1.2.2(@types/react@18.3.3)(react@18.3.1)
      '@radix-ui/react-use-layout-effect': 1.1.1(@types/react@18.3.3)(react@18.3.1)
      '@types/react': 18.3.3
      '@types/react-dom': 18.3.0
      react: 18.3.1
      react-dom: 18.3.1(react@18.3.1)
    dev: false

  /@radix-ui/react-collection@1.1.7(@types/react-dom@18.3.0)(@types/react@18.3.3)(react-dom@18.3.1)(react@18.3.1):
    resolution: {integrity: sha512-Fh9rGN0MoI4ZFUNyfFVNU4y9LUz93u9/0K+yLgA2bwRojxM8JU1DyvvMBabnZPBgMWREAJvU2jjVzq+LrFUglw==}
    peerDependencies:
      '@types/react': '*'
      '@types/react-dom': '*'
      react: ^16.8 || ^17.0 || ^18.0 || ^19.0 || ^19.0.0-rc
      react-dom: ^16.8 || ^17.0 || ^18.0 || ^19.0 || ^19.0.0-rc
    peerDependenciesMeta:
      '@types/react':
        optional: true
      '@types/react-dom':
        optional: true
    dependencies:
      '@radix-ui/react-compose-refs': 1.1.2(@types/react@18.3.3)(react@18.3.1)
      '@radix-ui/react-context': 1.1.2(@types/react@18.3.3)(react@18.3.1)
      '@radix-ui/react-primitive': 2.1.3(@types/react-dom@18.3.0)(@types/react@18.3.3)(react-dom@18.3.1)(react@18.3.1)
      '@radix-ui/react-slot': 1.2.3(@types/react@18.3.3)(react@18.3.1)
      '@types/react': 18.3.3
      '@types/react-dom': 18.3.0
      react: 18.3.1
      react-dom: 18.3.1(react@18.3.1)
    dev: false

  /@radix-ui/react-compose-refs@1.1.2(@types/react@18.3.3)(react@18.3.1):
    resolution: {integrity: sha512-z4eqJvfiNnFMHIIvXP3CY57y2WJs5g2v3X0zm9mEJkrkNv4rDxu+sg9Jh8EkXyeqBkB7SOcboo9dMVqhyrACIg==}
    peerDependencies:
      '@types/react': '*'
      react: ^16.8 || ^17.0 || ^18.0 || ^19.0 || ^19.0.0-rc
    peerDependenciesMeta:
      '@types/react':
        optional: true
    dependencies:
      '@types/react': 18.3.3
      react: 18.3.1
    dev: false

  /@radix-ui/react-context@1.1.2(@types/react@18.3.3)(react@18.3.1):
    resolution: {integrity: sha512-jCi/QKUM2r1Ju5a3J64TH2A5SpKAgh0LpknyqdQ4m6DCV0xJ2HG1xARRwNGPQfi1SLdLWZ1OJz6F4OMBBNiGJA==}
    peerDependencies:
      '@types/react': '*'
      react: ^16.8 || ^17.0 || ^18.0 || ^19.0 || ^19.0.0-rc
    peerDependenciesMeta:
      '@types/react':
        optional: true
    dependencies:
      '@types/react': 18.3.3
      react: 18.3.1
    dev: false

  /@radix-ui/react-dialog@1.1.15(@types/react-dom@18.3.0)(@types/react@18.3.3)(react-dom@18.3.1)(react@18.3.1):
    resolution: {integrity: sha512-TCglVRtzlffRNxRMEyR36DGBLJpeusFcgMVD9PZEzAKnUs1lKCgX5u9BmC2Yg+LL9MgZDugFFs1Vl+Jp4t/PGw==}
    peerDependencies:
      '@types/react': '*'
      '@types/react-dom': '*'
      react: ^16.8 || ^17.0 || ^18.0 || ^19.0 || ^19.0.0-rc
      react-dom: ^16.8 || ^17.0 || ^18.0 || ^19.0 || ^19.0.0-rc
    peerDependenciesMeta:
      '@types/react':
        optional: true
      '@types/react-dom':
        optional: true
    dependencies:
      '@radix-ui/primitive': 1.1.3
      '@radix-ui/react-compose-refs': 1.1.2(@types/react@18.3.3)(react@18.3.1)
      '@radix-ui/react-context': 1.1.2(@types/react@18.3.3)(react@18.3.1)
      '@radix-ui/react-dismissable-layer': 1.1.11(@types/react-dom@18.3.0)(@types/react@18.3.3)(react-dom@18.3.1)(react@18.3.1)
      '@radix-ui/react-focus-guards': 1.1.3(@types/react@18.3.3)(react@18.3.1)
      '@radix-ui/react-focus-scope': 1.1.7(@types/react-dom@18.3.0)(@types/react@18.3.3)(react-dom@18.3.1)(react@18.3.1)
      '@radix-ui/react-id': 1.1.1(@types/react@18.3.3)(react@18.3.1)
      '@radix-ui/react-portal': 1.1.9(@types/react-dom@18.3.0)(@types/react@18.3.3)(react-dom@18.3.1)(react@18.3.1)
      '@radix-ui/react-presence': 1.1.5(@types/react-dom@18.3.0)(@types/react@18.3.3)(react-dom@18.3.1)(react@18.3.1)
      '@radix-ui/react-primitive': 2.1.3(@types/react-dom@18.3.0)(@types/react@18.3.3)(react-dom@18.3.1)(react@18.3.1)
      '@radix-ui/react-slot': 1.2.3(@types/react@18.3.3)(react@18.3.1)
      '@radix-ui/react-use-controllable-state': 1.2.2(@types/react@18.3.3)(react@18.3.1)
      '@types/react': 18.3.3
      '@types/react-dom': 18.3.0
      aria-hidden: 1.2.6
      react: 18.3.1
      react-dom: 18.3.1(react@18.3.1)
      react-remove-scroll: 2.7.1(@types/react@18.3.3)(react@18.3.1)
    dev: false

  /@radix-ui/react-direction@1.1.1(@types/react@18.3.3)(react@18.3.1):
    resolution: {integrity: sha512-1UEWRX6jnOA2y4H5WczZ44gOOjTEmlqv1uNW4GAJEO5+bauCBhv8snY65Iw5/VOS/ghKN9gr2KjnLKxrsvoMVw==}
    peerDependencies:
      '@types/react': '*'
      react: ^16.8 || ^17.0 || ^18.0 || ^19.0 || ^19.0.0-rc
    peerDependenciesMeta:
      '@types/react':
        optional: true
    dependencies:
      '@types/react': 18.3.3
      react: 18.3.1
    dev: false

  /@radix-ui/react-dismissable-layer@1.1.11(@types/react-dom@18.3.0)(@types/react@18.3.3)(react-dom@18.3.1)(react@18.3.1):
    resolution: {integrity: sha512-Nqcp+t5cTB8BinFkZgXiMJniQH0PsUt2k51FUhbdfeKvc4ACcG2uQniY/8+h1Yv6Kza4Q7lD7PQV0z0oicE0Mg==}
    peerDependencies:
      '@types/react': '*'
      '@types/react-dom': '*'
      react: ^16.8 || ^17.0 || ^18.0 || ^19.0 || ^19.0.0-rc
      react-dom: ^16.8 || ^17.0 || ^18.0 || ^19.0 || ^19.0.0-rc
    peerDependenciesMeta:
      '@types/react':
        optional: true
      '@types/react-dom':
        optional: true
    dependencies:
      '@radix-ui/primitive': 1.1.3
      '@radix-ui/react-compose-refs': 1.1.2(@types/react@18.3.3)(react@18.3.1)
      '@radix-ui/react-primitive': 2.1.3(@types/react-dom@18.3.0)(@types/react@18.3.3)(react-dom@18.3.1)(react@18.3.1)
      '@radix-ui/react-use-callback-ref': 1.1.1(@types/react@18.3.3)(react@18.3.1)
      '@radix-ui/react-use-escape-keydown': 1.1.1(@types/react@18.3.3)(react@18.3.1)
      '@types/react': 18.3.3
      '@types/react-dom': 18.3.0
      react: 18.3.1
      react-dom: 18.3.1(react@18.3.1)
    dev: false

  /@radix-ui/react-dropdown-menu@2.1.16(@types/react-dom@18.3.0)(@types/react@18.3.3)(react-dom@18.3.1)(react@18.3.1):
    resolution: {integrity: sha512-1PLGQEynI/3OX/ftV54COn+3Sud/Mn8vALg2rWnBLnRaGtJDduNW/22XjlGgPdpcIbiQxjKtb7BkcjP00nqfJw==}
    peerDependencies:
      '@types/react': '*'
      '@types/react-dom': '*'
      react: ^16.8 || ^17.0 || ^18.0 || ^19.0 || ^19.0.0-rc
      react-dom: ^16.8 || ^17.0 || ^18.0 || ^19.0 || ^19.0.0-rc
    peerDependenciesMeta:
      '@types/react':
        optional: true
      '@types/react-dom':
        optional: true
    dependencies:
      '@radix-ui/primitive': 1.1.3
      '@radix-ui/react-compose-refs': 1.1.2(@types/react@18.3.3)(react@18.3.1)
      '@radix-ui/react-context': 1.1.2(@types/react@18.3.3)(react@18.3.1)
      '@radix-ui/react-id': 1.1.1(@types/react@18.3.3)(react@18.3.1)
      '@radix-ui/react-menu': 2.1.16(@types/react-dom@18.3.0)(@types/react@18.3.3)(react-dom@18.3.1)(react@18.3.1)
      '@radix-ui/react-primitive': 2.1.3(@types/react-dom@18.3.0)(@types/react@18.3.3)(react-dom@18.3.1)(react@18.3.1)
      '@radix-ui/react-use-controllable-state': 1.2.2(@types/react@18.3.3)(react@18.3.1)
      '@types/react': 18.3.3
      '@types/react-dom': 18.3.0
      react: 18.3.1
      react-dom: 18.3.1(react@18.3.1)
    dev: false

  /@radix-ui/react-focus-guards@1.1.3(@types/react@18.3.3)(react@18.3.1):
    resolution: {integrity: sha512-0rFg/Rj2Q62NCm62jZw0QX7a3sz6QCQU0LpZdNrJX8byRGaGVTqbrW9jAoIAHyMQqsNpeZ81YgSizOt5WXq0Pw==}
    peerDependencies:
      '@types/react': '*'
      react: ^16.8 || ^17.0 || ^18.0 || ^19.0 || ^19.0.0-rc
    peerDependenciesMeta:
      '@types/react':
        optional: true
    dependencies:
      '@types/react': 18.3.3
      react: 18.3.1
    dev: false

  /@radix-ui/react-focus-scope@1.1.7(@types/react-dom@18.3.0)(@types/react@18.3.3)(react-dom@18.3.1)(react@18.3.1):
    resolution: {integrity: sha512-t2ODlkXBQyn7jkl6TNaw/MtVEVvIGelJDCG41Okq/KwUsJBwQ4XVZsHAVUkK4mBv3ewiAS3PGuUWuY2BoK4ZUw==}
    peerDependencies:
      '@types/react': '*'
      '@types/react-dom': '*'
      react: ^16.8 || ^17.0 || ^18.0 || ^19.0 || ^19.0.0-rc
      react-dom: ^16.8 || ^17.0 || ^18.0 || ^19.0 || ^19.0.0-rc
    peerDependenciesMeta:
      '@types/react':
        optional: true
      '@types/react-dom':
        optional: true
    dependencies:
      '@radix-ui/react-compose-refs': 1.1.2(@types/react@18.3.3)(react@18.3.1)
      '@radix-ui/react-primitive': 2.1.3(@types/react-dom@18.3.0)(@types/react@18.3.3)(react-dom@18.3.1)(react@18.3.1)
      '@radix-ui/react-use-callback-ref': 1.1.1(@types/react@18.3.3)(react@18.3.1)
      '@types/react': 18.3.3
      '@types/react-dom': 18.3.0
      react: 18.3.1
      react-dom: 18.3.1(react@18.3.1)
    dev: false

  /@radix-ui/react-id@1.1.1(@types/react@18.3.3)(react@18.3.1):
    resolution: {integrity: sha512-kGkGegYIdQsOb4XjsfM97rXsiHaBwco+hFI66oO4s9LU+PLAC5oJ7khdOVFxkhsmlbpUqDAvXw11CluXP+jkHg==}
    peerDependencies:
      '@types/react': '*'
      react: ^16.8 || ^17.0 || ^18.0 || ^19.0 || ^19.0.0-rc
    peerDependenciesMeta:
      '@types/react':
        optional: true
    dependencies:
      '@radix-ui/react-use-layout-effect': 1.1.1(@types/react@18.3.3)(react@18.3.1)
      '@types/react': 18.3.3
      react: 18.3.1
    dev: false

  /@radix-ui/react-menu@2.1.16(@types/react-dom@18.3.0)(@types/react@18.3.3)(react-dom@18.3.1)(react@18.3.1):
    resolution: {integrity: sha512-72F2T+PLlphrqLcAotYPp0uJMr5SjP5SL01wfEspJbru5Zs5vQaSHb4VB3ZMJPimgHHCHG7gMOeOB9H3Hdmtxg==}
    peerDependencies:
      '@types/react': '*'
      '@types/react-dom': '*'
      react: ^16.8 || ^17.0 || ^18.0 || ^19.0 || ^19.0.0-rc
      react-dom: ^16.8 || ^17.0 || ^18.0 || ^19.0 || ^19.0.0-rc
    peerDependenciesMeta:
      '@types/react':
        optional: true
      '@types/react-dom':
        optional: true
    dependencies:
      '@radix-ui/primitive': 1.1.3
      '@radix-ui/react-collection': 1.1.7(@types/react-dom@18.3.0)(@types/react@18.3.3)(react-dom@18.3.1)(react@18.3.1)
      '@radix-ui/react-compose-refs': 1.1.2(@types/react@18.3.3)(react@18.3.1)
      '@radix-ui/react-context': 1.1.2(@types/react@18.3.3)(react@18.3.1)
      '@radix-ui/react-direction': 1.1.1(@types/react@18.3.3)(react@18.3.1)
      '@radix-ui/react-dismissable-layer': 1.1.11(@types/react-dom@18.3.0)(@types/react@18.3.3)(react-dom@18.3.1)(react@18.3.1)
      '@radix-ui/react-focus-guards': 1.1.3(@types/react@18.3.3)(react@18.3.1)
      '@radix-ui/react-focus-scope': 1.1.7(@types/react-dom@18.3.0)(@types/react@18.3.3)(react-dom@18.3.1)(react@18.3.1)
      '@radix-ui/react-id': 1.1.1(@types/react@18.3.3)(react@18.3.1)
      '@radix-ui/react-popper': 1.2.8(@types/react-dom@18.3.0)(@types/react@18.3.3)(react-dom@18.3.1)(react@18.3.1)
      '@radix-ui/react-portal': 1.1.9(@types/react-dom@18.3.0)(@types/react@18.3.3)(react-dom@18.3.1)(react@18.3.1)
      '@radix-ui/react-presence': 1.1.5(@types/react-dom@18.3.0)(@types/react@18.3.3)(react-dom@18.3.1)(react@18.3.1)
      '@radix-ui/react-primitive': 2.1.3(@types/react-dom@18.3.0)(@types/react@18.3.3)(react-dom@18.3.1)(react@18.3.1)
      '@radix-ui/react-roving-focus': 1.1.11(@types/react-dom@18.3.0)(@types/react@18.3.3)(react-dom@18.3.1)(react@18.3.1)
      '@radix-ui/react-slot': 1.2.3(@types/react@18.3.3)(react@18.3.1)
      '@radix-ui/react-use-callback-ref': 1.1.1(@types/react@18.3.3)(react@18.3.1)
      '@types/react': 18.3.3
      '@types/react-dom': 18.3.0
      aria-hidden: 1.2.6
      react: 18.3.1
      react-dom: 18.3.1(react@18.3.1)
      react-remove-scroll: 2.7.1(@types/react@18.3.3)(react@18.3.1)
    dev: false

  /@radix-ui/react-popover@1.1.15(@types/react-dom@18.3.0)(@types/react@18.3.3)(react-dom@18.3.1)(react@18.3.1):
    resolution: {integrity: sha512-kr0X2+6Yy/vJzLYJUPCZEc8SfQcf+1COFoAqauJm74umQhta9M7lNJHP7QQS3vkvcGLQUbWpMzwrXYwrYztHKA==}
    peerDependencies:
      '@types/react': '*'
      '@types/react-dom': '*'
      react: ^16.8 || ^17.0 || ^18.0 || ^19.0 || ^19.0.0-rc
      react-dom: ^16.8 || ^17.0 || ^18.0 || ^19.0 || ^19.0.0-rc
    peerDependenciesMeta:
      '@types/react':
        optional: true
      '@types/react-dom':
        optional: true
    dependencies:
      '@radix-ui/primitive': 1.1.3
      '@radix-ui/react-compose-refs': 1.1.2(@types/react@18.3.3)(react@18.3.1)
      '@radix-ui/react-context': 1.1.2(@types/react@18.3.3)(react@18.3.1)
      '@radix-ui/react-dismissable-layer': 1.1.11(@types/react-dom@18.3.0)(@types/react@18.3.3)(react-dom@18.3.1)(react@18.3.1)
      '@radix-ui/react-focus-guards': 1.1.3(@types/react@18.3.3)(react@18.3.1)
      '@radix-ui/react-focus-scope': 1.1.7(@types/react-dom@18.3.0)(@types/react@18.3.3)(react-dom@18.3.1)(react@18.3.1)
      '@radix-ui/react-id': 1.1.1(@types/react@18.3.3)(react@18.3.1)
      '@radix-ui/react-popper': 1.2.8(@types/react-dom@18.3.0)(@types/react@18.3.3)(react-dom@18.3.1)(react@18.3.1)
      '@radix-ui/react-portal': 1.1.9(@types/react-dom@18.3.0)(@types/react@18.3.3)(react-dom@18.3.1)(react@18.3.1)
      '@radix-ui/react-presence': 1.1.5(@types/react-dom@18.3.0)(@types/react@18.3.3)(react-dom@18.3.1)(react@18.3.1)
      '@radix-ui/react-primitive': 2.1.3(@types/react-dom@18.3.0)(@types/react@18.3.3)(react-dom@18.3.1)(react@18.3.1)
      '@radix-ui/react-slot': 1.2.3(@types/react@18.3.3)(react@18.3.1)
      '@radix-ui/react-use-controllable-state': 1.2.2(@types/react@18.3.3)(react@18.3.1)
      '@types/react': 18.3.3
      '@types/react-dom': 18.3.0
      aria-hidden: 1.2.6
      react: 18.3.1
      react-dom: 18.3.1(react@18.3.1)
      react-remove-scroll: 2.7.1(@types/react@18.3.3)(react@18.3.1)
    dev: false

  /@radix-ui/react-popper@1.2.8(@types/react-dom@18.3.0)(@types/react@18.3.3)(react-dom@18.3.1)(react@18.3.1):
    resolution: {integrity: sha512-0NJQ4LFFUuWkE7Oxf0htBKS6zLkkjBH+hM1uk7Ng705ReR8m/uelduy1DBo0PyBXPKVnBA6YBlU94MBGXrSBCw==}
    peerDependencies:
      '@types/react': '*'
      '@types/react-dom': '*'
      react: ^16.8 || ^17.0 || ^18.0 || ^19.0 || ^19.0.0-rc
      react-dom: ^16.8 || ^17.0 || ^18.0 || ^19.0 || ^19.0.0-rc
    peerDependenciesMeta:
      '@types/react':
        optional: true
      '@types/react-dom':
        optional: true
    dependencies:
      '@floating-ui/react-dom': 2.1.6(react-dom@18.3.1)(react@18.3.1)
      '@radix-ui/react-arrow': 1.1.7(@types/react-dom@18.3.0)(@types/react@18.3.3)(react-dom@18.3.1)(react@18.3.1)
      '@radix-ui/react-compose-refs': 1.1.2(@types/react@18.3.3)(react@18.3.1)
      '@radix-ui/react-context': 1.1.2(@types/react@18.3.3)(react@18.3.1)
      '@radix-ui/react-primitive': 2.1.3(@types/react-dom@18.3.0)(@types/react@18.3.3)(react-dom@18.3.1)(react@18.3.1)
      '@radix-ui/react-use-callback-ref': 1.1.1(@types/react@18.3.3)(react@18.3.1)
      '@radix-ui/react-use-layout-effect': 1.1.1(@types/react@18.3.3)(react@18.3.1)
      '@radix-ui/react-use-rect': 1.1.1(@types/react@18.3.3)(react@18.3.1)
      '@radix-ui/react-use-size': 1.1.1(@types/react@18.3.3)(react@18.3.1)
      '@radix-ui/rect': 1.1.1
      '@types/react': 18.3.3
      '@types/react-dom': 18.3.0
      react: 18.3.1
      react-dom: 18.3.1(react@18.3.1)
    dev: false

  /@radix-ui/react-portal@1.1.9(@types/react-dom@18.3.0)(@types/react@18.3.3)(react-dom@18.3.1)(react@18.3.1):
    resolution: {integrity: sha512-bpIxvq03if6UNwXZ+HTK71JLh4APvnXntDc6XOX8UVq4XQOVl7lwok0AvIl+b8zgCw3fSaVTZMpAPPagXbKmHQ==}
    peerDependencies:
      '@types/react': '*'
      '@types/react-dom': '*'
      react: ^16.8 || ^17.0 || ^18.0 || ^19.0 || ^19.0.0-rc
      react-dom: ^16.8 || ^17.0 || ^18.0 || ^19.0 || ^19.0.0-rc
    peerDependenciesMeta:
      '@types/react':
        optional: true
      '@types/react-dom':
        optional: true
    dependencies:
      '@radix-ui/react-primitive': 2.1.3(@types/react-dom@18.3.0)(@types/react@18.3.3)(react-dom@18.3.1)(react@18.3.1)
      '@radix-ui/react-use-layout-effect': 1.1.1(@types/react@18.3.3)(react@18.3.1)
      '@types/react': 18.3.3
      '@types/react-dom': 18.3.0
      react: 18.3.1
      react-dom: 18.3.1(react@18.3.1)
    dev: false

  /@radix-ui/react-presence@1.1.5(@types/react-dom@18.3.0)(@types/react@18.3.3)(react-dom@18.3.1)(react@18.3.1):
    resolution: {integrity: sha512-/jfEwNDdQVBCNvjkGit4h6pMOzq8bHkopq458dPt2lMjx+eBQUohZNG9A7DtO/O5ukSbxuaNGXMjHicgwy6rQQ==}
    peerDependencies:
      '@types/react': '*'
      '@types/react-dom': '*'
      react: ^16.8 || ^17.0 || ^18.0 || ^19.0 || ^19.0.0-rc
      react-dom: ^16.8 || ^17.0 || ^18.0 || ^19.0 || ^19.0.0-rc
    peerDependenciesMeta:
      '@types/react':
        optional: true
      '@types/react-dom':
        optional: true
    dependencies:
      '@radix-ui/react-compose-refs': 1.1.2(@types/react@18.3.3)(react@18.3.1)
      '@radix-ui/react-use-layout-effect': 1.1.1(@types/react@18.3.3)(react@18.3.1)
      '@types/react': 18.3.3
      '@types/react-dom': 18.3.0
      react: 18.3.1
      react-dom: 18.3.1(react@18.3.1)
    dev: false

  /@radix-ui/react-primitive@2.1.3(@types/react-dom@18.3.0)(@types/react@18.3.3)(react-dom@18.3.1)(react@18.3.1):
    resolution: {integrity: sha512-m9gTwRkhy2lvCPe6QJp4d3G1TYEUHn/FzJUtq9MjH46an1wJU+GdoGC5VLof8RX8Ft/DlpshApkhswDLZzHIcQ==}
    peerDependencies:
      '@types/react': '*'
      '@types/react-dom': '*'
      react: ^16.8 || ^17.0 || ^18.0 || ^19.0 || ^19.0.0-rc
      react-dom: ^16.8 || ^17.0 || ^18.0 || ^19.0 || ^19.0.0-rc
    peerDependenciesMeta:
      '@types/react':
        optional: true
      '@types/react-dom':
        optional: true
    dependencies:
      '@radix-ui/react-slot': 1.2.3(@types/react@18.3.3)(react@18.3.1)
      '@types/react': 18.3.3
      '@types/react-dom': 18.3.0
      react: 18.3.1
      react-dom: 18.3.1(react@18.3.1)
    dev: false

  /@radix-ui/react-roving-focus@1.1.11(@types/react-dom@18.3.0)(@types/react@18.3.3)(react-dom@18.3.1)(react@18.3.1):
    resolution: {integrity: sha512-7A6S9jSgm/S+7MdtNDSb+IU859vQqJ/QAtcYQcfFC6W8RS4IxIZDldLR0xqCFZ6DCyrQLjLPsxtTNch5jVA4lA==}
    peerDependencies:
      '@types/react': '*'
      '@types/react-dom': '*'
      react: ^16.8 || ^17.0 || ^18.0 || ^19.0 || ^19.0.0-rc
      react-dom: ^16.8 || ^17.0 || ^18.0 || ^19.0 || ^19.0.0-rc
    peerDependenciesMeta:
      '@types/react':
        optional: true
      '@types/react-dom':
        optional: true
    dependencies:
      '@radix-ui/primitive': 1.1.3
      '@radix-ui/react-collection': 1.1.7(@types/react-dom@18.3.0)(@types/react@18.3.3)(react-dom@18.3.1)(react@18.3.1)
      '@radix-ui/react-compose-refs': 1.1.2(@types/react@18.3.3)(react@18.3.1)
      '@radix-ui/react-context': 1.1.2(@types/react@18.3.3)(react@18.3.1)
      '@radix-ui/react-direction': 1.1.1(@types/react@18.3.3)(react@18.3.1)
      '@radix-ui/react-id': 1.1.1(@types/react@18.3.3)(react@18.3.1)
      '@radix-ui/react-primitive': 2.1.3(@types/react-dom@18.3.0)(@types/react@18.3.3)(react-dom@18.3.1)(react@18.3.1)
      '@radix-ui/react-use-callback-ref': 1.1.1(@types/react@18.3.3)(react@18.3.1)
      '@radix-ui/react-use-controllable-state': 1.2.2(@types/react@18.3.3)(react@18.3.1)
      '@types/react': 18.3.3
      '@types/react-dom': 18.3.0
      react: 18.3.1
      react-dom: 18.3.1(react@18.3.1)
    dev: false

  /@radix-ui/react-scroll-area@1.2.10(@types/react-dom@18.3.0)(@types/react@18.3.3)(react-dom@18.3.1)(react@18.3.1):
    resolution: {integrity: sha512-tAXIa1g3sM5CGpVT0uIbUx/U3Gs5N8T52IICuCtObaos1S8fzsrPXG5WObkQN3S6NVl6wKgPhAIiBGbWnvc97A==}
    peerDependencies:
      '@types/react': '*'
      '@types/react-dom': '*'
      react: ^16.8 || ^17.0 || ^18.0 || ^19.0 || ^19.0.0-rc
      react-dom: ^16.8 || ^17.0 || ^18.0 || ^19.0 || ^19.0.0-rc
    peerDependenciesMeta:
      '@types/react':
        optional: true
      '@types/react-dom':
        optional: true
    dependencies:
      '@radix-ui/number': 1.1.1
      '@radix-ui/primitive': 1.1.3
      '@radix-ui/react-compose-refs': 1.1.2(@types/react@18.3.3)(react@18.3.1)
      '@radix-ui/react-context': 1.1.2(@types/react@18.3.3)(react@18.3.1)
      '@radix-ui/react-direction': 1.1.1(@types/react@18.3.3)(react@18.3.1)
      '@radix-ui/react-presence': 1.1.5(@types/react-dom@18.3.0)(@types/react@18.3.3)(react-dom@18.3.1)(react@18.3.1)
      '@radix-ui/react-primitive': 2.1.3(@types/react-dom@18.3.0)(@types/react@18.3.3)(react-dom@18.3.1)(react@18.3.1)
      '@radix-ui/react-use-callback-ref': 1.1.1(@types/react@18.3.3)(react@18.3.1)
      '@radix-ui/react-use-layout-effect': 1.1.1(@types/react@18.3.3)(react@18.3.1)
      '@types/react': 18.3.3
      '@types/react-dom': 18.3.0
      react: 18.3.1
      react-dom: 18.3.1(react@18.3.1)
    dev: false

  /@radix-ui/react-select@2.2.6(@types/react-dom@18.3.0)(@types/react@18.3.3)(react-dom@18.3.1)(react@18.3.1):
    resolution: {integrity: sha512-I30RydO+bnn2PQztvo25tswPH+wFBjehVGtmagkU78yMdwTwVf12wnAOF+AeP8S2N8xD+5UPbGhkUfPyvT+mwQ==}
    peerDependencies:
      '@types/react': '*'
      '@types/react-dom': '*'
      react: ^16.8 || ^17.0 || ^18.0 || ^19.0 || ^19.0.0-rc
      react-dom: ^16.8 || ^17.0 || ^18.0 || ^19.0 || ^19.0.0-rc
    peerDependenciesMeta:
      '@types/react':
        optional: true
      '@types/react-dom':
        optional: true
    dependencies:
      '@radix-ui/number': 1.1.1
      '@radix-ui/primitive': 1.1.3
      '@radix-ui/react-collection': 1.1.7(@types/react-dom@18.3.0)(@types/react@18.3.3)(react-dom@18.3.1)(react@18.3.1)
      '@radix-ui/react-compose-refs': 1.1.2(@types/react@18.3.3)(react@18.3.1)
      '@radix-ui/react-context': 1.1.2(@types/react@18.3.3)(react@18.3.1)
      '@radix-ui/react-direction': 1.1.1(@types/react@18.3.3)(react@18.3.1)
      '@radix-ui/react-dismissable-layer': 1.1.11(@types/react-dom@18.3.0)(@types/react@18.3.3)(react-dom@18.3.1)(react@18.3.1)
      '@radix-ui/react-focus-guards': 1.1.3(@types/react@18.3.3)(react@18.3.1)
      '@radix-ui/react-focus-scope': 1.1.7(@types/react-dom@18.3.0)(@types/react@18.3.3)(react-dom@18.3.1)(react@18.3.1)
      '@radix-ui/react-id': 1.1.1(@types/react@18.3.3)(react@18.3.1)
      '@radix-ui/react-popper': 1.2.8(@types/react-dom@18.3.0)(@types/react@18.3.3)(react-dom@18.3.1)(react@18.3.1)
      '@radix-ui/react-portal': 1.1.9(@types/react-dom@18.3.0)(@types/react@18.3.3)(react-dom@18.3.1)(react@18.3.1)
      '@radix-ui/react-primitive': 2.1.3(@types/react-dom@18.3.0)(@types/react@18.3.3)(react-dom@18.3.1)(react@18.3.1)
      '@radix-ui/react-slot': 1.2.3(@types/react@18.3.3)(react@18.3.1)
      '@radix-ui/react-use-callback-ref': 1.1.1(@types/react@18.3.3)(react@18.3.1)
      '@radix-ui/react-use-controllable-state': 1.2.2(@types/react@18.3.3)(react@18.3.1)
      '@radix-ui/react-use-layout-effect': 1.1.1(@types/react@18.3.3)(react@18.3.1)
      '@radix-ui/react-use-previous': 1.1.1(@types/react@18.3.3)(react@18.3.1)
      '@radix-ui/react-visually-hidden': 1.2.3(@types/react-dom@18.3.0)(@types/react@18.3.3)(react-dom@18.3.1)(react@18.3.1)
      '@types/react': 18.3.3
      '@types/react-dom': 18.3.0
      aria-hidden: 1.2.6
      react: 18.3.1
      react-dom: 18.3.1(react@18.3.1)
      react-remove-scroll: 2.7.1(@types/react@18.3.3)(react@18.3.1)
    dev: false

  /@radix-ui/react-separator@1.1.7(@types/react-dom@18.3.0)(@types/react@18.3.3)(react-dom@18.3.1)(react@18.3.1):
    resolution: {integrity: sha512-0HEb8R9E8A+jZjvmFCy/J4xhbXy3TV+9XSnGJ3KvTtjlIUy/YQ/p6UYZvi7YbeoeXdyU9+Y3scizK6hkY37baA==}
    peerDependencies:
      '@types/react': '*'
      '@types/react-dom': '*'
      react: ^16.8 || ^17.0 || ^18.0 || ^19.0 || ^19.0.0-rc
      react-dom: ^16.8 || ^17.0 || ^18.0 || ^19.0 || ^19.0.0-rc
    peerDependenciesMeta:
      '@types/react':
        optional: true
      '@types/react-dom':
        optional: true
    dependencies:
      '@radix-ui/react-primitive': 2.1.3(@types/react-dom@18.3.0)(@types/react@18.3.3)(react-dom@18.3.1)(react@18.3.1)
      '@types/react': 18.3.3
      '@types/react-dom': 18.3.0
      react: 18.3.1
      react-dom: 18.3.1(react@18.3.1)
    dev: false

  /@radix-ui/react-slot@1.2.3(@types/react@18.3.3)(react@18.3.1):
    resolution: {integrity: sha512-aeNmHnBxbi2St0au6VBVC7JXFlhLlOnvIIlePNniyUNAClzmtAUEY8/pBiK3iHjufOlwA+c20/8jngo7xcrg8A==}
    peerDependencies:
      '@types/react': '*'
      react: ^16.8 || ^17.0 || ^18.0 || ^19.0 || ^19.0.0-rc
    peerDependenciesMeta:
      '@types/react':
        optional: true
    dependencies:
      '@radix-ui/react-compose-refs': 1.1.2(@types/react@18.3.3)(react@18.3.1)
      '@types/react': 18.3.3
      react: 18.3.1
    dev: false

  /@radix-ui/react-switch@1.2.6(@types/react-dom@18.3.0)(@types/react@18.3.3)(react-dom@18.3.1)(react@18.3.1):
    resolution: {integrity: sha512-bByzr1+ep1zk4VubeEVViV592vu2lHE2BZY5OnzehZqOOgogN80+mNtCqPkhn2gklJqOpxWgPoYTSnhBCqpOXQ==}
    peerDependencies:
      '@types/react': '*'
      '@types/react-dom': '*'
      react: ^16.8 || ^17.0 || ^18.0 || ^19.0 || ^19.0.0-rc
      react-dom: ^16.8 || ^17.0 || ^18.0 || ^19.0 || ^19.0.0-rc
    peerDependenciesMeta:
      '@types/react':
        optional: true
      '@types/react-dom':
        optional: true
    dependencies:
      '@radix-ui/primitive': 1.1.3
      '@radix-ui/react-compose-refs': 1.1.2(@types/react@18.3.3)(react@18.3.1)
      '@radix-ui/react-context': 1.1.2(@types/react@18.3.3)(react@18.3.1)
      '@radix-ui/react-primitive': 2.1.3(@types/react-dom@18.3.0)(@types/react@18.3.3)(react-dom@18.3.1)(react@18.3.1)
      '@radix-ui/react-use-controllable-state': 1.2.2(@types/react@18.3.3)(react@18.3.1)
      '@radix-ui/react-use-previous': 1.1.1(@types/react@18.3.3)(react@18.3.1)
      '@radix-ui/react-use-size': 1.1.1(@types/react@18.3.3)(react@18.3.1)
      '@types/react': 18.3.3
      '@types/react-dom': 18.3.0
      react: 18.3.1
      react-dom: 18.3.1(react@18.3.1)
    dev: false

  /@radix-ui/react-tabs@1.1.13(@types/react-dom@18.3.0)(@types/react@18.3.3)(react-dom@18.3.1)(react@18.3.1):
    resolution: {integrity: sha512-7xdcatg7/U+7+Udyoj2zodtI9H/IIopqo+YOIcZOq1nJwXWBZ9p8xiu5llXlekDbZkca79a/fozEYQXIA4sW6A==}
    peerDependencies:
      '@types/react': '*'
      '@types/react-dom': '*'
      react: ^16.8 || ^17.0 || ^18.0 || ^19.0 || ^19.0.0-rc
      react-dom: ^16.8 || ^17.0 || ^18.0 || ^19.0 || ^19.0.0-rc
    peerDependenciesMeta:
      '@types/react':
        optional: true
      '@types/react-dom':
        optional: true
    dependencies:
      '@radix-ui/primitive': 1.1.3
      '@radix-ui/react-context': 1.1.2(@types/react@18.3.3)(react@18.3.1)
      '@radix-ui/react-direction': 1.1.1(@types/react@18.3.3)(react@18.3.1)
      '@radix-ui/react-id': 1.1.1(@types/react@18.3.3)(react@18.3.1)
      '@radix-ui/react-presence': 1.1.5(@types/react-dom@18.3.0)(@types/react@18.3.3)(react-dom@18.3.1)(react@18.3.1)
      '@radix-ui/react-primitive': 2.1.3(@types/react-dom@18.3.0)(@types/react@18.3.3)(react-dom@18.3.1)(react@18.3.1)
      '@radix-ui/react-roving-focus': 1.1.11(@types/react-dom@18.3.0)(@types/react@18.3.3)(react-dom@18.3.1)(react@18.3.1)
      '@radix-ui/react-use-controllable-state': 1.2.2(@types/react@18.3.3)(react@18.3.1)
      '@types/react': 18.3.3
      '@types/react-dom': 18.3.0
      react: 18.3.1
      react-dom: 18.3.1(react@18.3.1)
    dev: false

  /@radix-ui/react-toast@1.2.15(@types/react-dom@18.3.0)(@types/react@18.3.3)(react-dom@18.3.1)(react@18.3.1):
    resolution: {integrity: sha512-3OSz3TacUWy4WtOXV38DggwxoqJK4+eDkNMl5Z/MJZaoUPaP4/9lf81xXMe1I2ReTAptverZUpbPY4wWwWyL5g==}
    peerDependencies:
      '@types/react': '*'
      '@types/react-dom': '*'
      react: ^16.8 || ^17.0 || ^18.0 || ^19.0 || ^19.0.0-rc
      react-dom: ^16.8 || ^17.0 || ^18.0 || ^19.0 || ^19.0.0-rc
    peerDependenciesMeta:
      '@types/react':
        optional: true
      '@types/react-dom':
        optional: true
    dependencies:
      '@radix-ui/primitive': 1.1.3
      '@radix-ui/react-collection': 1.1.7(@types/react-dom@18.3.0)(@types/react@18.3.3)(react-dom@18.3.1)(react@18.3.1)
      '@radix-ui/react-compose-refs': 1.1.2(@types/react@18.3.3)(react@18.3.1)
      '@radix-ui/react-context': 1.1.2(@types/react@18.3.3)(react@18.3.1)
      '@radix-ui/react-dismissable-layer': 1.1.11(@types/react-dom@18.3.0)(@types/react@18.3.3)(react-dom@18.3.1)(react@18.3.1)
      '@radix-ui/react-portal': 1.1.9(@types/react-dom@18.3.0)(@types/react@18.3.3)(react-dom@18.3.1)(react@18.3.1)
      '@radix-ui/react-presence': 1.1.5(@types/react-dom@18.3.0)(@types/react@18.3.3)(react-dom@18.3.1)(react@18.3.1)
      '@radix-ui/react-primitive': 2.1.3(@types/react-dom@18.3.0)(@types/react@18.3.3)(react-dom@18.3.1)(react@18.3.1)
      '@radix-ui/react-use-callback-ref': 1.1.1(@types/react@18.3.3)(react@18.3.1)
      '@radix-ui/react-use-controllable-state': 1.2.2(@types/react@18.3.3)(react@18.3.1)
      '@radix-ui/react-use-layout-effect': 1.1.1(@types/react@18.3.3)(react@18.3.1)
      '@radix-ui/react-visually-hidden': 1.2.3(@types/react-dom@18.3.0)(@types/react@18.3.3)(react-dom@18.3.1)(react@18.3.1)
      '@types/react': 18.3.3
      '@types/react-dom': 18.3.0
      react: 18.3.1
      react-dom: 18.3.1(react@18.3.1)
    dev: false

  /@radix-ui/react-toggle@1.1.10(@types/react-dom@18.3.0)(@types/react@18.3.3)(react-dom@18.3.1)(react@18.3.1):
    resolution: {integrity: sha512-lS1odchhFTeZv3xwHH31YPObmJn8gOg7Lq12inrr0+BH/l3Tsq32VfjqH1oh80ARM3mlkfMic15n0kg4sD1poQ==}
    peerDependencies:
      '@types/react': '*'
      '@types/react-dom': '*'
      react: ^16.8 || ^17.0 || ^18.0 || ^19.0 || ^19.0.0-rc
      react-dom: ^16.8 || ^17.0 || ^18.0 || ^19.0 || ^19.0.0-rc
    peerDependenciesMeta:
      '@types/react':
        optional: true
      '@types/react-dom':
        optional: true
    dependencies:
      '@radix-ui/primitive': 1.1.3
      '@radix-ui/react-primitive': 2.1.3(@types/react-dom@18.3.0)(@types/react@18.3.3)(react-dom@18.3.1)(react@18.3.1)
      '@radix-ui/react-use-controllable-state': 1.2.2(@types/react@18.3.3)(react@18.3.1)
      '@types/react': 18.3.3
      '@types/react-dom': 18.3.0
      react: 18.3.1
      react-dom: 18.3.1(react@18.3.1)
    dev: false

  /@radix-ui/react-tooltip@1.2.8(@types/react-dom@18.3.0)(@types/react@18.3.3)(react-dom@18.3.1)(react@18.3.1):
    resolution: {integrity: sha512-tY7sVt1yL9ozIxvmbtN5qtmH2krXcBCfjEiCgKGLqunJHvgvZG2Pcl2oQ3kbcZARb1BGEHdkLzcYGO8ynVlieg==}
    peerDependencies:
      '@types/react': '*'
      '@types/react-dom': '*'
      react: ^16.8 || ^17.0 || ^18.0 || ^19.0 || ^19.0.0-rc
      react-dom: ^16.8 || ^17.0 || ^18.0 || ^19.0 || ^19.0.0-rc
    peerDependenciesMeta:
      '@types/react':
        optional: true
      '@types/react-dom':
        optional: true
    dependencies:
      '@radix-ui/primitive': 1.1.3
      '@radix-ui/react-compose-refs': 1.1.2(@types/react@18.3.3)(react@18.3.1)
      '@radix-ui/react-context': 1.1.2(@types/react@18.3.3)(react@18.3.1)
      '@radix-ui/react-dismissable-layer': 1.1.11(@types/react-dom@18.3.0)(@types/react@18.3.3)(react-dom@18.3.1)(react@18.3.1)
      '@radix-ui/react-id': 1.1.1(@types/react@18.3.3)(react@18.3.1)
      '@radix-ui/react-popper': 1.2.8(@types/react-dom@18.3.0)(@types/react@18.3.3)(react-dom@18.3.1)(react@18.3.1)
      '@radix-ui/react-portal': 1.1.9(@types/react-dom@18.3.0)(@types/react@18.3.3)(react-dom@18.3.1)(react@18.3.1)
      '@radix-ui/react-presence': 1.1.5(@types/react-dom@18.3.0)(@types/react@18.3.3)(react-dom@18.3.1)(react@18.3.1)
      '@radix-ui/react-primitive': 2.1.3(@types/react-dom@18.3.0)(@types/react@18.3.3)(react-dom@18.3.1)(react@18.3.1)
      '@radix-ui/react-slot': 1.2.3(@types/react@18.3.3)(react@18.3.1)
      '@radix-ui/react-use-controllable-state': 1.2.2(@types/react@18.3.3)(react@18.3.1)
      '@radix-ui/react-visually-hidden': 1.2.3(@types/react-dom@18.3.0)(@types/react@18.3.3)(react-dom@18.3.1)(react@18.3.1)
      '@types/react': 18.3.3
      '@types/react-dom': 18.3.0
      react: 18.3.1
      react-dom: 18.3.1(react@18.3.1)
    dev: false

  /@radix-ui/react-use-callback-ref@1.1.1(@types/react@18.3.3)(react@18.3.1):
    resolution: {integrity: sha512-FkBMwD+qbGQeMu1cOHnuGB6x4yzPjho8ap5WtbEJ26umhgqVXbhekKUQO+hZEL1vU92a3wHwdp0HAcqAUF5iDg==}
    peerDependencies:
      '@types/react': '*'
      react: ^16.8 || ^17.0 || ^18.0 || ^19.0 || ^19.0.0-rc
    peerDependenciesMeta:
      '@types/react':
        optional: true
    dependencies:
      '@types/react': 18.3.3
      react: 18.3.1
    dev: false

  /@radix-ui/react-use-controllable-state@1.2.2(@types/react@18.3.3)(react@18.3.1):
    resolution: {integrity: sha512-BjasUjixPFdS+NKkypcyyN5Pmg83Olst0+c6vGov0diwTEo6mgdqVR6hxcEgFuh4QrAs7Rc+9KuGJ9TVCj0Zzg==}
    peerDependencies:
      '@types/react': '*'
      react: ^16.8 || ^17.0 || ^18.0 || ^19.0 || ^19.0.0-rc
    peerDependenciesMeta:
      '@types/react':
        optional: true
    dependencies:
      '@radix-ui/react-use-effect-event': 0.0.2(@types/react@18.3.3)(react@18.3.1)
      '@radix-ui/react-use-layout-effect': 1.1.1(@types/react@18.3.3)(react@18.3.1)
      '@types/react': 18.3.3
      react: 18.3.1
    dev: false

  /@radix-ui/react-use-effect-event@0.0.2(@types/react@18.3.3)(react@18.3.1):
    resolution: {integrity: sha512-Qp8WbZOBe+blgpuUT+lw2xheLP8q0oatc9UpmiemEICxGvFLYmHm9QowVZGHtJlGbS6A6yJ3iViad/2cVjnOiA==}
    peerDependencies:
      '@types/react': '*'
      react: ^16.8 || ^17.0 || ^18.0 || ^19.0 || ^19.0.0-rc
    peerDependenciesMeta:
      '@types/react':
        optional: true
    dependencies:
      '@radix-ui/react-use-layout-effect': 1.1.1(@types/react@18.3.3)(react@18.3.1)
      '@types/react': 18.3.3
      react: 18.3.1
    dev: false

  /@radix-ui/react-use-escape-keydown@1.1.1(@types/react@18.3.3)(react@18.3.1):
    resolution: {integrity: sha512-Il0+boE7w/XebUHyBjroE+DbByORGR9KKmITzbR7MyQ4akpORYP/ZmbhAr0DG7RmmBqoOnZdy2QlvajJ2QA59g==}
    peerDependencies:
      '@types/react': '*'
      react: ^16.8 || ^17.0 || ^18.0 || ^19.0 || ^19.0.0-rc
    peerDependenciesMeta:
      '@types/react':
        optional: true
    dependencies:
      '@radix-ui/react-use-callback-ref': 1.1.1(@types/react@18.3.3)(react@18.3.1)
      '@types/react': 18.3.3
      react: 18.3.1
    dev: false

  /@radix-ui/react-use-layout-effect@1.1.1(@types/react@18.3.3)(react@18.3.1):
    resolution: {integrity: sha512-RbJRS4UWQFkzHTTwVymMTUv8EqYhOp8dOOviLj2ugtTiXRaRQS7GLGxZTLL1jWhMeoSCf5zmcZkqTl9IiYfXcQ==}
    peerDependencies:
      '@types/react': '*'
      react: ^16.8 || ^17.0 || ^18.0 || ^19.0 || ^19.0.0-rc
    peerDependenciesMeta:
      '@types/react':
        optional: true
    dependencies:
      '@types/react': 18.3.3
      react: 18.3.1
    dev: false

  /@radix-ui/react-use-previous@1.1.1(@types/react@18.3.3)(react@18.3.1):
    resolution: {integrity: sha512-2dHfToCj/pzca2Ck724OZ5L0EVrr3eHRNsG/b3xQJLA2hZpVCS99bLAX+hm1IHXDEnzU6by5z/5MIY794/a8NQ==}
    peerDependencies:
      '@types/react': '*'
      react: ^16.8 || ^17.0 || ^18.0 || ^19.0 || ^19.0.0-rc
    peerDependenciesMeta:
      '@types/react':
        optional: true
    dependencies:
      '@types/react': 18.3.3
      react: 18.3.1
    dev: false

  /@radix-ui/react-use-rect@1.1.1(@types/react@18.3.3)(react@18.3.1):
    resolution: {integrity: sha512-QTYuDesS0VtuHNNvMh+CjlKJ4LJickCMUAqjlE3+j8w+RlRpwyX3apEQKGFzbZGdo7XNG1tXa+bQqIE7HIXT2w==}
    peerDependencies:
      '@types/react': '*'
      react: ^16.8 || ^17.0 || ^18.0 || ^19.0 || ^19.0.0-rc
    peerDependenciesMeta:
      '@types/react':
        optional: true
    dependencies:
      '@radix-ui/rect': 1.1.1
      '@types/react': 18.3.3
      react: 18.3.1
    dev: false

  /@radix-ui/react-use-size@1.1.1(@types/react@18.3.3)(react@18.3.1):
    resolution: {integrity: sha512-ewrXRDTAqAXlkl6t/fkXWNAhFX9I+CkKlw6zjEwk86RSPKwZr3xpBRso655aqYafwtnbpHLj6toFzmd6xdVptQ==}
    peerDependencies:
      '@types/react': '*'
      react: ^16.8 || ^17.0 || ^18.0 || ^19.0 || ^19.0.0-rc
    peerDependenciesMeta:
      '@types/react':
        optional: true
    dependencies:
      '@radix-ui/react-use-layout-effect': 1.1.1(@types/react@18.3.3)(react@18.3.1)
      '@types/react': 18.3.3
      react: 18.3.1
    dev: false

  /@radix-ui/react-visually-hidden@1.2.3(@types/react-dom@18.3.0)(@types/react@18.3.3)(react-dom@18.3.1)(react@18.3.1):
    resolution: {integrity: sha512-pzJq12tEaaIhqjbzpCuv/OypJY/BPavOofm+dbab+MHLajy277+1lLm6JFcGgF5eskJ6mquGirhXY2GD/8u8Ug==}
    peerDependencies:
      '@types/react': '*'
      '@types/react-dom': '*'
      react: ^16.8 || ^17.0 || ^18.0 || ^19.0 || ^19.0.0-rc
      react-dom: ^16.8 || ^17.0 || ^18.0 || ^19.0 || ^19.0.0-rc
    peerDependenciesMeta:
      '@types/react':
        optional: true
      '@types/react-dom':
        optional: true
    dependencies:
      '@radix-ui/react-primitive': 2.1.3(@types/react-dom@18.3.0)(@types/react@18.3.3)(react-dom@18.3.1)(react@18.3.1)
      '@types/react': 18.3.3
      '@types/react-dom': 18.3.0
      react: 18.3.1
      react-dom: 18.3.1(react@18.3.1)
    dev: false

  /@radix-ui/rect@1.1.1:
    resolution: {integrity: sha512-HPwpGIzkl28mWyZqG52jiqDJ12waP11Pa1lGoiyUkIEuMLBP0oeK/C89esbXrxsky5we7dfd8U58nm0SgAWpVw==}
    dev: false

  /@react-three/fiber@8.18.0(@types/react@18.3.3)(react-dom@18.3.1)(react@18.3.1)(three@0.163.0):
    resolution: {integrity: sha512-FYZZqD0UUHUswKz3LQl2Z7H24AhD14XGTsIRw3SJaXUxyfVMi+1yiZGmqTcPt/CkPpdU7rrxqcyQ1zJE5DjvIQ==}
    peerDependencies:
      expo: '>=43.0'
      expo-asset: '>=8.4'
      expo-file-system: '>=11.0'
      expo-gl: '>=11.0'
      react: '>=18 <19'
      react-dom: '>=18 <19'
      react-native: '>=0.64'
      three: '>=0.133'
    peerDependenciesMeta:
      expo:
        optional: true
      expo-asset:
        optional: true
      expo-file-system:
        optional: true
      expo-gl:
        optional: true
      react-dom:
        optional: true
      react-native:
        optional: true
    dependencies:
      '@babel/runtime': 7.28.4
      '@types/react-reconciler': 0.26.7
      '@types/webxr': 0.5.24
      base64-js: 1.5.1
      buffer: 6.0.3
      its-fine: 1.2.5(@types/react@18.3.3)(react@18.3.1)
      react: 18.3.1
      react-dom: 18.3.1(react@18.3.1)
      react-reconciler: 0.27.0(react@18.3.1)
      react-use-measure: 2.1.7(react-dom@18.3.1)(react@18.3.1)
      scheduler: 0.21.0
      suspend-react: 0.1.3(react@18.3.1)
      three: 0.163.0
      zustand: 3.7.2(react@18.3.1)
    transitivePeerDependencies:
      - '@types/react'
    dev: false

  /@rolldown/pluginutils@1.0.0-beta.27:
    resolution: {integrity: sha512-+d0F4MKMCbeVUJwG96uQ4SgAznZNSq93I3V+9NHA4OpvqG8mRCpGdKmK8l/dl02h2CCDHwW2FqilnTyDcAnqjA==}
    dev: true

  /@rollup/plugin-babel@5.3.1(@babel/core@7.28.5)(rollup@2.79.2):
    resolution: {integrity: sha512-WFfdLWU/xVWKeRQnKmIAQULUI7Il0gZnBIH/ZFO069wYIfPu+8zrfp/KMW0atmELoRDq8FbiP3VCss9MhCut7Q==}
    engines: {node: '>= 10.0.0'}
    peerDependencies:
      '@babel/core': ^7.0.0
      '@types/babel__core': ^7.1.9
      rollup: ^1.20.0||^2.0.0
    peerDependenciesMeta:
      '@types/babel__core':
        optional: true
    dependencies:
      '@babel/core': 7.28.5
      '@babel/helper-module-imports': 7.27.1
      '@rollup/pluginutils': 3.1.0(rollup@2.79.2)
      rollup: 2.79.2
    transitivePeerDependencies:
      - supports-color

  /@rollup/plugin-node-resolve@11.2.1(rollup@2.79.2):
    resolution: {integrity: sha512-yc2n43jcqVyGE2sqV5/YCmocy9ArjVAP/BeXyTtADTBBX6V0e5UMqwO8CdQ0kzjb6zu5P1qMzsScCMRvE9OlVg==}
    engines: {node: '>= 10.0.0'}
    peerDependencies:
      rollup: ^1.20.0||^2.0.0
    dependencies:
      '@rollup/pluginutils': 3.1.0(rollup@2.79.2)
      '@types/resolve': 1.17.1
      builtin-modules: 3.3.0
      deepmerge: 4.3.1
      is-module: 1.0.0
      resolve: 1.22.11
      rollup: 2.79.2

  /@rollup/plugin-replace@2.4.2(rollup@2.79.2):
    resolution: {integrity: sha512-IGcu+cydlUMZ5En85jxHH4qj2hta/11BHq95iHEyb2sbgiN0eCdzvUcHw5gt9pBL5lTi4JDYJ1acCoMGpTvEZg==}
    peerDependencies:
      rollup: ^1.20.0 || ^2.0.0
    dependencies:
      '@rollup/pluginutils': 3.1.0(rollup@2.79.2)
      magic-string: 0.25.9
      rollup: 2.79.2

  /@rollup/pluginutils@3.1.0(rollup@2.79.2):
    resolution: {integrity: sha512-GksZ6pr6TpIjHm8h9lSQ8pi8BE9VeubNT0OMJ3B5uZJ8pz73NPiqOtCog/x2/QzM1ENChPKxMDhiQuRHsqc+lg==}
    engines: {node: '>= 8.0.0'}
    peerDependencies:
      rollup: ^1.20.0||^2.0.0
    dependencies:
      '@types/estree': 0.0.39
      estree-walker: 1.0.1
      picomatch: 2.3.1
      rollup: 2.79.2

  /@rollup/rollup-android-arm-eabi@4.52.5:
    resolution: {integrity: sha512-8c1vW4ocv3UOMp9K+gToY5zL2XiiVw3k7f1ksf4yO1FlDFQ1C2u72iACFnSOceJFsWskc2WZNqeRhFRPzv+wtQ==}
    cpu: [arm]
    os: [android]
    requiresBuild: true
    dev: true
    optional: true

  /@rollup/rollup-android-arm64@4.52.5:
    resolution: {integrity: sha512-mQGfsIEFcu21mvqkEKKu2dYmtuSZOBMmAl5CFlPGLY94Vlcm+zWApK7F/eocsNzp8tKmbeBP8yXyAbx0XHsFNA==}
    cpu: [arm64]
    os: [android]
    requiresBuild: true
    dev: true
    optional: true

  /@rollup/rollup-darwin-arm64@4.52.5:
    resolution: {integrity: sha512-takF3CR71mCAGA+v794QUZ0b6ZSrgJkArC+gUiG6LB6TQty9T0Mqh3m2ImRBOxS2IeYBo4lKWIieSvnEk2OQWA==}
    cpu: [arm64]
    os: [darwin]
    requiresBuild: true
    dev: true
    optional: true

  /@rollup/rollup-darwin-x64@4.52.5:
    resolution: {integrity: sha512-W901Pla8Ya95WpxDn//VF9K9u2JbocwV/v75TE0YIHNTbhqUTv9w4VuQ9MaWlNOkkEfFwkdNhXgcLqPSmHy0fA==}
    cpu: [x64]
    os: [darwin]
    requiresBuild: true
    dev: true
    optional: true

  /@rollup/rollup-freebsd-arm64@4.52.5:
    resolution: {integrity: sha512-QofO7i7JycsYOWxe0GFqhLmF6l1TqBswJMvICnRUjqCx8b47MTo46W8AoeQwiokAx3zVryVnxtBMcGcnX12LvA==}
    cpu: [arm64]
    os: [freebsd]
    requiresBuild: true
    dev: true
    optional: true

  /@rollup/rollup-freebsd-x64@4.52.5:
    resolution: {integrity: sha512-jr21b/99ew8ujZubPo9skbrItHEIE50WdV86cdSoRkKtmWa+DDr6fu2c/xyRT0F/WazZpam6kk7IHBerSL7LDQ==}
    cpu: [x64]
    os: [freebsd]
    requiresBuild: true
    dev: true
    optional: true

  /@rollup/rollup-linux-arm-gnueabihf@4.52.5:
    resolution: {integrity: sha512-PsNAbcyv9CcecAUagQefwX8fQn9LQ4nZkpDboBOttmyffnInRy8R8dSg6hxxl2Re5QhHBf6FYIDhIj5v982ATQ==}
    cpu: [arm]
    os: [linux]
    requiresBuild: true
    dev: true
    optional: true

  /@rollup/rollup-linux-arm-musleabihf@4.52.5:
    resolution: {integrity: sha512-Fw4tysRutyQc/wwkmcyoqFtJhh0u31K+Q6jYjeicsGJJ7bbEq8LwPWV/w0cnzOqR2m694/Af6hpFayLJZkG2VQ==}
    cpu: [arm]
    os: [linux]
    requiresBuild: true
    dev: true
    optional: true

  /@rollup/rollup-linux-arm64-gnu@4.52.5:
    resolution: {integrity: sha512-a+3wVnAYdQClOTlyapKmyI6BLPAFYs0JM8HRpgYZQO02rMR09ZcV9LbQB+NL6sljzG38869YqThrRnfPMCDtZg==}
    cpu: [arm64]
    os: [linux]
    requiresBuild: true
    dev: true
    optional: true

  /@rollup/rollup-linux-arm64-musl@4.52.5:
    resolution: {integrity: sha512-AvttBOMwO9Pcuuf7m9PkC1PUIKsfaAJ4AYhy944qeTJgQOqJYJ9oVl2nYgY7Rk0mkbsuOpCAYSs6wLYB2Xiw0Q==}
    cpu: [arm64]
    os: [linux]
    requiresBuild: true
    dev: true
    optional: true

  /@rollup/rollup-linux-loong64-gnu@4.52.5:
    resolution: {integrity: sha512-DkDk8pmXQV2wVrF6oq5tONK6UHLz/XcEVow4JTTerdeV1uqPeHxwcg7aFsfnSm9L+OO8WJsWotKM2JJPMWrQtA==}
    cpu: [loong64]
    os: [linux]
    requiresBuild: true
    dev: true
    optional: true

  /@rollup/rollup-linux-ppc64-gnu@4.52.5:
    resolution: {integrity: sha512-W/b9ZN/U9+hPQVvlGwjzi+Wy4xdoH2I8EjaCkMvzpI7wJUs8sWJ03Rq96jRnHkSrcHTpQe8h5Tg3ZzUPGauvAw==}
    cpu: [ppc64]
    os: [linux]
    requiresBuild: true
    dev: true
    optional: true

  /@rollup/rollup-linux-riscv64-gnu@4.52.5:
    resolution: {integrity: sha512-sjQLr9BW7R/ZiXnQiWPkErNfLMkkWIoCz7YMn27HldKsADEKa5WYdobaa1hmN6slu9oWQbB6/jFpJ+P2IkVrmw==}
    cpu: [riscv64]
    os: [linux]
    requiresBuild: true
    dev: true
    optional: true

  /@rollup/rollup-linux-riscv64-musl@4.52.5:
    resolution: {integrity: sha512-hq3jU/kGyjXWTvAh2awn8oHroCbrPm8JqM7RUpKjalIRWWXE01CQOf/tUNWNHjmbMHg/hmNCwc/Pz3k1T/j/Lg==}
    cpu: [riscv64]
    os: [linux]
    requiresBuild: true
    dev: true
    optional: true

  /@rollup/rollup-linux-s390x-gnu@4.52.5:
    resolution: {integrity: sha512-gn8kHOrku8D4NGHMK1Y7NA7INQTRdVOntt1OCYypZPRt6skGbddska44K8iocdpxHTMMNui5oH4elPH4QOLrFQ==}
    cpu: [s390x]
    os: [linux]
    requiresBuild: true
    dev: true
    optional: true

  /@rollup/rollup-linux-x64-gnu@4.52.5:
    resolution: {integrity: sha512-hXGLYpdhiNElzN770+H2nlx+jRog8TyynpTVzdlc6bndktjKWyZyiCsuDAlpd+j+W+WNqfcyAWz9HxxIGfZm1Q==}
    cpu: [x64]
    os: [linux]
    requiresBuild: true
    dev: true
    optional: true

  /@rollup/rollup-linux-x64-musl@4.52.5:
    resolution: {integrity: sha512-arCGIcuNKjBoKAXD+y7XomR9gY6Mw7HnFBv5Rw7wQRvwYLR7gBAgV7Mb2QTyjXfTveBNFAtPt46/36vV9STLNg==}
    cpu: [x64]
    os: [linux]
    requiresBuild: true
    dev: true
    optional: true

  /@rollup/rollup-openharmony-arm64@4.52.5:
    resolution: {integrity: sha512-QoFqB6+/9Rly/RiPjaomPLmR/13cgkIGfA40LHly9zcH1S0bN2HVFYk3a1eAyHQyjs3ZJYlXvIGtcCs5tko9Cw==}
    cpu: [arm64]
    os: [openharmony]
    requiresBuild: true
    dev: true
    optional: true

  /@rollup/rollup-win32-arm64-msvc@4.52.5:
    resolution: {integrity: sha512-w0cDWVR6MlTstla1cIfOGyl8+qb93FlAVutcor14Gf5Md5ap5ySfQ7R9S/NjNaMLSFdUnKGEasmVnu3lCMqB7w==}
    cpu: [arm64]
    os: [win32]
    requiresBuild: true
    dev: true
    optional: true

  /@rollup/rollup-win32-ia32-msvc@4.52.5:
    resolution: {integrity: sha512-Aufdpzp7DpOTULJCuvzqcItSGDH73pF3ko/f+ckJhxQyHtp67rHw3HMNxoIdDMUITJESNE6a8uh4Lo4SLouOUg==}
    cpu: [ia32]
    os: [win32]
    requiresBuild: true
    dev: true
    optional: true

  /@rollup/rollup-win32-x64-gnu@4.52.5:
    resolution: {integrity: sha512-UGBUGPFp1vkj6p8wCRraqNhqwX/4kNQPS57BCFc8wYh0g94iVIW33wJtQAx3G7vrjjNtRaxiMUylM0ktp/TRSQ==}
    cpu: [x64]
    os: [win32]
    requiresBuild: true
    dev: true
    optional: true

  /@rollup/rollup-win32-x64-msvc@4.52.5:
    resolution: {integrity: sha512-TAcgQh2sSkykPRWLrdyy2AiceMckNf5loITqXxFI5VuQjS5tSuw3WlwdN8qv8vzjLAUTvYaH/mVjSFpbkFbpTg==}
    cpu: [x64]
    os: [win32]
    requiresBuild: true
    dev: true
    optional: true

  /@rtsao/scc@1.1.0:
    resolution: {integrity: sha512-zt6OdqaDoOnJ1ZYsCYGt9YmWzDXl4vQdKTyJev62gFhRGKdx7mcT54V9KIjg+d2wi9EXsPvAPKe7i7WjfVWB8g==}
    dev: true

  /@rushstack/eslint-patch@1.14.1:
    resolution: {integrity: sha512-jGTk8UD/RdjsNZW8qq10r0RBvxL8OWtoT+kImlzPDFilmozzM+9QmIJsmze9UiSBrFU45ZxhTYBypn9q9z/VfQ==}
    dev: true

  /@sinclair/typebox@0.27.8:
    resolution: {integrity: sha512-+Fj43pSMwJs4KRrH/938Uf+uAELIgVBmQzg/q1YG10djyfA3TnrU8N8XzqCh/okZdszqBQTZf96idMfE5lnwTA==}
    dev: true

  /@supabase/auth-js@2.76.1:
    resolution: {integrity: sha512-bxmcgPuyjTUBg7+jAohJ15TDh3ph4hXcv7QkRsQgnIpszurD5LYaJPzX638ETQ8zDL4fvHZRHfGrcmHV8C91jA==}
    dependencies:
      '@supabase/node-fetch': 2.6.15
      tslib: 2.8.1
    dev: false

  /@supabase/functions-js@2.76.1:
    resolution: {integrity: sha512-+zJym/GC1sofm5QYKGxHSszCpMW4Ao2dj/WC3YlffAGuIlIhUtWTJvKsv5q7sWaSKUKdDhGpWhZ2OD++fW5BtQ==}
    dependencies:
      '@supabase/node-fetch': 2.6.15
      tslib: 2.8.1
    dev: false

  /@supabase/node-fetch@2.6.15:
    resolution: {integrity: sha512-1ibVeYUacxWYi9i0cf5efil6adJ9WRyZBLivgjs+AUpewx1F3xPi7gLgaASI2SmIQxPoCEjAsLAzKPgMJVgOUQ==}
    engines: {node: 4.x || >=6.0.0}
    dependencies:
      whatwg-url: 5.0.0
    dev: false

  /@supabase/postgrest-js@2.76.1:
    resolution: {integrity: sha512-QJ1Cwim6L9gzWKP8U4Lgw9x/4lMWkZSVMDRYFCH+vVGitVbtfU885swTiioOjjUe4EYGZm+Xktg90twzSVv6IA==}
    dependencies:
      '@supabase/node-fetch': 2.6.15
      tslib: 2.8.1
    dev: false

  /@supabase/realtime-js@2.76.1:
    resolution: {integrity: sha512-B5Lfmprea2fx2FS7obp4uAWiRUlEa6j9J3+BvvETGp/2LdkSRBaLEJCBylfcZTXk67ajNPX6ppvKvAZsckqXYg==}
    dependencies:
      '@supabase/node-fetch': 2.6.15
      '@types/phoenix': 1.6.6
      '@types/ws': 8.18.1
      tslib: 2.8.1
      ws: 8.18.3
    transitivePeerDependencies:
      - bufferutil
      - utf-8-validate
    dev: false

  /@supabase/storage-js@2.76.1:
    resolution: {integrity: sha512-OJiNT8tocI9tcTjTjv1SBVLabzgEnS1NorZuqivkiJ0gTYmeg2c2PFmqCARhoQ4whF6zR9MVsX/Mtj2oSv4i/w==}
    dependencies:
      '@supabase/node-fetch': 2.6.15
      tslib: 2.8.1
    dev: false

  /@supabase/supabase-js@2.76.1:
    resolution: {integrity: sha512-dYMh9EsTVXZ6WbQ0QmMGIhbXct5+x636tXXaaxUmwjj3kY1jyBTQU8QehxAIfjyRu1mWGV07hoYmTYakkxdSGQ==}
    dependencies:
      '@supabase/auth-js': 2.76.1
      '@supabase/functions-js': 2.76.1
      '@supabase/node-fetch': 2.6.15
      '@supabase/postgrest-js': 2.76.1
      '@supabase/realtime-js': 2.76.1
      '@supabase/storage-js': 2.76.1
    transitivePeerDependencies:
      - bufferutil
      - utf-8-validate
    dev: false

  /@surma/rollup-plugin-off-main-thread@2.2.3:
    resolution: {integrity: sha512-lR8q/9W7hZpMWweNiAKU7NQerBnzQQLvi8qnTDU/fxItPhtZVMbPV3lbCwjhIlNBe9Bbr5V+KHshvWmVSG9cxQ==}
    dependencies:
      ejs: 3.1.10
      json5: 2.2.3
      magic-string: 0.25.9
      string.prototype.matchall: 4.0.12

  /@swc/counter@0.1.3:
    resolution: {integrity: sha512-e2BR4lsJkkRlKZ/qCHPw9ZaSxc0MVUd7gtbtaB7aMvHeJVYe8sOB8DBZkP2DtISHGSku9sCK6T6cnY0CtXrOCQ==}
    dev: false

  /@swc/helpers@0.5.5:
    resolution: {integrity: sha512-KGYxvIOXcceOAbEk4bi/dVLEK9z8sZ0uBB3Il5b1rhfClSpcX0yfRO0KmTkqR2cnQDymwLB+25ZyMzICg/cm/A==}
    dependencies:
      '@swc/counter': 0.1.3
      tslib: 2.8.1
    dev: false

  /@tanstack/query-core@5.90.5:
    resolution: {integrity: sha512-wLamYp7FaDq6ZnNehypKI5fNvxHPfTYylE0m/ZpuuzJfJqhR5Pxg9gvGBHZx4n7J+V5Rg5mZxHHTlv25Zt5u+w==}
    dev: false

  /@tanstack/query-devtools@5.90.1:
    resolution: {integrity: sha512-GtINOPjPUH0OegJExZ70UahT9ykmAhmtNVcmtdnOZbxLwT7R5OmRztR5Ahe3/Cu7LArEmR6/588tAycuaWb1xQ==}
    dev: false

  /@tanstack/react-query-devtools@5.90.2(@tanstack/react-query@5.90.5)(react@18.3.1):
    resolution: {integrity: sha512-vAXJzZuBXtCQtrY3F/yUNJCV4obT/A/n81kb3+YqLbro5Z2+phdAbceO+deU3ywPw8B42oyJlp4FhO0SoivDFQ==}
    peerDependencies:
      '@tanstack/react-query': ^5.90.2
      react: ^18 || ^19
    dependencies:
      '@tanstack/query-devtools': 5.90.1
      '@tanstack/react-query': 5.90.5(react@18.3.1)
      react: 18.3.1
    dev: false

  /@tanstack/react-query@5.90.5(react@18.3.1):
    resolution: {integrity: sha512-pN+8UWpxZkEJ/Rnnj2v2Sxpx1WFlaa9L6a4UO89p6tTQbeo+m0MS8oYDjbggrR8QcTyjKoYWKS3xJQGr3ExT8Q==}
    peerDependencies:
      react: ^18 || ^19
    dependencies:
      '@tanstack/query-core': 5.90.5
      react: 18.3.1
    dev: false

  /@testing-library/dom@10.4.1:
    resolution: {integrity: sha512-o4PXJQidqJl82ckFaXUeoAW+XysPLauYI43Abki5hABd853iMhitooc6znOnczgbTYmEP6U6/y1ZyKAIsvMKGg==}
    engines: {node: '>=18'}
    dependencies:
      '@babel/code-frame': 7.27.1
      '@babel/runtime': 7.28.4
      '@types/aria-query': 5.0.4
      aria-query: 5.3.0
      dom-accessibility-api: 0.5.16
      lz-string: 1.5.0
      picocolors: 1.1.1
      pretty-format: 27.5.1
    dev: true

  /@testing-library/dom@9.3.4:
    resolution: {integrity: sha512-FlS4ZWlp97iiNWig0Muq8p+3rVDjRiYE+YKGbAqXOu9nwJFFOdL00kFpz42M+4huzYi86vAK1sOOfyOG45muIQ==}
    engines: {node: '>=14'}
    dependencies:
      '@babel/code-frame': 7.27.1
      '@babel/runtime': 7.28.4
      '@types/aria-query': 5.0.4
      aria-query: 5.1.3
      chalk: 4.1.2
      dom-accessibility-api: 0.5.16
      lz-string: 1.5.0
      pretty-format: 27.5.1
    dev: true

  /@testing-library/jest-dom@6.4.5(vitest@1.6.0):
    resolution: {integrity: sha512-AguB9yvTXmCnySBP1lWjfNNUwpbElsaQ567lt2VdGqAdHtpieLgjmcVyv1q7PMIvLbgpDdkWV5Ydv3FEejyp2A==}
    engines: {node: '>=14', npm: '>=6', yarn: '>=1'}
    peerDependencies:
      '@jest/globals': '>= 28'
      '@types/bun': latest
      '@types/jest': '>= 28'
      jest: '>= 28'
      vitest: '>= 0.32'
    peerDependenciesMeta:
      '@jest/globals':
        optional: true
      '@types/bun':
        optional: true
      '@types/jest':
        optional: true
      jest:
        optional: true
      vitest:
        optional: true
    dependencies:
      '@adobe/css-tools': 4.4.4
      '@babel/runtime': 7.28.4
      aria-query: 5.3.2
      chalk: 3.0.0
      css.escape: 1.5.1
      dom-accessibility-api: 0.6.3
      lodash: 4.17.21
      redent: 3.0.0
      vitest: 1.6.0(@types/node@24.9.2)(jsdom@24.1.3)
    dev: true

  /@testing-library/react@14.2.1(react-dom@18.3.1)(react@18.3.1):
    resolution: {integrity: sha512-sGdjws32ai5TLerhvzThYFbpnF9XtL65Cjf+gB0Dhr29BGqK+mAeN7SURSdu+eqgET4ANcWoC7FQpkaiGvBr+A==}
    engines: {node: '>=14'}
    peerDependencies:
      react: ^18.0.0
      react-dom: ^18.0.0
    dependencies:
      '@babel/runtime': 7.28.4
      '@testing-library/dom': 9.3.4
      '@types/react-dom': 18.3.0
      react: 18.3.1
      react-dom: 18.3.1(react@18.3.1)
    dev: true

  /@testing-library/user-event@14.5.2(@testing-library/dom@10.4.1):
    resolution: {integrity: sha512-YAh82Wh4TIrxYLmfGcixwD18oIjyC1pFQC2Y01F2lzV2HTMiYrI0nze0FD0ocB//CKS/7jIUgae+adPqxK5yCQ==}
    engines: {node: '>=12', npm: '>=6'}
    peerDependencies:
      '@testing-library/dom': '>=7.21.4'
    dependencies:
      '@testing-library/dom': 10.4.1
    dev: true

  /@tweenjs/tween.js@23.1.3:
    resolution: {integrity: sha512-vJmvvwFxYuGnF2axRtPYocag6Clbb5YS7kLL+SO/TeVFzHqDIWrNKYtcsPMibjDx9O+bu+psAy9NKfWklassUA==}
    dev: true

  /@tybys/wasm-util@0.10.1:
    resolution: {integrity: sha512-9tTaPJLSiejZKx+Bmog4uSubteqTvFrVrURwkmHixBo0G4seD0zUxp98E1DzUBJxLQ3NPwXrGKDiVjwx/DpPsg==}
    requiresBuild: true
    dependencies:
      tslib: 2.8.1
    dev: true
    optional: true

  /@types/aria-query@5.0.4:
    resolution: {integrity: sha512-rfT93uj5s0PRL7EzccGMs3brplhcrghnDoV26NqKhCAS1hVo+WdNsPvE/yb6ilfr5hi2MEk6d5EWJTKdxg8jVw==}
    dev: true

  /@types/babel__core@7.20.5:
    resolution: {integrity: sha512-qoQprZvz5wQFJwMDqeseRXWv3rqMvhgpbXFfVyWhbx9X47POIA6i/+dXefEmZKoAgOaTdaIgNSMqMIU61yRyzA==}
    dependencies:
      '@babel/parser': 7.28.5
      '@babel/types': 7.28.5
      '@types/babel__generator': 7.27.0
      '@types/babel__template': 7.4.4
      '@types/babel__traverse': 7.28.0
    dev: true

  /@types/babel__generator@7.27.0:
    resolution: {integrity: sha512-ufFd2Xi92OAVPYsy+P4n7/U7e68fex0+Ee8gSG9KX7eo084CWiQ4sdxktvdl0bOPupXtVJPY19zk6EwWqUQ8lg==}
    dependencies:
      '@babel/types': 7.28.5
    dev: true

  /@types/babel__template@7.4.4:
    resolution: {integrity: sha512-h/NUaSyG5EyxBIp8YRxo4RMe2/qQgvyowRwVMzhYhBCONbW8PUsg4lkFMrhgZhUe5z3L3MiLDuvyJ/CaPa2A8A==}
    dependencies:
      '@babel/parser': 7.28.5
      '@babel/types': 7.28.5
    dev: true

  /@types/babel__traverse@7.28.0:
    resolution: {integrity: sha512-8PvcXf70gTDZBgt9ptxJ8elBeBjcLOAcOtoO/mPJjtji1+CdGbHgm77om1GrsPxsiE+uXIpNSK64UYaIwQXd4Q==}
    dependencies:
      '@babel/types': 7.28.5
    dev: true

  /@types/eslint-scope@3.7.7:
    resolution: {integrity: sha512-MzMFlSLBqNF2gcHWO0G1vP/YQyfvrxZ0bF+u7mzUdZ1/xK4A4sru+nraZz5i3iEIk1l1uyicaDVTB4QbbEkAYg==}
    dependencies:
      '@types/eslint': 9.6.1
      '@types/estree': 1.0.8
    dev: false

  /@types/eslint@9.6.1:
    resolution: {integrity: sha512-FXx2pKgId/WyYo2jXw63kk7/+TY7u7AziEJxJAnSFzHlqTAS3Ync6SvgYAN/k4/PQpnnVuzoMuVnByKK2qp0ag==}
    dependencies:
      '@types/estree': 1.0.8
      '@types/json-schema': 7.0.15
    dev: false

  /@types/estree@0.0.39:
    resolution: {integrity: sha512-EYNwp3bU+98cpU4lAWYYL7Zz+2gryWH1qbdDTidVd6hkiR6weksdbMadyXKXNPEkQFhXM+hVO9ZygomHXp+AIw==}

  /@types/estree@1.0.8:
    resolution: {integrity: sha512-dWHzHa2WqEXI/O1E9OjrocMTKJl2mSrEolh1Iomrv6U+JuNwaHXsXx9bLu5gG7BUWFIN0skIQJQ/L1rIex4X6w==}

  /@types/glob@7.2.0:
    resolution: {integrity: sha512-ZUxbzKl0IfJILTS6t7ip5fQQM/J3TJYubDm3nMbgubNNYS62eXeUpoLUC8/7fJNiFYHTrGPQn7hspDUzIHX3UA==}
    dependencies:
      '@types/minimatch': 6.0.0
      '@types/node': 24.9.2
    dev: false

  /@types/json-schema@7.0.15:
    resolution: {integrity: sha512-5+fP8P8MFNC+AyZCDxrB2pkZFPGzqQWUzpSeuuVLvm8VMcorNYavBqoFcxK8bQz4Qsbn4oUEEem4wDLfcysGHA==}

  /@types/json5@0.0.29:
    resolution: {integrity: sha512-dRLjCWHYg4oaA77cxO64oO+7JwCwnIzkZPdrrC71jQmQtlhM556pwKo5bUzqvZndkVbeFLIIi+9TC40JNF5hNQ==}
    dev: true

  /@types/minimatch@6.0.0:
    resolution: {integrity: sha512-zmPitbQ8+6zNutpwgcQuLcsEpn/Cj54Kbn7L5pX0Os5kdWplB7xPgEh/g+SWOB/qmows2gpuCaPyduq8ZZRnxA==}
    deprecated: This is a stub types definition. minimatch provides its own type definitions, so you do not need this installed.
    dependencies:
      minimatch: 10.0.3
    dev: false

  /@types/node@20.19.23:
    resolution: {integrity: sha512-yIdlVVVHXpmqRhtyovZAcSy0MiPcYWGkoO4CGe/+jpP0hmNuihm4XhHbADpK++MsiLHP5MVlv+bcgdF99kSiFQ==}
    dependencies:
      undici-types: 6.21.0

  /@types/node@24.9.2:
    resolution: {integrity: sha512-uWN8YqxXxqFMX2RqGOrumsKeti4LlmIMIyV0lgut4jx7KQBcBiW6vkDtIBvHnHIquwNfJhk8v2OtmO8zXWHfPA==}
    dependencies:
      undici-types: 7.16.0

  /@types/phoenix@1.6.6:
    resolution: {integrity: sha512-PIzZZlEppgrpoT2QgbnDU+MMzuR6BbCjllj0bM70lWoejMeNJAxCchxnv7J3XFkI8MpygtRpzXrIlmWUBclP5A==}
    dev: false

  /@types/pino@7.0.5:
    resolution: {integrity: sha512-wKoab31pknvILkxAF8ss+v9iNyhw5Iu/0jLtRkUD74cNfOOLJNnqfFKAv0r7wVaTQxRZtWrMpGfShwwBjOcgcg==}
    deprecated: This is a stub types definition. pino provides its own type definitions, so you do not need this installed.
    dependencies:
      pino: 8.21.0
    dev: true

  /@types/prop-types@15.7.15:
    resolution: {integrity: sha512-F6bEyamV9jKGAFBEmlQnesRPGOQqS2+Uwi0Em15xenOxHaf2hv6L8YCVn3rPdPJOiJfPiCnLIRyvwVaqMY3MIw==}

  /@types/raf@3.4.3:
    resolution: {integrity: sha512-c4YAvMedbPZ5tEyxzQdMoOhhJ4RD3rngZIdwC2/qDN3d7JpEhB6fiBRKVY1lg5B7Wk+uPBjn5f39j1/2MY1oOw==}
    requiresBuild: true
    dev: false
    optional: true

  /@types/react-dom@18.3.0:
    resolution: {integrity: sha512-EhwApuTmMBmXuFOikhQLIBUn6uFg81SwLMOAUgodJF14SOBOCMdU04gDoYi0WOJJHD144TL32z4yDqCW3dnkQg==}
    dependencies:
      '@types/react': 18.3.3

  /@types/react-reconciler@0.26.7:
    resolution: {integrity: sha512-mBDYl8x+oyPX/VBb3E638N0B7xG+SPk/EAMcVPeexqus/5aTpTphQi0curhhshOqRrc9t6OPoJfEUkbymse/lQ==}
    dependencies:
      '@types/react': 18.3.3
    dev: false

  /@types/react-reconciler@0.28.9(@types/react@18.3.3):
    resolution: {integrity: sha512-HHM3nxyUZ3zAylX8ZEyrDNd2XZOnQ0D5XfunJF5FLQnZbHHYq4UWvW1QfelQNXv1ICNkwYhfxjwfnqivYB6bFg==}
    peerDependencies:
      '@types/react': '*'
    dependencies:
      '@types/react': 18.3.3
    dev: false

  /@types/react@18.3.3:
    resolution: {integrity: sha512-hti/R0pS0q1/xx+TsI73XIqk26eBsISZ2R0wUijXIngRK9R/e7Xw/cXVxQK7R5JjW+SV4zGcn5hXjudkN/pLIw==}
    dependencies:
      '@types/prop-types': 15.7.15
      csstype: 3.1.3

  /@types/resolve@1.17.1:
    resolution: {integrity: sha512-yy7HuzQhj0dhGpD8RLXSZWEkLsV9ibvxvi6EiJ3bkqLAO1RGo0WbkWQiwpRlSFymTJRz0d3k5LM3kkx8ArDbLw==}
    dependencies:
      '@types/node': 24.9.2

  /@types/semver@7.7.1:
    resolution: {integrity: sha512-FmgJfu+MOcQ370SD0ev7EI8TlCAfKYU+B4m5T3yXc1CiRN94g/SZPtsCkk506aUDtlMnFZvasDwHHUcZUEaYuA==}
    dev: true

  /@types/shimmer@1.2.0:
    resolution: {integrity: sha512-UE7oxhQLLd9gub6JKIAhDq06T0F6FnztwMNRvYgjeQSBeMc1ZG/tA47EwfduvkuQS8apbkM/lpLpWsaCeYsXVg==}
    dev: false

  /@types/sinonjs__fake-timers@8.1.1:
    resolution: {integrity: sha512-0kSuKjAS0TrGLJ0M/+8MaFkGsQhZpB6pxOmvS3K8FYI72K//YmdfoW9X2qPsAKh1mkwxGD5zib9s1FIFed6E8g==}
    dev: true

  /@types/sizzle@2.3.10:
    resolution: {integrity: sha512-TC0dmN0K8YcWEAEfiPi5gJP14eJe30TTGjkvek3iM/1NdHHsdCA/Td6GvNndMOo/iSnIsZ4HuuhrYPDAmbxzww==}
    dev: true

  /@types/stats.js@0.17.4:
    resolution: {integrity: sha512-jIBvWWShCvlBqBNIZt0KAshWpvSjhkwkEu4ZUcASoAvhmrgAUI2t1dXrjSL4xXVLB4FznPrIsX3nKXFl/Dt4vA==}
    dev: true

  /@types/three@0.180.0:
    resolution: {integrity: sha512-ykFtgCqNnY0IPvDro7h+9ZeLY+qjgUWv+qEvUt84grhenO60Hqd4hScHE7VTB9nOQ/3QM8lkbNE+4vKjEpUxKg==}
    dependencies:
      '@dimforge/rapier3d-compat': 0.12.0
      '@tweenjs/tween.js': 23.1.3
      '@types/stats.js': 0.17.4
      '@types/webxr': 0.5.24
      '@webgpu/types': 0.1.66
      fflate: 0.8.2
      meshoptimizer: 0.22.0
    dev: true

  /@types/trusted-types@2.0.7:
    resolution: {integrity: sha512-ScaPdn1dQczgbl0QFTeTOmVHFULt394XJgOQNoyVhZ6r2vLnMLJfBPd53SB52T/3G36VI1/g2MZaX0cwDuXsfw==}

  /@types/webxr@0.5.24:
    resolution: {integrity: sha512-h8fgEd/DpoS9CBrjEQXR+dIDraopAEfu4wYVNY2tEPwk60stPWhvZMf4Foo5FakuQ7HFZoa8WceaWFervK2Ovg==}

  /@types/whatwg-mimetype@3.0.2:
    resolution: {integrity: sha512-c2AKvDT8ToxLIOUlN51gTiHXflsfIFisS4pO7pDPoKouJCESkhZnEy623gwP9laCy5lnLDAw1vAzu2vM2YLOrA==}
    dev: true

  /@types/ws@8.18.1:
    resolution: {integrity: sha512-ThVF6DCVhA8kUGy+aazFQ4kXQ7E1Ty7A3ypFOe0IcJV8O/M511G99AW24irKrW56Wt44yG9+ij8FaqoBGkuBXg==}
    dependencies:
      '@types/node': 24.9.2
    dev: false

  /@types/yauzl@2.10.3:
    resolution: {integrity: sha512-oJoftv0LSuaDZE3Le4DbKX+KS9G36NzOeSap90UIK0yMA/NhKJhqlSGtNDORNRaIbQfzjXDrQa0ytJ6mNRGz/Q==}
    requiresBuild: true
    dependencies:
      '@types/node': 24.9.2
    dev: true
    optional: true

  /@typescript-eslint/eslint-plugin@6.21.0(@typescript-eslint/parser@6.21.0)(eslint@8.57.0)(typescript@5.4.5):
    resolution: {integrity: sha512-oy9+hTPCUFpngkEZUSzbf9MxI65wbKFoQYsgPdILTfbUldp5ovUuphZVe4i30emU9M/kP+T64Di0mxl7dSw3MA==}
    engines: {node: ^16.0.0 || >=18.0.0}
    peerDependencies:
      '@typescript-eslint/parser': ^6.0.0 || ^6.0.0-alpha
      eslint: ^7.0.0 || ^8.0.0
      typescript: '*'
    peerDependenciesMeta:
      typescript:
        optional: true
    dependencies:
      '@eslint-community/regexpp': 4.12.2
      '@typescript-eslint/parser': 6.21.0(eslint@8.57.0)(typescript@5.4.5)
      '@typescript-eslint/scope-manager': 6.21.0
      '@typescript-eslint/type-utils': 6.21.0(eslint@8.57.0)(typescript@5.4.5)
      '@typescript-eslint/utils': 6.21.0(eslint@8.57.0)(typescript@5.4.5)
      '@typescript-eslint/visitor-keys': 6.21.0
      debug: 4.4.3(supports-color@8.1.1)
      eslint: 8.57.0
      graphemer: 1.4.0
      ignore: 5.3.2
      natural-compare: 1.4.0
      semver: 7.7.3
      ts-api-utils: 1.4.3(typescript@5.4.5)
      typescript: 5.4.5
    transitivePeerDependencies:
      - supports-color
    dev: true

  /@typescript-eslint/parser@6.21.0(eslint@8.57.0)(typescript@5.4.5):
    resolution: {integrity: sha512-tbsV1jPne5CkFQCgPBcDOt30ItF7aJoZL997JSF7MhGQqOeT3svWRYxiqlfA5RUdlHN6Fi+EI9bxqbdyAUZjYQ==}
    engines: {node: ^16.0.0 || >=18.0.0}
    peerDependencies:
      eslint: ^7.0.0 || ^8.0.0
      typescript: '*'
    peerDependenciesMeta:
      typescript:
        optional: true
    dependencies:
      '@typescript-eslint/scope-manager': 6.21.0
      '@typescript-eslint/types': 6.21.0
      '@typescript-eslint/typescript-estree': 6.21.0(typescript@5.4.5)
      '@typescript-eslint/visitor-keys': 6.21.0
      debug: 4.4.3(supports-color@8.1.1)
      eslint: 8.57.0
      typescript: 5.4.5
    transitivePeerDependencies:
      - supports-color
    dev: true

  /@typescript-eslint/scope-manager@6.21.0:
    resolution: {integrity: sha512-OwLUIWZJry80O99zvqXVEioyniJMa+d2GrqpUTqi5/v5D5rOrppJVBPa0yKCblcigC0/aYAzxxqQ1B+DS2RYsg==}
    engines: {node: ^16.0.0 || >=18.0.0}
    dependencies:
      '@typescript-eslint/types': 6.21.0
      '@typescript-eslint/visitor-keys': 6.21.0
    dev: true

  /@typescript-eslint/type-utils@6.21.0(eslint@8.57.0)(typescript@5.4.5):
    resolution: {integrity: sha512-rZQI7wHfao8qMX3Rd3xqeYSMCL3SoiSQLBATSiVKARdFGCYSRvmViieZjqc58jKgs8Y8i9YvVVhRbHSTA4VBag==}
    engines: {node: ^16.0.0 || >=18.0.0}
    peerDependencies:
      eslint: ^7.0.0 || ^8.0.0
      typescript: '*'
    peerDependenciesMeta:
      typescript:
        optional: true
    dependencies:
      '@typescript-eslint/typescript-estree': 6.21.0(typescript@5.4.5)
      '@typescript-eslint/utils': 6.21.0(eslint@8.57.0)(typescript@5.4.5)
      debug: 4.4.3(supports-color@8.1.1)
      eslint: 8.57.0
      ts-api-utils: 1.4.3(typescript@5.4.5)
      typescript: 5.4.5
    transitivePeerDependencies:
      - supports-color
    dev: true

  /@typescript-eslint/types@6.21.0:
    resolution: {integrity: sha512-1kFmZ1rOm5epu9NZEZm1kckCDGj5UJEf7P1kliH4LKu/RkwpsfqqGmY2OOcUs18lSlQBKLDYBOGxRVtrMN5lpg==}
    engines: {node: ^16.0.0 || >=18.0.0}
    dev: true

  /@typescript-eslint/typescript-estree@6.21.0(typescript@5.4.5):
    resolution: {integrity: sha512-6npJTkZcO+y2/kr+z0hc4HwNfrrP4kNYh57ek7yCNlrBjWQ1Y0OS7jiZTkgumrvkX5HkEKXFZkkdFNkaW2wmUQ==}
    engines: {node: ^16.0.0 || >=18.0.0}
    peerDependencies:
      typescript: '*'
    peerDependenciesMeta:
      typescript:
        optional: true
    dependencies:
      '@typescript-eslint/types': 6.21.0
      '@typescript-eslint/visitor-keys': 6.21.0
      debug: 4.4.3(supports-color@8.1.1)
      globby: 11.1.0
      is-glob: 4.0.3
      minimatch: 9.0.3
      semver: 7.7.3
      ts-api-utils: 1.4.3(typescript@5.4.5)
      typescript: 5.4.5
    transitivePeerDependencies:
      - supports-color
    dev: true

  /@typescript-eslint/utils@6.21.0(eslint@8.57.0)(typescript@5.4.5):
    resolution: {integrity: sha512-NfWVaC8HP9T8cbKQxHcsJBY5YE1O33+jpMwN45qzWWaPDZgLIbo12toGMWnmhvCpd3sIxkpDw3Wv1B3dYrbDQQ==}
    engines: {node: ^16.0.0 || >=18.0.0}
    peerDependencies:
      eslint: ^7.0.0 || ^8.0.0
    dependencies:
      '@eslint-community/eslint-utils': 4.9.0(eslint@8.57.0)
      '@types/json-schema': 7.0.15
      '@types/semver': 7.7.1
      '@typescript-eslint/scope-manager': 6.21.0
      '@typescript-eslint/types': 6.21.0
      '@typescript-eslint/typescript-estree': 6.21.0(typescript@5.4.5)
      eslint: 8.57.0
      semver: 7.7.3
    transitivePeerDependencies:
      - supports-color
      - typescript
    dev: true

  /@typescript-eslint/visitor-keys@6.21.0:
    resolution: {integrity: sha512-JJtkDduxLi9bivAB+cYOVMtbkqdPOhZ+ZI5LC47MIRrDV4Yn2o+ZnW10Nkmr28xRpSpdJ6Sm42Hjf2+REYXm0A==}
    engines: {node: ^16.0.0 || >=18.0.0}
    dependencies:
      '@typescript-eslint/types': 6.21.0
      eslint-visitor-keys: 3.4.3
    dev: true

  /@ungap/structured-clone@1.3.0:
    resolution: {integrity: sha512-WmoN8qaIAo7WTYWbAZuG8PYEhn5fkz7dZrqTBZ7dtt//lL2Gwms1IcnQ5yHqjDfX8Ft5j4YzDM23f87zBfDe9g==}
    dev: true

  /@unrs/resolver-binding-android-arm-eabi@1.11.1:
    resolution: {integrity: sha512-ppLRUgHVaGRWUx0R0Ut06Mjo9gBaBkg3v/8AxusGLhsIotbBLuRk51rAzqLC8gq6NyyAojEXglNjzf6R948DNw==}
    cpu: [arm]
    os: [android]
    requiresBuild: true
    dev: true
    optional: true

  /@unrs/resolver-binding-android-arm64@1.11.1:
    resolution: {integrity: sha512-lCxkVtb4wp1v+EoN+HjIG9cIIzPkX5OtM03pQYkG+U5O/wL53LC4QbIeazgiKqluGeVEeBlZahHalCaBvU1a2g==}
    cpu: [arm64]
    os: [android]
    requiresBuild: true
    dev: true
    optional: true

  /@unrs/resolver-binding-darwin-arm64@1.11.1:
    resolution: {integrity: sha512-gPVA1UjRu1Y/IsB/dQEsp2V1pm44Of6+LWvbLc9SDk1c2KhhDRDBUkQCYVWe6f26uJb3fOK8saWMgtX8IrMk3g==}
    cpu: [arm64]
    os: [darwin]
    requiresBuild: true
    dev: true
    optional: true

  /@unrs/resolver-binding-darwin-x64@1.11.1:
    resolution: {integrity: sha512-cFzP7rWKd3lZaCsDze07QX1SC24lO8mPty9vdP+YVa3MGdVgPmFc59317b2ioXtgCMKGiCLxJ4HQs62oz6GfRQ==}
    cpu: [x64]
    os: [darwin]
    requiresBuild: true
    dev: true
    optional: true

  /@unrs/resolver-binding-freebsd-x64@1.11.1:
    resolution: {integrity: sha512-fqtGgak3zX4DCB6PFpsH5+Kmt/8CIi4Bry4rb1ho6Av2QHTREM+47y282Uqiu3ZRF5IQioJQ5qWRV6jduA+iGw==}
    cpu: [x64]
    os: [freebsd]
    requiresBuild: true
    dev: true
    optional: true

  /@unrs/resolver-binding-linux-arm-gnueabihf@1.11.1:
    resolution: {integrity: sha512-u92mvlcYtp9MRKmP+ZvMmtPN34+/3lMHlyMj7wXJDeXxuM0Vgzz0+PPJNsro1m3IZPYChIkn944wW8TYgGKFHw==}
    cpu: [arm]
    os: [linux]
    requiresBuild: true
    dev: true
    optional: true

  /@unrs/resolver-binding-linux-arm-musleabihf@1.11.1:
    resolution: {integrity: sha512-cINaoY2z7LVCrfHkIcmvj7osTOtm6VVT16b5oQdS4beibX2SYBwgYLmqhBjA1t51CarSaBuX5YNsWLjsqfW5Cw==}
    cpu: [arm]
    os: [linux]
    requiresBuild: true
    dev: true
    optional: true

  /@unrs/resolver-binding-linux-arm64-gnu@1.11.1:
    resolution: {integrity: sha512-34gw7PjDGB9JgePJEmhEqBhWvCiiWCuXsL9hYphDF7crW7UgI05gyBAi6MF58uGcMOiOqSJ2ybEeCvHcq0BCmQ==}
    cpu: [arm64]
    os: [linux]
    requiresBuild: true
    dev: true
    optional: true

  /@unrs/resolver-binding-linux-arm64-musl@1.11.1:
    resolution: {integrity: sha512-RyMIx6Uf53hhOtJDIamSbTskA99sPHS96wxVE/bJtePJJtpdKGXO1wY90oRdXuYOGOTuqjT8ACccMc4K6QmT3w==}
    cpu: [arm64]
    os: [linux]
    requiresBuild: true
    dev: true
    optional: true

  /@unrs/resolver-binding-linux-ppc64-gnu@1.11.1:
    resolution: {integrity: sha512-D8Vae74A4/a+mZH0FbOkFJL9DSK2R6TFPC9M+jCWYia/q2einCubX10pecpDiTmkJVUH+y8K3BZClycD8nCShA==}
    cpu: [ppc64]
    os: [linux]
    requiresBuild: true
    dev: true
    optional: true

  /@unrs/resolver-binding-linux-riscv64-gnu@1.11.1:
    resolution: {integrity: sha512-frxL4OrzOWVVsOc96+V3aqTIQl1O2TjgExV4EKgRY09AJ9leZpEg8Ak9phadbuX0BA4k8U5qtvMSQQGGmaJqcQ==}
    cpu: [riscv64]
    os: [linux]
    requiresBuild: true
    dev: true
    optional: true

  /@unrs/resolver-binding-linux-riscv64-musl@1.11.1:
    resolution: {integrity: sha512-mJ5vuDaIZ+l/acv01sHoXfpnyrNKOk/3aDoEdLO/Xtn9HuZlDD6jKxHlkN8ZhWyLJsRBxfv9GYM2utQ1SChKew==}
    cpu: [riscv64]
    os: [linux]
    requiresBuild: true
    dev: true
    optional: true

  /@unrs/resolver-binding-linux-s390x-gnu@1.11.1:
    resolution: {integrity: sha512-kELo8ebBVtb9sA7rMe1Cph4QHreByhaZ2QEADd9NzIQsYNQpt9UkM9iqr2lhGr5afh885d/cB5QeTXSbZHTYPg==}
    cpu: [s390x]
    os: [linux]
    requiresBuild: true
    dev: true
    optional: true

  /@unrs/resolver-binding-linux-x64-gnu@1.11.1:
    resolution: {integrity: sha512-C3ZAHugKgovV5YvAMsxhq0gtXuwESUKc5MhEtjBpLoHPLYM+iuwSj3lflFwK3DPm68660rZ7G8BMcwSro7hD5w==}
    cpu: [x64]
    os: [linux]
    requiresBuild: true
    dev: true
    optional: true

  /@unrs/resolver-binding-linux-x64-musl@1.11.1:
    resolution: {integrity: sha512-rV0YSoyhK2nZ4vEswT/QwqzqQXw5I6CjoaYMOX0TqBlWhojUf8P94mvI7nuJTeaCkkds3QE4+zS8Ko+GdXuZtA==}
    cpu: [x64]
    os: [linux]
    requiresBuild: true
    dev: true
    optional: true

  /@unrs/resolver-binding-wasm32-wasi@1.11.1:
    resolution: {integrity: sha512-5u4RkfxJm+Ng7IWgkzi3qrFOvLvQYnPBmjmZQ8+szTK/b31fQCnleNl1GgEt7nIsZRIf5PLhPwT0WM+q45x/UQ==}
    engines: {node: '>=14.0.0'}
    cpu: [wasm32]
    requiresBuild: true
    dependencies:
      '@napi-rs/wasm-runtime': 0.2.12
    dev: true
    optional: true

  /@unrs/resolver-binding-win32-arm64-msvc@1.11.1:
    resolution: {integrity: sha512-nRcz5Il4ln0kMhfL8S3hLkxI85BXs3o8EYoattsJNdsX4YUU89iOkVn7g0VHSRxFuVMdM4Q1jEpIId1Ihim/Uw==}
    cpu: [arm64]
    os: [win32]
    requiresBuild: true
    dev: true
    optional: true

  /@unrs/resolver-binding-win32-ia32-msvc@1.11.1:
    resolution: {integrity: sha512-DCEI6t5i1NmAZp6pFonpD5m7i6aFrpofcp4LA2i8IIq60Jyo28hamKBxNrZcyOwVOZkgsRp9O2sXWBWP8MnvIQ==}
    cpu: [ia32]
    os: [win32]
    requiresBuild: true
    dev: true
    optional: true

  /@unrs/resolver-binding-win32-x64-msvc@1.11.1:
    resolution: {integrity: sha512-lrW200hZdbfRtztbygyaq/6jP6AKE8qQN2KvPcJ+x7wiD038YtnYtZ82IMNJ69GJibV7bwL3y9FgK+5w/pYt6g==}
    cpu: [x64]
    os: [win32]
    requiresBuild: true
    dev: true
    optional: true

  /@vitejs/plugin-react@4.7.0(vite@7.1.12):
    resolution: {integrity: sha512-gUu9hwfWvvEDBBmgtAowQCojwZmJ5mcLn3aufeCsitijs3+f2NsrPtlAWIR6OPiqljl96GVCUbLe0HyqIpVaoA==}
    engines: {node: ^14.18.0 || >=16.0.0}
    peerDependencies:
      vite: ^4.2.0 || ^5.0.0 || ^6.0.0 || ^7.0.0
    dependencies:
      '@babel/core': 7.28.5
      '@babel/plugin-transform-react-jsx-self': 7.27.1(@babel/core@7.28.5)
      '@babel/plugin-transform-react-jsx-source': 7.27.1(@babel/core@7.28.5)
      '@rolldown/pluginutils': 1.0.0-beta.27
      '@types/babel__core': 7.20.5
      react-refresh: 0.17.0
      vite: 7.1.12(@types/node@24.9.2)
    transitivePeerDependencies:
      - supports-color
    dev: true

  /@vitest/expect@1.6.0:
    resolution: {integrity: sha512-ixEvFVQjycy/oNgHjqsL6AZCDduC+tflRluaHIzKIsdbzkLn2U/iBnVeJwB6HsIjQBdfMR8Z0tRxKUsvFJEeWQ==}
    dependencies:
      '@vitest/spy': 1.6.0
      '@vitest/utils': 1.6.0
      chai: 4.5.0
    dev: true

  /@vitest/runner@1.6.0:
    resolution: {integrity: sha512-P4xgwPjwesuBiHisAVz/LSSZtDjOTPYZVmNAnpHHSR6ONrf8eCJOFRvUwdHn30F5M1fxhqtl7QZQUk2dprIXAg==}
    dependencies:
      '@vitest/utils': 1.6.0
      p-limit: 5.0.0
      pathe: 1.1.2
    dev: true

  /@vitest/snapshot@1.6.0:
    resolution: {integrity: sha512-+Hx43f8Chus+DCmygqqfetcAZrDJwvTj0ymqjQq4CvmpKFSTVteEOBzCusu1x2tt4OJcvBflyHUE0DZSLgEMtQ==}
    dependencies:
      magic-string: 0.30.21
      pathe: 1.1.2
      pretty-format: 29.7.0
    dev: true

  /@vitest/spy@1.6.0:
    resolution: {integrity: sha512-leUTap6B/cqi/bQkXUu6bQV5TZPx7pmMBKBQiI0rJA8c3pB56ZsaTbREnF7CJfmvAS4V2cXIBAh/3rVwrrCYgw==}
    dependencies:
      tinyspy: 2.2.1
    dev: true

  /@vitest/utils@1.6.0:
    resolution: {integrity: sha512-21cPiuGMoMZwiOHa2i4LXkMkMkCGzA+MVFV70jRwHo95dL4x/ts5GZhML1QWuy7yfp3WzK3lRvZi3JnXTYqrBw==}
    dependencies:
      diff-sequences: 29.6.3
      estree-walker: 3.0.3
      loupe: 2.3.7
      pretty-format: 29.7.0
    dev: true

  /@webassemblyjs/ast@1.14.1:
    resolution: {integrity: sha512-nuBEDgQfm1ccRp/8bCQrx1frohyufl4JlbMMZ4P1wpeOfDhF6FQkxZJ1b/e+PLwr6X1Nhw6OLme5usuBWYBvuQ==}
    dependencies:
      '@webassemblyjs/helper-numbers': 1.13.2
      '@webassemblyjs/helper-wasm-bytecode': 1.13.2
    dev: false

  /@webassemblyjs/floating-point-hex-parser@1.13.2:
    resolution: {integrity: sha512-6oXyTOzbKxGH4steLbLNOu71Oj+C8Lg34n6CqRvqfS2O71BxY6ByfMDRhBytzknj9yGUPVJ1qIKhRlAwO1AovA==}
    dev: false

  /@webassemblyjs/helper-api-error@1.13.2:
    resolution: {integrity: sha512-U56GMYxy4ZQCbDZd6JuvvNV/WFildOjsaWD3Tzzvmw/mas3cXzRJPMjP83JqEsgSbyrmaGjBfDtV7KDXV9UzFQ==}
    dev: false

  /@webassemblyjs/helper-buffer@1.14.1:
    resolution: {integrity: sha512-jyH7wtcHiKssDtFPRB+iQdxlDf96m0E39yb0k5uJVhFGleZFoNw1c4aeIcVUPPbXUVJ94wwnMOAqUHyzoEPVMA==}
    dev: false

  /@webassemblyjs/helper-numbers@1.13.2:
    resolution: {integrity: sha512-FE8aCmS5Q6eQYcV3gI35O4J789wlQA+7JrqTTpJqn5emA4U2hvwJmvFRC0HODS+3Ye6WioDklgd6scJ3+PLnEA==}
    dependencies:
      '@webassemblyjs/floating-point-hex-parser': 1.13.2
      '@webassemblyjs/helper-api-error': 1.13.2
      '@xtuc/long': 4.2.2
    dev: false

  /@webassemblyjs/helper-wasm-bytecode@1.13.2:
    resolution: {integrity: sha512-3QbLKy93F0EAIXLh0ogEVR6rOubA9AoZ+WRYhNbFyuB70j3dRdwH9g+qXhLAO0kiYGlg3TxDV+I4rQTr/YNXkA==}
    dev: false

  /@webassemblyjs/helper-wasm-section@1.14.1:
    resolution: {integrity: sha512-ds5mXEqTJ6oxRoqjhWDU83OgzAYjwsCV8Lo/N+oRsNDmx/ZDpqalmrtgOMkHwxsG0iI//3BwWAErYRHtgn0dZw==}
    dependencies:
      '@webassemblyjs/ast': 1.14.1
      '@webassemblyjs/helper-buffer': 1.14.1
      '@webassemblyjs/helper-wasm-bytecode': 1.13.2
      '@webassemblyjs/wasm-gen': 1.14.1
    dev: false

  /@webassemblyjs/ieee754@1.13.2:
    resolution: {integrity: sha512-4LtOzh58S/5lX4ITKxnAK2USuNEvpdVV9AlgGQb8rJDHaLeHciwG4zlGr0j/SNWlr7x3vO1lDEsuePvtcDNCkw==}
    dependencies:
      '@xtuc/ieee754': 1.2.0
    dev: false

  /@webassemblyjs/leb128@1.13.2:
    resolution: {integrity: sha512-Lde1oNoIdzVzdkNEAWZ1dZ5orIbff80YPdHx20mrHwHrVNNTjNr8E3xz9BdpcGqRQbAEa+fkrCb+fRFTl/6sQw==}
    dependencies:
      '@xtuc/long': 4.2.2
    dev: false

  /@webassemblyjs/utf8@1.13.2:
    resolution: {integrity: sha512-3NQWGjKTASY1xV5m7Hr0iPeXD9+RDobLll3T9d2AO+g3my8xy5peVyjSag4I50mR1bBSN/Ct12lo+R9tJk0NZQ==}
    dev: false

  /@webassemblyjs/wasm-edit@1.14.1:
    resolution: {integrity: sha512-RNJUIQH/J8iA/1NzlE4N7KtyZNHi3w7at7hDjvRNm5rcUXa00z1vRz3glZoULfJ5mpvYhLybmVcwcjGrC1pRrQ==}
    dependencies:
      '@webassemblyjs/ast': 1.14.1
      '@webassemblyjs/helper-buffer': 1.14.1
      '@webassemblyjs/helper-wasm-bytecode': 1.13.2
      '@webassemblyjs/helper-wasm-section': 1.14.1
      '@webassemblyjs/wasm-gen': 1.14.1
      '@webassemblyjs/wasm-opt': 1.14.1
      '@webassemblyjs/wasm-parser': 1.14.1
      '@webassemblyjs/wast-printer': 1.14.1
    dev: false

  /@webassemblyjs/wasm-gen@1.14.1:
    resolution: {integrity: sha512-AmomSIjP8ZbfGQhumkNvgC33AY7qtMCXnN6bL2u2Js4gVCg8fp735aEiMSBbDR7UQIj90n4wKAFUSEd0QN2Ukg==}
    dependencies:
      '@webassemblyjs/ast': 1.14.1
      '@webassemblyjs/helper-wasm-bytecode': 1.13.2
      '@webassemblyjs/ieee754': 1.13.2
      '@webassemblyjs/leb128': 1.13.2
      '@webassemblyjs/utf8': 1.13.2
    dev: false

  /@webassemblyjs/wasm-opt@1.14.1:
    resolution: {integrity: sha512-PTcKLUNvBqnY2U6E5bdOQcSM+oVP/PmrDY9NzowJjislEjwP/C4an2303MCVS2Mg9d3AJpIGdUFIQQWbPds0Sw==}
    dependencies:
      '@webassemblyjs/ast': 1.14.1
      '@webassemblyjs/helper-buffer': 1.14.1
      '@webassemblyjs/wasm-gen': 1.14.1
      '@webassemblyjs/wasm-parser': 1.14.1
    dev: false

  /@webassemblyjs/wasm-parser@1.14.1:
    resolution: {integrity: sha512-JLBl+KZ0R5qB7mCnud/yyX08jWFw5MsoalJ1pQ4EdFlgj9VdXKGuENGsiCIjegI1W7p91rUlcB/LB5yRJKNTcQ==}
    dependencies:
      '@webassemblyjs/ast': 1.14.1
      '@webassemblyjs/helper-api-error': 1.13.2
      '@webassemblyjs/helper-wasm-bytecode': 1.13.2
      '@webassemblyjs/ieee754': 1.13.2
      '@webassemblyjs/leb128': 1.13.2
      '@webassemblyjs/utf8': 1.13.2
    dev: false

  /@webassemblyjs/wast-printer@1.14.1:
    resolution: {integrity: sha512-kPSSXE6De1XOR820C90RIo2ogvZG+c3KiHzqUoO/F34Y2shGzesfqv7o57xrxovZJH/MetF5UjroJ/R/3isoiw==}
    dependencies:
      '@webassemblyjs/ast': 1.14.1
      '@xtuc/long': 4.2.2
    dev: false

  /@webgpu/types@0.1.66:
    resolution: {integrity: sha512-YA2hLrwLpDsRueNDXIMqN9NTzD6bCDkuXbOSe0heS+f8YE8usA6Gbv1prj81pzVHrbaAma7zObnIC+I6/sXJgA==}
    dev: true

  /@xtuc/ieee754@1.2.0:
    resolution: {integrity: sha512-DX8nKgqcGwsc0eJSqYt5lwP4DH5FlHnmuWWBRy7X0NcaGR0ZtuyeESgMwTYVEtxmsNGY+qit4QYT/MIYTOTPeA==}
    dev: false

  /@xtuc/long@4.2.2:
    resolution: {integrity: sha512-NuHqBY1PB/D8xU6s/thBgOAiAP7HOYDQ32+BFZILJ8ivkUkAHQnWfn6WhL79Owj1qmUnoN/YPhktdIoucipkAQ==}
    dev: false

  /abort-controller@3.0.0:
    resolution: {integrity: sha512-h8lQ8tacZYnR3vNQTgibj+tODHI5/+l06Au2Pcriv/Gmet0eaj4TwWH41sO9wnHDiQsEj19q0drzdWdeAHtweg==}
    engines: {node: '>=6.5'}
    dependencies:
      event-target-shim: 5.0.1

  /abstract-logging@2.0.1:
    resolution: {integrity: sha512-2BjRTZxTPvheOvGbBslFSYOUkr+SjPtOnrLP33f+VIWLzezQpZcqVg7ja3L4dBXmzzgwT+a029jRx5PCi3JuiA==}
    dev: false

  /accepts@2.0.0:
    resolution: {integrity: sha512-5cvg6CtKwfgdmVqY1WIiXKc3Q1bkRqGLi+2W/6ao+6Y7gu/RCwRuAhGEzh5B4KlszSuTLgZYuqFqo5bImjNKng==}
    engines: {node: '>= 0.6'}
    requiresBuild: true
    dependencies:
      mime-types: 3.0.1
      negotiator: 1.0.0
    dev: false
    optional: true

  /acorn-import-attributes@1.9.5(acorn@8.15.0):
    resolution: {integrity: sha512-n02Vykv5uA3eHGM/Z2dQrcD56kL8TyDb2p1+0P83PClMnC/nc+anbQRhIOWnSq4Ke/KvDPrY3C9hDtC/A3eHnQ==}
    peerDependencies:
      acorn: ^8
    dependencies:
      acorn: 8.15.0
    dev: false

  /acorn-import-phases@1.0.4(acorn@8.15.0):
    resolution: {integrity: sha512-wKmbr/DDiIXzEOiWrTTUcDm24kQ2vGfZQvM2fwg2vXqR5uW6aapr7ObPtj1th32b9u90/Pf4AItvdTh42fBmVQ==}
    engines: {node: '>=10.13.0'}
    peerDependencies:
      acorn: ^8.14.0
    dependencies:
      acorn: 8.15.0
    dev: false

  /acorn-jsx@5.3.2(acorn@8.15.0):
    resolution: {integrity: sha512-rq9s+JNhf0IChjtDXxllJ7g41oZk5SlXtp0LHwyA5cejwn7vKmKp4pPri6YEePv2PU65sAsegbXtIinmDFDXgQ==}
    peerDependencies:
      acorn: ^6.0.0 || ^7.0.0 || ^8.0.0
    dependencies:
      acorn: 8.15.0
    dev: true

  /acorn-walk@8.3.4:
    resolution: {integrity: sha512-ueEepnujpqee2o5aIYnvHU6C0A42MNdsIDeqy5BydrkuC5R1ZuUFnm27EeFJGoEHJQgn3uleRvmTXaJgfXbt4g==}
    engines: {node: '>=0.4.0'}
    dependencies:
      acorn: 8.15.0
    dev: true

  /acorn@8.15.0:
    resolution: {integrity: sha512-NZyJarBfL7nWwIq+FDL6Zp/yHEhePMNnnJ0y3qfieCrmNvYct8uvtiV41UvlSe6apAfk0fY1FbWx+NwfmpvtTg==}
    engines: {node: '>=0.4.0'}
    hasBin: true

  /agent-base@7.1.4:
    resolution: {integrity: sha512-MnA+YT8fwfJPgBx3m60MNqakm30XOkyIoH1y6huTQvC0PwZG7ki8NacLBcrPbNoo8vEZy7Jpuk7+jMO+CUovTQ==}
    engines: {node: '>= 14'}
    dev: true

  /aggregate-error@3.1.0:
    resolution: {integrity: sha512-4I7Td01quW/RpocfNayFdFVk1qSuoh0E7JrbRJ16nH01HhKFQ88INq9Sd+nd72zqRySlr9BmDA8xlEJ6vJMrYA==}
    engines: {node: '>=8'}
    dependencies:
      clean-stack: 2.2.0
      indent-string: 4.0.0
    dev: true

  /ajv-formats@2.1.1(ajv@8.17.1):
    resolution: {integrity: sha512-Wx0Kx52hxE7C18hkMEggYlEifqWZtYaRgouJor+WMdPnQyEK13vgEWyVNup7SoeeoLMsr4kf5h6dOW11I15MUA==}
    peerDependencies:
      ajv: ^8.0.0
    peerDependenciesMeta:
      ajv:
        optional: true
    dependencies:
      ajv: 8.17.1
    dev: false

  /ajv-formats@3.0.1(ajv@8.17.1):
    resolution: {integrity: sha512-8iUql50EUR+uUcdRQ3HDqa6EVyo3docL8g5WJ3FNcWmu62IbkGUue/pEyLBW8VGKKucTPgqeks4fIU1DA4yowQ==}
    peerDependencies:
      ajv: ^8.0.0
    peerDependenciesMeta:
      ajv:
        optional: true
    dependencies:
      ajv: 8.17.1
    dev: false

  /ajv-keywords@3.5.2(ajv@6.12.6):
    resolution: {integrity: sha512-5p6WTN0DdTGVQk6VjcEju19IgaHudalcfabD7yhDGeA6bcQnmL+CpveLJq/3hvfwd1aof6L386Ougkx6RfyMIQ==}
    peerDependencies:
      ajv: ^6.9.1
    dependencies:
      ajv: 6.12.6
    dev: false

  /ajv-keywords@5.1.0(ajv@8.17.1):
    resolution: {integrity: sha512-YCS/JNFAUyr5vAuhk1DWm1CBxRHW9LbJ2ozWeemrIqpbsqKjHVxYPyi5GC0rjZIT5JxJ3virVTS8wk4i/Z+krw==}
    peerDependencies:
      ajv: ^8.8.2
    dependencies:
      ajv: 8.17.1
      fast-deep-equal: 3.1.3
    dev: false

  /ajv@6.12.6:
    resolution: {integrity: sha512-j3fVLgvTo527anyYyJOGTYJbG+vnnQYvE0m5mmkc1TK+nxAppkCLMIL0aZ4dblVCNoGShhm+kzE4ZUykBoMg4g==}
    dependencies:
      fast-deep-equal: 3.1.3
      fast-json-stable-stringify: 2.1.0
      json-schema-traverse: 0.4.1
      uri-js: 4.4.1

  /ajv@8.17.1:
    resolution: {integrity: sha512-B/gBuNg5SiMTrPkC+A2+cW0RszwxYmn6VYxB/inlBStS5nx6xHIt/ehKRhIMhqusl7a8LjQoZnjCs5vhwxOQ1g==}
    dependencies:
      fast-deep-equal: 3.1.3
      fast-uri: 3.1.0
      json-schema-traverse: 1.0.0
      require-from-string: 2.0.2

  /ansi-colors@4.1.3:
    resolution: {integrity: sha512-/6w/C21Pm1A7aZitlI5Ni/2J6FFQN8i1Cvz3kHABAAbw93v/NlvKdVOqz7CCWz/3iv/JplRSEEZ83XION15ovw==}
    engines: {node: '>=6'}
    dev: true

  /ansi-escapes@4.3.2:
    resolution: {integrity: sha512-gKXj5ALrKWQLsYG9jlTRmR/xKluxHV+Z9QEwNIgCfM1/uwPMCuzVVnh5mwTd+OuBZcwSIMbqssNWRm1lE51QaQ==}
    engines: {node: '>=8'}
    dependencies:
      type-fest: 0.21.3
    dev: true

  /ansi-regex@5.0.1:
    resolution: {integrity: sha512-quJQXlTSUGL2LH9SUXo8VwsY4soanhgo6LNSm84E1LBcE8s3O0wpdiRzyR9z/ZZJMlMWv37qOOb9pdJlMUEKFQ==}
    engines: {node: '>=8'}

  /ansi-regex@6.2.2:
    resolution: {integrity: sha512-Bq3SmSpyFHaWjPk8If9yc6svM8c56dB5BAtW4Qbw5jHTwwXXcTLoRMkpDJp6VL0XzlWaCHTXrkFURMYmD0sLqg==}
    engines: {node: '>=12'}

  /ansi-styles@4.3.0:
    resolution: {integrity: sha512-zbB9rCJAT1rbjiVDb2hqKFHNYLxgtk8NURxZ3IZwD3F6NtxbXZQCnnSi1Lkx+IDohdPlFp222wVALIheZJQSEg==}
    engines: {node: '>=8'}
    dependencies:
      color-convert: 2.0.1

  /ansi-styles@5.2.0:
    resolution: {integrity: sha512-Cxwpt2SfTzTtXcfOlzGEee8O+c+MmUgGrNiBcXnuWxuFJHe6a5Hz7qwhwe5OgaSYI0IJvkLqWX1ASG+cJOkEiA==}
    engines: {node: '>=10'}
    dev: true

  /ansi-styles@6.2.3:
    resolution: {integrity: sha512-4Dj6M28JB+oAH8kFkTLUo+a2jwOFkuqb3yucU0CANcRRUbxS0cP0nZYCGjcc3BNXwRIsUVmDGgzawme7zvJHvg==}
    engines: {node: '>=12'}

  /any-promise@1.3.0:
    resolution: {integrity: sha512-7UvmKalWRt1wgjL1RrGxoSJW/0QZFIegpeGvZG9kjp8vrRu55XTHbwnqq2GpXm9uLbcuhxm3IqX9OB4MZR1b2A==}

  /anymatch@3.1.3:
    resolution: {integrity: sha512-KMReFUr0B4t+D+OBkjR3KYqvocp2XaSzO55UcB6mgQMd3KbcE+mWTyvVV7D/zsdEbNnV6acZUutkiHQXvTr1Rw==}
    engines: {node: '>= 8'}
    dependencies:
      normalize-path: 3.0.0
      picomatch: 2.3.1

  /arch@2.2.0:
    resolution: {integrity: sha512-Of/R0wqp83cgHozfIYLbBMnej79U/SVGOOyuB3VVFv1NRM/PSFMK12x9KVtiYzJqmnU5WR2qp0Z5rHb7sWGnFQ==}
    dev: true

  /arg@5.0.2:
    resolution: {integrity: sha512-PYjyFOLKQ9y57JvQ6QLo8dAgNqswh8M1RMJYdQduT6xbWSgK36P/Z/v+p888pM69jMMfS8Xd8F6I1kQ/I9HUGg==}

  /argparse@2.0.1:
    resolution: {integrity: sha512-8+9WqebbFzpX9OR+Wa6O29asIogeRMzcGtAINdpMHHyAg10f05aSFVBbcEqGf/PXw1EjAZ+q2/bEBg3DvurK3Q==}
    dev: true

  /aria-hidden@1.2.6:
    resolution: {integrity: sha512-ik3ZgC9dY/lYVVM++OISsaYDeg1tb0VtP5uL3ouh1koGOaUMDPpbFIei4JkFimWUFPn90sbMNMXQAIVOlnYKJA==}
    engines: {node: '>=10'}
    dependencies:
      tslib: 2.8.1
    dev: false

  /aria-query@5.1.3:
    resolution: {integrity: sha512-R5iJ5lkuHybztUfuOAznmboyjWq8O6sqNqtK7CLOqdydi54VNbORp49mb14KbWgG1QD3JFO9hJdZ+y4KutfdOQ==}
    dependencies:
      deep-equal: 2.2.3
    dev: true

  /aria-query@5.3.0:
    resolution: {integrity: sha512-b0P0sZPKtyu8HkeRAfCq0IfURZK+SuwMjY1UXGBU27wpAiTwQAIlq56IbIO+ytk/JjS1fMR14ee5WBBfKi5J6A==}
    dependencies:
      dequal: 2.0.3
    dev: true

  /aria-query@5.3.2:
    resolution: {integrity: sha512-COROpnaoap1E2F000S62r6A60uHZnmlvomhfyT2DlTcrY1OrBKn2UhH7qn5wTC9zMvD0AY7csdPSNwKP+7WiQw==}
    engines: {node: '>= 0.4'}
    dev: true

  /array-buffer-byte-length@1.0.2:
    resolution: {integrity: sha512-LHE+8BuR7RYGDKvnrmcuSq3tDcKv9OFEXQt/HpbZhY7V6h0zlUXutnAD82GiFx9rdieCMjkvtcsPqBwgUl1Iiw==}
    engines: {node: '>= 0.4'}
    dependencies:
      call-bound: 1.0.4
      is-array-buffer: 3.0.5

  /array-includes@3.1.9:
    resolution: {integrity: sha512-FmeCCAenzH0KH381SPT5FZmiA/TmpndpcaShhfgEN9eCVjnFBqq3l1xrI42y8+PPLI6hypzou4GXw00WHmPBLQ==}
    engines: {node: '>= 0.4'}
    dependencies:
      call-bind: 1.0.8
      call-bound: 1.0.4
      define-properties: 1.2.1
      es-abstract: 1.24.0
      es-object-atoms: 1.1.1
      get-intrinsic: 1.3.0
      is-string: 1.1.1
      math-intrinsics: 1.1.0
    dev: true

  /array-union@1.0.2:
    resolution: {integrity: sha512-Dxr6QJj/RdU/hCaBjOfxW+q6lyuVE6JFWIrAUpuOOhoJJoQ99cUn3igRaHVB5P9WrgFVN0FfArM3x0cueOU8ng==}
    engines: {node: '>=0.10.0'}
    dependencies:
      array-uniq: 1.0.3
    dev: false

  /array-union@2.1.0:
    resolution: {integrity: sha512-HGyxoOTYUyCM6stUe6EJgnd4EoewAI7zMdfqO+kGjnlZmBDz/cR5pf8r/cR4Wq60sL/p0IkcjUEEPwS3GFrIyw==}
    engines: {node: '>=8'}

  /array-uniq@1.0.3:
    resolution: {integrity: sha512-MNha4BWQ6JbwhFhj03YK552f7cb3AzoE8SzeljgChvL1dl3IcvggXVz1DilzySZkCja+CXuZbdW7yATchWn8/Q==}
    engines: {node: '>=0.10.0'}
    dev: false

  /array.prototype.findlast@1.2.5:
    resolution: {integrity: sha512-CVvd6FHg1Z3POpBLxO6E6zr+rSKEQ9L6rZHAaY7lLfhKsWYUBBOuMs0e9o24oopj6H+geRCX0YJ+TJLBK2eHyQ==}
    engines: {node: '>= 0.4'}
    dependencies:
      call-bind: 1.0.8
      define-properties: 1.2.1
      es-abstract: 1.24.0
      es-errors: 1.3.0
      es-object-atoms: 1.1.1
      es-shim-unscopables: 1.1.0
    dev: true

  /array.prototype.findlastindex@1.2.6:
    resolution: {integrity: sha512-F/TKATkzseUExPlfvmwQKGITM3DGTK+vkAsCZoDc5daVygbJBnjEUCbgkAvVFsgfXfX4YIqZ/27G3k3tdXrTxQ==}
    engines: {node: '>= 0.4'}
    dependencies:
      call-bind: 1.0.8
      call-bound: 1.0.4
      define-properties: 1.2.1
      es-abstract: 1.24.0
      es-errors: 1.3.0
      es-object-atoms: 1.1.1
      es-shim-unscopables: 1.1.0
    dev: true

  /array.prototype.flat@1.3.3:
    resolution: {integrity: sha512-rwG/ja1neyLqCuGZ5YYrznA62D4mZXg0i1cIskIUKSiqF3Cje9/wXAls9B9s1Wa2fomMsIv8czB8jZcPmxCXFg==}
    engines: {node: '>= 0.4'}
    dependencies:
      call-bind: 1.0.8
      define-properties: 1.2.1
      es-abstract: 1.24.0
      es-shim-unscopables: 1.1.0
    dev: true

  /array.prototype.flatmap@1.3.3:
    resolution: {integrity: sha512-Y7Wt51eKJSyi80hFrJCePGGNo5ktJCslFuboqJsbf57CCPcm5zztluPlc4/aD8sWsKvlwatezpV4U1efk8kpjg==}
    engines: {node: '>= 0.4'}
    dependencies:
      call-bind: 1.0.8
      define-properties: 1.2.1
      es-abstract: 1.24.0
      es-shim-unscopables: 1.1.0
    dev: true

  /array.prototype.tosorted@1.1.4:
    resolution: {integrity: sha512-p6Fx8B7b7ZhL/gmUsAy0D15WhvDccw3mnGNbZpi3pmeJdxtWsj2jEaI4Y6oo3XiHfzuSgPwKc04MYt6KgvC/wA==}
    engines: {node: '>= 0.4'}
    dependencies:
      call-bind: 1.0.8
      define-properties: 1.2.1
      es-abstract: 1.24.0
      es-errors: 1.3.0
      es-shim-unscopables: 1.1.0
    dev: true

  /arraybuffer.prototype.slice@1.0.4:
    resolution: {integrity: sha512-BNoCY6SXXPQ7gF2opIP4GBE+Xw7U+pHMYKuzjgCN3GwiaIR09UUeKfheyIry77QtrCBlC0KK0q5/TER/tYh3PQ==}
    engines: {node: '>= 0.4'}
    dependencies:
      array-buffer-byte-length: 1.0.2
      call-bind: 1.0.8
      define-properties: 1.2.1
      es-abstract: 1.24.0
      es-errors: 1.3.0
      get-intrinsic: 1.3.0
      is-array-buffer: 3.0.5

  /asap@2.0.6:
    resolution: {integrity: sha512-BSHWgDSAiKs50o2Re8ppvp3seVHXSRM44cdSsT9FfNEUUZLOGWVCsiWaRPWM1Znn+mqZ1OfVZ3z3DWEzSp7hRA==}
    dev: true

  /asn1@0.2.6:
    resolution: {integrity: sha512-ix/FxPn0MDjeyJ7i/yoHGFt/EX6LyNbxSEhPPXODPL+KB0VPk86UYfL0lMdy+KCnv+fmvIzySwaK5COwqVbWTQ==}
    dependencies:
      safer-buffer: 2.1.2
    dev: true

  /assert-plus@1.0.0:
    resolution: {integrity: sha512-NfJ4UzBCcQGLDlQq7nHxH+tv3kyZ0hHQqF5BO6J7tNJeP5do1llPr8dZ8zHonfhAu0PHAdMkSo+8o0wxg9lZWw==}
    engines: {node: '>=0.8'}
    dev: true

  /assertion-error@1.1.0:
    resolution: {integrity: sha512-jgsaNduz+ndvGyFt3uSuWqvy4lCnIJiovtouQN5JZHOKCS2QuhEdbcQHFhVksz2N2U9hXJo8odG7ETyWlEeuDw==}
    dev: true

  /ast-types-flow@0.0.8:
    resolution: {integrity: sha512-OH/2E5Fg20h2aPrbe+QL8JZQFko0YZaF+j4mnQ7BGhfavO7OpSLa8a0y9sBwomHdSbkhTS8TQNayBfnW5DwbvQ==}
    dev: true

  /astral-regex@2.0.0:
    resolution: {integrity: sha512-Z7tMw1ytTXt5jqMcOP+OQteU1VuNK9Y02uuJtKQ1Sv69jXQKKg5cibLwGJow8yzZP+eAc18EmLGPal0bp36rvQ==}
    engines: {node: '>=8'}
    dev: true

  /async-function@1.0.0:
    resolution: {integrity: sha512-hsU18Ae8CDTR6Kgu9DYf0EbCr/a5iGL0rytQDobUcdpYOKokk8LEjVphnXkDkgpi0wYVsqrXuP0bZxJaTqdgoA==}
    engines: {node: '>= 0.4'}

  /async@3.2.6:
    resolution: {integrity: sha512-htCUDlxyyCLMgaM3xXg0C0LW2xqfuQ6p05pCEIsXuyQ+a1koYKTuBMzRNwmybfLgvJDMd0r1LTn4+E0Ti6C2AA==}

  /asynckit@0.4.0:
    resolution: {integrity: sha512-Oei9OH4tRh0YqU3GxhX79dM/mwVgvbZJaSNaRk+bshkj0S5cfHcgYakreBjrHwatXKbz+IoIdYLxrKim2MjW0Q==}
    dev: true

  /at-least-node@1.0.0:
    resolution: {integrity: sha512-+q/t7Ekv1EDY2l6Gda6LLiX14rU9TV20Wa3ofeQmwPFZbOMo9DXrLbOjFaaclkXKWidIaopwAObQDqwWtGUjqg==}
    engines: {node: '>= 4.0.0'}

  /atob@2.1.2:
    resolution: {integrity: sha512-Wm6ukoaOGJi/73p/cl2GvLjTI5JM1k/O14isD73YML8StrH/7/lRFgmg8nICZgD3bZZvjwCGxtMOD3wWNAu8cg==}
    engines: {node: '>= 4.5.0'}
    hasBin: true
    dev: false

  /atomic-sleep@1.0.0:
    resolution: {integrity: sha512-kNOjDqAh7px0XWNI+4QbzoiR/nTkHAWNud2uvnJquD1/x5a7EQZMJT0AczqK0Qn67oY/TTQ1LbUKajZpp3I9tQ==}
    engines: {node: '>=8.0.0'}

  /autoprefixer@10.4.19(postcss@8.4.38):
    resolution: {integrity: sha512-BaENR2+zBZ8xXhM4pUaKUxlVdxZ0EZhjvbopwnXmxRUfqDmwSpC2lAi/QXvx7NRdPCo1WKEcEF6mV64si1z4Ew==}
    engines: {node: ^10 || ^12 || >=14}
    hasBin: true
    peerDependencies:
      postcss: ^8.1.0
    dependencies:
      browserslist: 4.27.0
      caniuse-lite: 1.0.30001751
      fraction.js: 4.3.7
      normalize-range: 0.1.2
      picocolors: 1.1.1
      postcss: 8.4.38
      postcss-value-parser: 4.2.0

  /available-typed-arrays@1.0.7:
    resolution: {integrity: sha512-wvUjBtSGN7+7SjNpq/9M2Tg350UZD3q62IFZLbRAR1bSMlCo1ZaeW+BJ+D090e4hIIZLBcTDWe4Mh4jvUDajzQ==}
    engines: {node: '>= 0.4'}
    dependencies:
      possible-typed-array-names: 1.1.0

  /avvio@8.4.0:
    resolution: {integrity: sha512-CDSwaxINFy59iNwhYnkvALBwZiTydGkOecZyPkqBpABYR1KqGEsET0VOOYDwtleZSUIdeY36DC2bSZ24CO1igA==}
    dependencies:
      '@fastify/error': 3.4.1
      fastq: 1.19.1
    dev: false

  /aws-sign2@0.7.0:
    resolution: {integrity: sha512-08kcGqnYf/YmjoRhfxyu+CLxBjUtHLXLXX/vUfx9l2LYzG3c1m61nrpyFUZI6zeS+Li/wWMMidD9KgrqtGq3mA==}
    dev: true

  /aws4@1.13.2:
    resolution: {integrity: sha512-lHe62zvbTB5eEABUVi/AwVh0ZKY9rMMDhmm+eeyuuUQbQ3+J+fONVQOZyj+DdrvD4BY33uYniyRJ4UJIaSKAfw==}
    dev: true

  /axe-core@4.11.0:
    resolution: {integrity: sha512-ilYanEU8vxxBexpJd8cWM4ElSQq4QctCLKih0TSfjIfCQTeyH/6zVrmIJfLPrKTKJRbiG+cfnZbQIjAlJmF1jQ==}
    engines: {node: '>=4'}
    dev: true

  /axobject-query@4.1.0:
    resolution: {integrity: sha512-qIj0G9wZbMGNLjLmg1PT6v2mE9AH2zlnADJD/2tC6E00hgmhUOfEB6greHPAfLRSufHqROIUTkw6E+M3lH0PTQ==}
    engines: {node: '>= 0.4'}
    dev: true

  /babel-loader@8.4.1(@babel/core@7.28.5)(webpack@5.102.1):
    resolution: {integrity: sha512-nXzRChX+Z1GoE6yWavBQg6jDslyFF3SDjl2paADuoQtQW10JqShJt62R6eJQ5m/pjJFDT8xgKIWSP85OY8eXeA==}
    engines: {node: '>= 8.9'}
    peerDependencies:
      '@babel/core': ^7.0.0
      webpack: '>=2'
    dependencies:
      '@babel/core': 7.28.5
      find-cache-dir: 3.3.2
      loader-utils: 2.0.4
      make-dir: 3.1.0
      schema-utils: 2.7.1
      webpack: 5.102.1
    dev: false

  /babel-plugin-polyfill-corejs2@0.4.14(@babel/core@7.28.5):
    resolution: {integrity: sha512-Co2Y9wX854ts6U8gAAPXfn0GmAyctHuK8n0Yhfjd6t30g7yvKjspvvOo9yG+z52PZRgFErt7Ka2pYnXCjLKEpg==}
    peerDependencies:
      '@babel/core': ^7.4.0 || ^8.0.0-0 <8.0.0
    dependencies:
      '@babel/compat-data': 7.28.5
      '@babel/core': 7.28.5
      '@babel/helper-define-polyfill-provider': 0.6.5(@babel/core@7.28.5)
      semver: 6.3.1
    transitivePeerDependencies:
      - supports-color

  /babel-plugin-polyfill-corejs3@0.13.0(@babel/core@7.28.5):
    resolution: {integrity: sha512-U+GNwMdSFgzVmfhNm8GJUX88AadB3uo9KpJqS3FaqNIPKgySuvMb+bHPsOmmuWyIcuqZj/pzt1RUIUZns4y2+A==}
    peerDependencies:
      '@babel/core': ^7.4.0 || ^8.0.0-0 <8.0.0
    dependencies:
      '@babel/core': 7.28.5
      '@babel/helper-define-polyfill-provider': 0.6.5(@babel/core@7.28.5)
      core-js-compat: 3.46.0
    transitivePeerDependencies:
      - supports-color

  /babel-plugin-polyfill-regenerator@0.6.5(@babel/core@7.28.5):
    resolution: {integrity: sha512-ISqQ2frbiNU9vIJkzg7dlPpznPZ4jOiUQ1uSmB0fEHeowtN3COYRsXr/xexn64NpU13P06jc/L5TgiJXOgrbEg==}
    peerDependencies:
      '@babel/core': ^7.4.0 || ^8.0.0-0 <8.0.0
    dependencies:
      '@babel/core': 7.28.5
      '@babel/helper-define-polyfill-provider': 0.6.5(@babel/core@7.28.5)
    transitivePeerDependencies:
      - supports-color

  /balanced-match@1.0.2:
    resolution: {integrity: sha512-3oSeUO0TMV67hN1AmbXsK4yaqU7tjiHlbxRDZOpH0KW9+CeX4bRAaX0Anxt0tx2MrpRpWwQaPwIlISEJhYU5Pw==}

  /base64-arraybuffer@1.0.2:
    resolution: {integrity: sha512-I3yl4r9QB5ZRY3XuJVEPfc2XhZO6YweFPI+UovAzn+8/hb3oJ6lnysaFcjVpkCPfVWFUDvoZ8kmVDP7WyRtYtQ==}
    engines: {node: '>= 0.6.0'}
    requiresBuild: true
    dev: false
    optional: true

  /base64-js@1.5.1:
    resolution: {integrity: sha512-AKpaYlHn8t4SVbOHCy+b5+KKgvR4vrsD8vbvrbiQJps7fKDTkjkDry6ji0rUJjC0kzbNePLwzxq8iypo41qeWA==}

  /baseline-browser-mapping@2.8.20:
    resolution: {integrity: sha512-JMWsdF+O8Orq3EMukbUN1QfbLK9mX2CkUmQBcW2T0s8OmdAUL5LLM/6wFwSrqXzlXB13yhyK9gTKS1rIizOduQ==}
    hasBin: true

  /bcrypt-pbkdf@1.0.2:
    resolution: {integrity: sha512-qeFIXtP4MSoi6NLqO12WfqARWWuCKi2Rn/9hJLEmtB5yTNr9DqFWkJRCf2qShWzPeAMRnOgCrq0sg/KLv5ES9w==}
    dependencies:
      tweetnacl: 0.14.5
    dev: true

  /big.js@5.2.2:
    resolution: {integrity: sha512-vyL2OymJxmarO8gxMr0mhChsO9QGwhynfuu4+MHTAW6czfq9humCB7rKpUjDd9YUiDPU4mzpyupFSvOClAwbmQ==}
    dev: false

  /binary-extensions@2.3.0:
    resolution: {integrity: sha512-Ceh+7ox5qe7LJuLHoY0feh3pHuUDHAcRUeyL2VYghZwfpkNIy/+8Ocg0a3UuSoYzavmylwuLWQOf3hl0jjMMIw==}
    engines: {node: '>=8'}

  /blob-util@2.0.2:
    resolution: {integrity: sha512-T7JQa+zsXXEa6/8ZhHcQEW1UFfVM49Ts65uBkFL6fz2QmrElqmbajIDJvuA0tEhRe5eIjpV9ZF+0RfZR9voJFQ==}
    dev: true

  /bluebird@3.7.2:
    resolution: {integrity: sha512-XpNj6GDQzdfW+r2Wnn7xiSAd7TM3jzkxGXBGTtWKuSXv1xUV+azxAm8jdWZN06QTQk+2N2XB9jRDkvbmQmcRtg==}
    dev: true

  /bmp-js@0.1.0:
    resolution: {integrity: sha512-vHdS19CnY3hwiNdkaqk93DvjVLfbEcI8mys4UjuWrlX1haDmroo8o4xCzh4wD6DGV6HxRCyauwhHRqMTfERtjw==}
    dev: false

  /body-parser@2.2.0:
    resolution: {integrity: sha512-02qvAaxv8tp7fBa/mw1ga98OGm+eCbqzJOKoRt70sLmfEEi+jyBYVTDGfCL/k06/4EMk/z01gCe7HoCH/f2LTg==}
    engines: {node: '>=18'}
    requiresBuild: true
    dependencies:
      bytes: 3.1.2
      content-type: 1.0.5
      debug: 4.4.3(supports-color@8.1.1)
      http-errors: 2.0.0
      iconv-lite: 0.6.3
      on-finished: 2.4.1
      qs: 6.14.0
      raw-body: 3.0.1
      type-is: 2.0.1
    transitivePeerDependencies:
      - supports-color
    dev: false
    optional: true

  /brace-expansion@1.1.12:
    resolution: {integrity: sha512-9T9UjW3r0UW5c1Q7GTwllptXwhvYmEzFhzMfZ9H7FQWt+uZePjZPjBP/W1ZEyZ1twGWom5/56TF4lPcqjnDHcg==}
    dependencies:
      balanced-match: 1.0.2
      concat-map: 0.0.1

  /brace-expansion@2.0.2:
    resolution: {integrity: sha512-Jt0vHyM+jmUBqojB7E1NIYadt0vI0Qxjxd2TErW94wDz+E2LAm5vKMXXwg6ZZBTHPuUlDgQHKXvjGBdfcF1ZDQ==}
    dependencies:
      balanced-match: 1.0.2

  /braces@3.0.3:
    resolution: {integrity: sha512-yQbXgO/OSZVD2IsiLlro+7Hf6Q18EJrKSEsdoMzKePKXct3gvD8oLcOQdIzGupr5Fj+EDe8gO/lxc1BzfMpxvA==}
    engines: {node: '>=8'}
    dependencies:
      fill-range: 7.1.1

  /browserslist@4.27.0:
    resolution: {integrity: sha512-AXVQwdhot1eqLihwasPElhX2tAZiBjWdJ9i/Zcj2S6QYIjkx62OKSfnobkriB81C3l4w0rVy3Nt4jaTBltYEpw==}
    engines: {node: ^6 || ^7 || ^8 || ^9 || ^10 || ^11 || ^12 || >=13.7}
    hasBin: true
    dependencies:
      baseline-browser-mapping: 2.8.20
      caniuse-lite: 1.0.30001751
      electron-to-chromium: 1.5.240
      node-releases: 2.0.26
      update-browserslist-db: 1.1.4(browserslist@4.27.0)

  /btoa@1.2.1:
    resolution: {integrity: sha512-SB4/MIGlsiVkMcHmT+pSmIPoNDoHg+7cMzmt3Uxt628MTz2487DKSqK/fuhFBrkuqrYv5UCEnACpF4dTFNKc/g==}
    engines: {node: '>= 0.4.0'}
    hasBin: true
    dev: false

  /buffer-crc32@0.2.13:
    resolution: {integrity: sha512-VO9Ht/+p3SN7SKWqcrgEzjGbRSJYTx+Q1pTQC0wrWqHx0vpJraQ6GtHx8tvcg1rlK1byhU5gccxgOgj7B0TDkQ==}
    dev: true

  /buffer-from@1.1.2:
    resolution: {integrity: sha512-E+XQCRwSbaaiChtv6k6Dwgc+bx+Bs6vuKJHHl5kox/BaKbhiXzqQOwK4cO22yElGp2OCmjwVhT3HmxgyPGnJfQ==}

  /buffer@5.7.1:
    resolution: {integrity: sha512-EHcyIPBQ4BSGlvjB16k5KgAJ27CIsHY/2JBmCRReo48y9rQ3MaUzWX3KVlBa4U7MyX02HdVj0K7C3WaB3ju7FQ==}
    dependencies:
      base64-js: 1.5.1
      ieee754: 1.2.1
    dev: true

  /buffer@6.0.3:
    resolution: {integrity: sha512-FTiCpNxtwiZZHEZbcbTIcZjERVICn9yq/pDFkTl95/AxzD1naBctN7YO68riM/gLSDY7sdrMby8hofADYuuqOA==}
    dependencies:
      base64-js: 1.5.1
      ieee754: 1.2.1

  /builtin-modules@3.3.0:
    resolution: {integrity: sha512-zhaCDicdLuWN5UbN5IMnFqNMhNfo919sH85y2/ea+5Yg9TsTkeZxpL+JLbp6cgYFS4sRLp3YV4S6yDuqVWHYOw==}
    engines: {node: '>=6'}

  /busboy@1.6.0:
    resolution: {integrity: sha512-8SFQbg/0hQ9xy3UNTB0YEnsNBbWfhf7RtnzpL7TkBiTBRfrQ9Fxcnz7VJsleJpyp6rVLvXiuORqjlHi5q+PYuA==}
    engines: {node: '>=10.16.0'}
    dependencies:
      streamsearch: 1.1.0
    dev: false

  /bytes@3.1.2:
    resolution: {integrity: sha512-/Nf7TyzTx6S3yRJObOAV7956r8cr2+Oj8AC5dt8wSP3BQAoeX58NoHyCU8P8zGkNXStjTSi6fzO6F0pBdcYbEg==}
    engines: {node: '>= 0.8'}
    requiresBuild: true
    dev: false
    optional: true

  /cac@6.7.14:
    resolution: {integrity: sha512-b6Ilus+c3RrdDk+JhLKUAQfzzgLEPy6wcXqS7f/xe1EETvsDP6GORG7SFuOs6cID5YkqchW/LXZbX5bc8j7ZcQ==}
    engines: {node: '>=8'}
    dev: true

  /cachedir@2.4.0:
    resolution: {integrity: sha512-9EtFOZR8g22CL7BWjJ9BUx1+A/djkofnyW3aOXZORNW2kxoUpx2h+uN2cOqwPmFhnpVmxg+KW2OjOSgChTEvsQ==}
    engines: {node: '>=6'}
    dev: true

  /call-bind-apply-helpers@1.0.2:
    resolution: {integrity: sha512-Sp1ablJ0ivDkSzjcaJdxEunN5/XvksFJ2sMBFfq6x0ryhQV/2b/KwFe21cMpmHtPOSij8K99/wSfoEuTObmuMQ==}
    engines: {node: '>= 0.4'}
    dependencies:
      es-errors: 1.3.0
      function-bind: 1.1.2

  /call-bind@1.0.8:
    resolution: {integrity: sha512-oKlSFMcMwpUg2ednkhQ454wfWiU/ul3CkJe/PEHcTKuiX6RpbehUiFMXu13HalGZxfUwCQzZG747YXBn1im9ww==}
    engines: {node: '>= 0.4'}
    dependencies:
      call-bind-apply-helpers: 1.0.2
      es-define-property: 1.0.1
      get-intrinsic: 1.3.0
      set-function-length: 1.2.2

  /call-bound@1.0.4:
    resolution: {integrity: sha512-+ys997U96po4Kx/ABpBCqhA9EuxJaQWDQg7295H4hBphv3IZg0boBKuwYpt4YXp6MZ5AmZQnU/tyMTlRpaSejg==}
    engines: {node: '>= 0.4'}
    dependencies:
      call-bind-apply-helpers: 1.0.2
      get-intrinsic: 1.3.0

  /callsites@3.1.0:
    resolution: {integrity: sha512-P8BjAsXvZS+VIDUI11hHCQEv74YT67YUi5JJFNWIqL235sBmjX4+qx9Muvls5ivyNENctx46xQLQ3aTuE7ssaQ==}
    engines: {node: '>=6'}
    dev: true

  /camelcase-css@2.0.1:
    resolution: {integrity: sha512-QOSvevhslijgYwRx6Rv7zKdMF8lbRmx+uQGx2+vDc+KI/eBnsy9kit5aj23AgGu3pa4t9AgwbnXWqS+iOY+2aA==}
    engines: {node: '>= 6'}

  /caniuse-lite@1.0.30001751:
    resolution: {integrity: sha512-A0QJhug0Ly64Ii3eIqHu5X51ebln3k4yTUkY1j8drqpWHVreg/VLijN48cZ1bYPiqOQuqpkIKnzr/Ul8V+p6Cw==}

  /canvg@3.0.11:
    resolution: {integrity: sha512-5ON+q7jCTgMp9cjpu4Jo6XbvfYwSB2Ow3kzHKfIyJfaCAOHLbdKPQqGKgfED/R5B+3TFFfe8pegYA+b423SRyA==}
    engines: {node: '>=10.0.0'}
    requiresBuild: true
    dependencies:
      '@babel/runtime': 7.28.4
      '@types/raf': 3.4.3
      core-js: 3.46.0
      raf: 3.4.1
      regenerator-runtime: 0.13.11
      rgbcolor: 1.0.1
      stackblur-canvas: 2.7.0
      svg-pathdata: 6.0.3
    dev: false
    optional: true

  /caseless@0.12.0:
    resolution: {integrity: sha512-4tYFyifaFfGacoiObjJegolkwSU4xQNGbVgUiNYVUxbQ2x2lUsFvY4hVgVzGiIe6WLOPqycWXA40l+PWsxthUw==}
    dev: true

  /chai@4.5.0:
    resolution: {integrity: sha512-RITGBfijLkBddZvnn8jdqoTypxvqbOLYQkGGxXzeFjVHvudaPw0HNFD9x928/eUwYWd2dPCugVqspGALTZZQKw==}
    engines: {node: '>=4'}
    dependencies:
      assertion-error: 1.1.0
      check-error: 1.0.3
      deep-eql: 4.1.4
      get-func-name: 2.0.2
      loupe: 2.3.7
      pathval: 1.1.1
      type-detect: 4.1.0
    dev: true

  /chalk@3.0.0:
    resolution: {integrity: sha512-4D3B6Wf41KOYRFdszmDqMCGq5VV/uMAB273JILmO+3jAlh8X4qDtdtgCR3fxtbLEMzSx22QdhnDcJvu2u1fVwg==}
    engines: {node: '>=8'}
    dependencies:
      ansi-styles: 4.3.0
      supports-color: 7.2.0
    dev: true

  /chalk@4.1.2:
    resolution: {integrity: sha512-oKnbhFyRIXpUuez8iBMmyEa4nbj4IOQyuhc/wy9kY7/WVPcwIO9VA668Pu8RkO7+0G76SLROeyw9CpQ061i4mA==}
    engines: {node: '>=10'}
    dependencies:
      ansi-styles: 4.3.0
      supports-color: 7.2.0
    dev: true

  /chalk@5.6.2:
    resolution: {integrity: sha512-7NzBL0rN6fMUW+f7A6Io4h40qQlG+xGmtMxfbnH/K7TAtt8JQWVQK+6g0UXKMeVJoyV5EkkNsErQ8pVD3bLHbA==}
    engines: {node: ^12.17.0 || ^14.13 || >=16.0.0}
    dev: false

  /check-error@1.0.3:
    resolution: {integrity: sha512-iKEoDYaRmd1mxM90a2OEfWhjsjPpYPuQ+lMYsoxB126+t8fw7ySEO48nmDg5COTjxDI65/Y2OWpeEHk3ZOe8zg==}
    dependencies:
      get-func-name: 2.0.2
    dev: true

  /check-more-types@2.24.0:
    resolution: {integrity: sha512-Pj779qHxV2tuapviy1bSZNEL1maXr13bPYpsvSDB68HlYcYuhlDrmGd63i0JHMCLKzc7rUSNIrpdJlhVlNwrxA==}
    engines: {node: '>= 0.8.0'}
    dev: true

  /chokidar@3.6.0:
    resolution: {integrity: sha512-7VT13fmjotKpGipCW9JEQAusEPE+Ei8nl6/g4FBAmIm0GOOLMua9NDDo/DWp0ZAxCr3cPq5ZpBqmPAQgDda2Pw==}
    engines: {node: '>= 8.10.0'}
    dependencies:
      anymatch: 3.1.3
      braces: 3.0.3
      glob-parent: 5.1.2
      is-binary-path: 2.1.0
      is-glob: 4.0.3
      normalize-path: 3.0.0
      readdirp: 3.6.0
    optionalDependencies:
      fsevents: 2.3.3

  /chrome-trace-event@1.0.4:
    resolution: {integrity: sha512-rNjApaLzuwaOTjCiT8lSDdGN1APCiqkChLMJxJPWLunPAt5fy8xgU9/jNOchV84wfIxrA0lRQB7oCT8jrn/wrQ==}
    engines: {node: '>=6.0'}
    dev: false

  /ci-info@4.3.1:
    resolution: {integrity: sha512-Wdy2Igu8OcBpI2pZePZ5oWjPC38tmDVx5WKUXKwlLYkA0ozo85sLsLvkBbBn/sZaSCMFOGZJ14fvW9t5/d7kdA==}
    engines: {node: '>=8'}
    dev: true

  /cjs-module-lexer@1.4.3:
    resolution: {integrity: sha512-9z8TZaGM1pfswYeXrUpzPrkx8UnWYdhJclsiYMm6x/w5+nN+8Tf/LnAgfLGQCm59qAOxU8WwHEq2vNwF6i4j+Q==}
    dev: false

  /class-variance-authority@0.7.1:
    resolution: {integrity: sha512-Ka+9Trutv7G8M6WT6SeiRWz792K5qEqIGEGzXKhAE6xOWAY6pPH8U+9IY3oCMv6kqTmLsv7Xh/2w2RigkePMsg==}
    dependencies:
      clsx: 2.1.1
    dev: false

  /clean-stack@2.2.0:
    resolution: {integrity: sha512-4diC9HaTE+KRAMWhDhrGOECgWZxoevMc5TlkObMqNSsVU62PYzXZ/SMTjzyGAFF1YusgxGcSWTEXBhp0CPwQ1A==}
    engines: {node: '>=6'}
    dev: true

  /clean-webpack-plugin@4.0.0(webpack@5.102.1):
    resolution: {integrity: sha512-WuWE1nyTNAyW5T7oNyys2EN0cfP2fdRxhxnIQWiAp0bMabPdHhoGxM8A6YL2GhqwgrPnnaemVE7nv5XJ2Fhh2w==}
    engines: {node: '>=10.0.0'}
    peerDependencies:
      webpack: '>=4.0.0 <6.0.0'
    dependencies:
      del: 4.1.1
      webpack: 5.102.1
    dev: false

  /cli-cursor@3.1.0:
    resolution: {integrity: sha512-I/zHAwsKf9FqGoXM4WWRACob9+SNukZTd94DWF57E4toouRulbCxcUh6RKUEOQlYTHJnzkPMySvPNaaSLNfLZw==}
    engines: {node: '>=8'}
    dependencies:
      restore-cursor: 3.1.0
    dev: true

  /cli-cursor@5.0.0:
    resolution: {integrity: sha512-aCj4O5wKyszjMmDT4tZj93kxyydN/K5zPWSCe6/0AV/AA1pqe5ZBIw0a2ZfPQV7lL5/yb5HsUreJ6UFAF1tEQw==}
    engines: {node: '>=18'}
    dependencies:
      restore-cursor: 5.1.0
    dev: false

  /cli-spinners@2.9.2:
    resolution: {integrity: sha512-ywqV+5MmyL4E7ybXgKys4DugZbX0FC6LnwrhjuykIjnK9k8OQacQ7axGKnjDXWNhns0xot3bZI5h55H8yo9cJg==}
    engines: {node: '>=6'}
    dev: false

  /cli-table3@0.6.5:
    resolution: {integrity: sha512-+W/5efTR7y5HRD7gACw9yQjqMVvEMLBHmboM/kPWam+H+Hmyrgjh6YncVKK122YZkXrLudzTuAukUw9FnMf7IQ==}
    engines: {node: 10.* || >= 12.*}
    dependencies:
      string-width: 4.2.3
    optionalDependencies:
      '@colors/colors': 1.5.0
    dev: true

  /cli-truncate@2.1.0:
    resolution: {integrity: sha512-n8fOixwDD6b/ObinzTrp1ZKFzbgvKZvuz/TvejnLn1aQfC6r52XEx85FmuC+3HI+JM7coBRXUvNqEU2PHVrHpg==}
    engines: {node: '>=8'}
    dependencies:
      slice-ansi: 3.0.0
      string-width: 4.2.3
    dev: true

  /client-only@0.0.1:
    resolution: {integrity: sha512-IV3Ou0jSMzZrd3pZ48nLkT9DA7Ag1pnPzaiQhpW7c3RbcqqzvzzVu+L8gfqMp/8IM2MQtSiqaCxrrcfu8I8rMA==}
    dev: false

  /cliui@8.0.1:
    resolution: {integrity: sha512-BSeNnyus75C4//NQ9gQt1/csTXyo/8Sb+afLAkzAptFuMsod9HFokGNudZpi/oQV73hnVK+sR+5PVRMd+Dr7YQ==}
    engines: {node: '>=12'}
    dependencies:
      string-width: 4.2.3
      strip-ansi: 6.0.1
      wrap-ansi: 7.0.0
    dev: false

  /clsx@2.1.1:
    resolution: {integrity: sha512-eYm0QWBtUrBWZWG0d386OGAw16Z995PiOVo2B7bjWSbHedGl5e0ZWaq65kOGgUSNesEIDkB9ISbTg/JK9dhCZA==}
    engines: {node: '>=6'}
    dev: false

  /cluster-key-slot@1.1.2:
    resolution: {integrity: sha512-RMr0FhtfXemyinomL4hrWcYJxmX6deFdCxpJzhDttxgO1+bcCnkk+9drydLVDmAMG7NE6aN/fl4F7ucU/90gAA==}
    engines: {node: '>=0.10.0'}
    dev: false

  /color-convert@2.0.1:
    resolution: {integrity: sha512-RRECPsj7iu/xb5oKYcsFHSppFNnsj/52OVTRKb4zP5onXwVF3zVmmToNcOfGC+CRDpfK/U584fMg38ZHCaElKQ==}
    engines: {node: '>=7.0.0'}
    dependencies:
      color-name: 1.1.4

  /color-name@1.1.4:
    resolution: {integrity: sha512-dOy+3AuW3a2wNbZHIuMZpTcgjGuLU/uBL/ubcZF9OXbDo8ff4O8yVp5Bf0efS8uEoYo5q4Fx7dY9OgQGXgAsQA==}

  /color-string@1.9.1:
    resolution: {integrity: sha512-shrVawQFojnZv6xM40anx4CkoDP+fZsw/ZerEMsW/pyzsRbElpsL/DBVW7q3ExxwusdNXI3lXpuhEZkzs8p5Eg==}
    dependencies:
      color-name: 1.1.4
      simple-swizzle: 0.2.4
    dev: true

  /color@4.2.3:
    resolution: {integrity: sha512-1rXeuUUiGGrykh+CeBdu5Ie7OJwinCgQY0bc7GCRxy5xVHy+moaqkpL/jqQq0MtQOeYcrqEz4abc5f0KtU7W4A==}
    engines: {node: '>=12.5.0'}
    dependencies:
      color-convert: 2.0.1
      color-string: 1.9.1
    dev: true

  /colorette@2.0.20:
    resolution: {integrity: sha512-IfEDxwoWIjkeXL1eXcDiow4UbKjhLdq6/EuSVR9GMN7KVH3r9gQ83e73hsz1Nd1T3ijd5xv1wcWRYO+D6kCI2w==}
    dev: true

  /combined-stream@1.0.8:
    resolution: {integrity: sha512-FQN4MRfuJeHf7cBbBMJFXhKSDq+2kAArBlmRBvcvFE5BB1HZKXtSFASDhdlz9zOYwxh8lDdnvmMOe/+5cdoEdg==}
    engines: {node: '>= 0.8'}
    dependencies:
      delayed-stream: 1.0.0
    dev: true

  /commander@2.20.3:
    resolution: {integrity: sha512-GpVkmM8vF2vQUkj2LvZmD35JxeJOLCwJ9cUkugyk2nuhbv3+mJvpLYYt+0+USMxE+oj+ey/lJEnhZw75x/OMcQ==}

  /commander@4.1.1:
    resolution: {integrity: sha512-NOKm8xhkzAjzFx8B2v5OAHT+u5pRQc2UCa2Vq9jYL/31o2wi9mxBA7LIFs3sV5VSC49z6pEhfbMULvShKj26WA==}
    engines: {node: '>= 6'}

  /commander@6.2.1:
    resolution: {integrity: sha512-U7VdrJFnJgo4xjrHpTzu0yrHPGImdsmD95ZlgYSEajAn2JKzDhDTPG9kBTefmObL2w/ngeZnilk+OV9CG3d7UA==}
    engines: {node: '>= 6'}
    dev: true

  /common-tags@1.8.2:
    resolution: {integrity: sha512-gk/Z852D2Wtb//0I+kRFNKKE9dIIVirjoqPoA1wJU+XePVXZfGeBpk45+A1rKO4Q43prqWBNY/MiIeRLbPWUaA==}
    engines: {node: '>=4.0.0'}

  /commondir@1.0.1:
    resolution: {integrity: sha512-W9pAhw0ja1Edb5GVdIF1mjZw/ASI0AlShXM83UUGe2DVr5TdAPEA1OA8m/g8zWp9x6On7gqufY+FatDbC3MDQg==}
    dev: false

  /component-emitter@1.3.1:
    resolution: {integrity: sha512-T0+barUSQRTUQASh8bx02dl+DhF54GtIDY13Y3m9oWTklKbb3Wv974meRpeZ3lp1JpLVECWWNHC4vaG2XHXouQ==}
    dev: true

  /concat-map@0.0.1:
    resolution: {integrity: sha512-/Srv4dswyQNBfohGpz9o6Yb3Gz3SrUDqBH5rTuhGR7ahtlbYKnVxw2bCFMRljaA7EXHaXZ8wsHdodFvbkhKmqg==}

  /confbox@0.1.8:
    resolution: {integrity: sha512-RMtmw0iFkeR4YV+fUOSucriAQNb9g8zFR52MWCtl+cCZOFRNL6zeB395vPzFhEjjn4fMxXudmELnl/KF/WrK6w==}
    dev: true

  /content-disposition@1.0.0:
    resolution: {integrity: sha512-Au9nRL8VNUut/XSzbQA38+M78dzP4D+eqg3gfJHMIHHYa3bg067xj1KxMUWj+VULbiZMowKngFFbKczUrNJ1mg==}
    engines: {node: '>= 0.6'}
    requiresBuild: true
    dependencies:
      safe-buffer: 5.2.1
    dev: false
    optional: true

  /content-type@1.0.5:
    resolution: {integrity: sha512-nTjqfcBFEipKdXCv4YDQWCfmcLZKm81ldF0pAopTvyrFGVbcR6P/VAAd5G7N+0tTr8QqiU0tFadD6FK4NtJwOA==}
    engines: {node: '>= 0.6'}
    requiresBuild: true
    dev: false
    optional: true

  /convert-source-map@2.0.0:
    resolution: {integrity: sha512-Kvp459HrV2FEJ1CAsi1Ku+MY3kasH19TFykTz2xWmMeq6bk2NU3XXvfJ+Q61m0xktWwt+1HSYf3JZsTms3aRJg==}

  /cookie-signature@1.2.2:
    resolution: {integrity: sha512-D76uU73ulSXrD1UXF4KE2TMxVVwhsnCgfAyTg9k8P6KGZjlXKrOLe4dJQKI3Bxi5wjesZoFXJWElNWBjPZMbhg==}
    engines: {node: '>=6.6.0'}
    requiresBuild: true
    dev: false
    optional: true

  /cookie@0.7.2:
    resolution: {integrity: sha512-yki5XnKuf750l50uGTllt6kKILY4nQ1eNIQatoXEByZ5dWgnKqbnqmTrBE5B4N7lrMJKQ2ytWMiTO2o0v6Ew/w==}
    engines: {node: '>= 0.6'}
    dev: false

  /cookiejar@2.1.4:
    resolution: {integrity: sha512-LDx6oHrK+PhzLKJU9j5S7/Y3jM/mUHvD/DeI1WQmJn652iPC5Y4TBzC9l+5OMOXlyTTA+SmVUPm0HQUwpD5Jqw==}
    dev: true

  /core-js-compat@3.46.0:
    resolution: {integrity: sha512-p9hObIIEENxSV8xIu+V68JjSeARg6UVMG5mR+JEUguG3sI6MsiS1njz2jHmyJDvA+8jX/sytkBHup6kxhM9law==}
    dependencies:
      browserslist: 4.27.0

  /core-js@3.46.0:
    resolution: {integrity: sha512-vDMm9B0xnqqZ8uSBpZ8sNtRtOdmfShrvT6h2TuQGLs0Is+cR0DYbj/KWP6ALVNbWPpqA/qPLoOuppJN07humpA==}
    requiresBuild: true
    dev: false
    optional: true

  /core-util-is@1.0.2:
    resolution: {integrity: sha512-3lqz5YjWTYnW6dlDa5TLaTCcShfar1e40rmcJVwCBJC6mWlFuj0eCHIElmG1g5kyuJ/GD+8Wn4FFCcz4gJPfaQ==}
    dev: true

  /core-util-is@1.0.3:
    resolution: {integrity: sha512-ZQBvi1DcpJ4GDqanjucZ2Hj3wEO5pZDS89BWbkcrvdxksJorwUDDZamX9ldFkp9aw2lmBDLgkObEA4DWNJ9FYQ==}
    dev: false

  /cors@2.8.5:
    resolution: {integrity: sha512-KIHbLJqu73RGr/hnbrO9uBeixNGuvSQjul/jdFvS/KFSIH1hWVd1ng7zOHx+YrEfInLG7q4n6GHQ9cDtxv/P6g==}
    engines: {node: '>= 0.10'}
    requiresBuild: true
    dependencies:
      object-assign: 4.1.1
      vary: 1.1.2
    dev: false
    optional: true

  /cross-spawn@7.0.6:
    resolution: {integrity: sha512-uV2QOWP2nWzsy2aMp8aRibhi9dlzF5Hgh5SHaB9OiTGEyDTiJJyx0uy51QXdyWbtAHNua4XJzUKca3OzKUd3vA==}
    engines: {node: '>= 8'}
    dependencies:
      path-key: 3.1.1
      shebang-command: 2.0.0
      which: 2.0.2

  /crypto-random-string@2.0.0:
    resolution: {integrity: sha512-v1plID3y9r/lPhviJ1wrXpLeyUIGAZ2SHNYTEapm7/8A9nLPoyvVp3RK/EPFqn5kEznyWgYZNsRtYYIWbuG8KA==}
    engines: {node: '>=8'}

  /css-line-break@2.1.0:
    resolution: {integrity: sha512-FHcKFCZcAha3LwfVBhCQbW2nCNbkZXn7KVUJcsT5/P8YmfsVja0FMPJr0B903j/E69HUphKiV9iQArX8SDYA4w==}
    requiresBuild: true
    dependencies:
      utrie: 1.0.2
    dev: false
    optional: true

  /css.escape@1.5.1:
    resolution: {integrity: sha512-YUifsXXuknHlUsmlgyY0PKzgPOr7/FjCePfHNt0jxm83wHZi44VDMQ7/fGNkjY3/jV1MC+1CmZbaHzugyeRtpg==}
    dev: true

  /cssesc@3.0.0:
    resolution: {integrity: sha512-/Tb/JcjK111nNScGob5MNtsntNM1aCNUDipB/TkwZFhyDrrE47SOx/18wF2bbjgc3ZzCSKW1T5nt5EbFoAz/Vg==}
    engines: {node: '>=4'}
    hasBin: true

  /cssstyle@4.6.0:
    resolution: {integrity: sha512-2z+rWdzbbSZv6/rhtvzvqeZQHrBaqgogqt85sqFNbabZOuFbCVFb8kPeEtZjiKkbrm395irpNKiYeFeLiQnFPg==}
    engines: {node: '>=18'}
    dependencies:
      '@asamuzakjp/css-color': 3.2.0
      rrweb-cssom: 0.8.0
    dev: true

  /csstype@3.1.3:
    resolution: {integrity: sha512-M1uQkMl8rQK/szD0LNhtqxIPLpimGm8sOBwU7lLnCpSbTyY3yeU1Vc7l4KT5zT4s/yOxHH5O7tIuuLOCnLADRw==}

  /cypress@13.17.0:
    resolution: {integrity: sha512-5xWkaPurwkIljojFidhw8lFScyxhtiFHl/i/3zov+1Z5CmY4t9tjIdvSXfu82Y3w7wt0uR9KkucbhkVvJZLQSA==}
    engines: {node: ^16.0.0 || ^18.0.0 || >=20.0.0}
    hasBin: true
    requiresBuild: true
    dependencies:
      '@cypress/request': 3.0.9
      '@cypress/xvfb': 1.2.4(supports-color@8.1.1)
      '@types/sinonjs__fake-timers': 8.1.1
      '@types/sizzle': 2.3.10
      arch: 2.2.0
      blob-util: 2.0.2
      bluebird: 3.7.2
      buffer: 5.7.1
      cachedir: 2.4.0
      chalk: 4.1.2
      check-more-types: 2.24.0
      ci-info: 4.3.1
      cli-cursor: 3.1.0
      cli-table3: 0.6.5
      commander: 6.2.1
      common-tags: 1.8.2
      dayjs: 1.11.18
      debug: 4.4.3(supports-color@8.1.1)
      enquirer: 2.4.1
      eventemitter2: 6.4.7
      execa: 4.1.0
      executable: 4.1.1
      extract-zip: 2.0.1(supports-color@8.1.1)
      figures: 3.2.0
      fs-extra: 9.1.0
      getos: 3.2.1
      is-installed-globally: 0.4.0
      lazy-ass: 1.6.0
      listr2: 3.14.0(enquirer@2.4.1)
      lodash: 4.17.21
      log-symbols: 4.1.0
      minimist: 1.2.8
      ospath: 1.2.2
      pretty-bytes: 5.6.0
      process: 0.11.10
      proxy-from-env: 1.0.0
      request-progress: 3.0.0
      semver: 7.7.3
      supports-color: 8.1.1
      tmp: 0.2.5
      tree-kill: 1.2.2
      untildify: 4.0.0
      yauzl: 2.10.0
    dev: true

  /damerau-levenshtein@1.0.8:
    resolution: {integrity: sha512-sdQSFB7+llfUcQHUQO3+B8ERRj0Oa4w9POWMI/puGtuf7gFywGmkaLCElnudfTiKZV+NvHqL0ifzdrI8Ro7ESA==}
    dev: true

  /dashdash@1.14.1:
    resolution: {integrity: sha512-jRFi8UDGo6j+odZiEpjazZaWqEal3w/basFjQHQEwVtZJGDpxbH1MeYluwCS8Xq5wmLJooDlMgvVarmWfGM44g==}
    engines: {node: '>=0.10'}
    dependencies:
      assert-plus: 1.0.0
    dev: true

  /data-urls@5.0.0:
    resolution: {integrity: sha512-ZYP5VBHshaDAiVZxjbRVcFJpc+4xGgT0bK3vzy1HLN8jTO975HEbuYzZJcHoQEY5K1a0z8YayJkyVETa08eNTg==}
    engines: {node: '>=18'}
    dependencies:
      whatwg-mimetype: 4.0.0
      whatwg-url: 14.2.0
    dev: true

  /data-view-buffer@1.0.2:
    resolution: {integrity: sha512-EmKO5V3OLXh1rtK2wgXRansaK1/mtVdTUEiEI0W8RkvgT05kfxaH29PliLnpLP73yYO6142Q72QNa8Wx/A5CqQ==}
    engines: {node: '>= 0.4'}
    dependencies:
      call-bound: 1.0.4
      es-errors: 1.3.0
      is-data-view: 1.0.2

  /data-view-byte-length@1.0.2:
    resolution: {integrity: sha512-tuhGbE6CfTM9+5ANGf+oQb72Ky/0+s3xKUpHvShfiz2RxMFgFPjsXuRLBVMtvMs15awe45SRb83D6wH4ew6wlQ==}
    engines: {node: '>= 0.4'}
    dependencies:
      call-bound: 1.0.4
      es-errors: 1.3.0
      is-data-view: 1.0.2

  /data-view-byte-offset@1.0.1:
    resolution: {integrity: sha512-BS8PfmtDGnrgYdOonGZQdLZslWIeCGFP9tpan0hi1Co2Zr2NKADsvGYA8XxuG/4UWgJ6Cjtv+YJnB6MM69QGlQ==}
    engines: {node: '>= 0.4'}
    dependencies:
      call-bound: 1.0.4
      es-errors: 1.3.0
      is-data-view: 1.0.2

  /date-fns@3.6.0:
    resolution: {integrity: sha512-fRHTG8g/Gif+kSh50gaGEdToemgfj74aRX3swtiouboip5JDLAyDE9F11nHMIcvOaXeOC6D7SpNhi7uFyB7Uww==}
    dev: false

  /dayjs@1.11.18:
    resolution: {integrity: sha512-zFBQ7WFRvVRhKcWoUh+ZA1g2HVgUbsZm9sbddh8EC5iv93sui8DVVz1Npvz+r6meo9VKfa8NyLWBsQK1VvIKPA==}
    dev: true

  /debug@3.2.7(supports-color@8.1.1):
    resolution: {integrity: sha512-CFjzYYAi4ThfiQvizrFQevTTXHtnCqWfe7x1AhgEscTz6ZbLbfoLRLPugTQyBth6f8ZERVUSyWHFD/7Wu4t1XQ==}
    peerDependencies:
      supports-color: '*'
    peerDependenciesMeta:
      supports-color:
        optional: true
    dependencies:
      ms: 2.1.3
      supports-color: 8.1.1
    dev: true

  /debug@4.4.3(supports-color@8.1.1):
    resolution: {integrity: sha512-RGwwWnwQvkVfavKVt22FGLw+xYSdzARwm0ru6DhTVA3umU5hZc28V3kO4stgYryrTlLpuvgI9GiijltAjNbcqA==}
    engines: {node: '>=6.0'}
    peerDependencies:
      supports-color: '*'
    peerDependenciesMeta:
      supports-color:
        optional: true
    dependencies:
      ms: 2.1.3
      supports-color: 8.1.1

  /decimal.js@10.6.0:
    resolution: {integrity: sha512-YpgQiITW3JXGntzdUmyUR1V812Hn8T1YVXhCu+wO3OpS4eU9l4YdD3qjyiKdV6mvV29zapkMeD390UVEf2lkUg==}
    dev: true

  /deep-eql@4.1.4:
    resolution: {integrity: sha512-SUwdGfqdKOwxCPeVYjwSyRpJ7Z+fhpwIAtmCUdZIWZ/YP5R9WAsyuSgpLVDi9bjWoN2LXHNss/dk3urXtdQxGg==}
    engines: {node: '>=6'}
    dependencies:
      type-detect: 4.1.0
    dev: true

  /deep-equal@2.2.3:
    resolution: {integrity: sha512-ZIwpnevOurS8bpT4192sqAowWM76JDKSHYzMLty3BZGSswgq6pBaH3DhCSW5xVAZICZyKdOBPjwww5wfgT/6PA==}
    engines: {node: '>= 0.4'}
    dependencies:
      array-buffer-byte-length: 1.0.2
      call-bind: 1.0.8
      es-get-iterator: 1.1.3
      get-intrinsic: 1.3.0
      is-arguments: 1.2.0
      is-array-buffer: 3.0.5
      is-date-object: 1.1.0
      is-regex: 1.2.1
      is-shared-array-buffer: 1.0.4
      isarray: 2.0.5
      object-is: 1.1.6
      object-keys: 1.1.1
      object.assign: 4.1.7
      regexp.prototype.flags: 1.5.4
      side-channel: 1.1.0
      which-boxed-primitive: 1.1.1
      which-collection: 1.0.2
      which-typed-array: 1.1.19
    dev: true

  /deep-is@0.1.4:
    resolution: {integrity: sha512-oIPzksmTg4/MriiaYGO+okXDT7ztn/w3Eptv/+gSIdMdKsJo0u4CfYNFJPy+4SKMuCqGw2wxnA+URMg3t8a/bQ==}
    dev: true

  /deepmerge@4.3.1:
    resolution: {integrity: sha512-3sUqbMEc77XqpdNO7FRyRog+eW3ph+GYCbj+rK+uYyRMuwsVy0rMiVtPn+QJlKFvWP/1PYpapqYn0Me2knFn+A==}
    engines: {node: '>=0.10.0'}

  /define-data-property@1.1.4:
    resolution: {integrity: sha512-rBMvIzlpA8v6E+SJZoo++HAYqsLrkg7MSfIinMPFhmkorw7X+dOXVJQs+QT69zGkzMyfDnIMN2Wid1+NbL3T+A==}
    engines: {node: '>= 0.4'}
    dependencies:
      es-define-property: 1.0.1
      es-errors: 1.3.0
      gopd: 1.2.0

  /define-properties@1.2.1:
    resolution: {integrity: sha512-8QmQKqEASLd5nx0U1B1okLElbUuuttJ/AnYmRXbbbGDWh6uS208EjD4Xqq/I9wK7u0v6O08XhTWnt5XtEbR6Dg==}
    engines: {node: '>= 0.4'}
    dependencies:
      define-data-property: 1.1.4
      has-property-descriptors: 1.0.2
      object-keys: 1.1.1

  /del@4.1.1:
    resolution: {integrity: sha512-QwGuEUouP2kVwQenAsOof5Fv8K9t3D8Ca8NxcXKrIpEHjTXK5J2nXLdP+ALI1cgv8wj7KuwBhTwBkOZSJKM5XQ==}
    engines: {node: '>=6'}
    dependencies:
      '@types/glob': 7.2.0
      globby: 6.1.0
      is-path-cwd: 2.2.0
      is-path-in-cwd: 2.1.0
      p-map: 2.1.0
      pify: 4.0.1
      rimraf: 2.7.1
    dev: false

  /delayed-stream@1.0.0:
    resolution: {integrity: sha512-ZySD7Nf91aLB0RxL4KGrKHBXl7Eds1DAmEdcoVawXnLD7SDhpNgtuII2aAkg7a7QS41jxPSZ17p4VdGnMHk3MQ==}
    engines: {node: '>=0.4.0'}
    dev: true

  /denque@2.1.0:
    resolution: {integrity: sha512-HVQE3AAb/pxF8fQAoiqpvg9i3evqug3hoiwakOyZAwJm+6vZehbkYXZ0l4JxS+I3QxM97v5aaRNhj8v5oBhekw==}
    engines: {node: '>=0.10'}
    dev: false

  /depd@2.0.0:
    resolution: {integrity: sha512-g7nH6P6dyDioJogAAGprGpCtVImJhpPk/roCzdb3fIh61/s/nPsfR6onyMwkCAR/OlC3yBC0lESvUoQEAssIrw==}
    engines: {node: '>= 0.8'}
    requiresBuild: true
    dev: false
    optional: true

  /dequal@2.0.3:
    resolution: {integrity: sha512-0je+qPKHEMohvfRTCEo3CrPG6cAzAYgmzKyxRiYSSDkS6eGJdyVJm7WaYA5ECaAD9wLB2T4EEeymA5aFVcYXCA==}
    engines: {node: '>=6'}
    dev: true

  /detect-libc@2.1.2:
    resolution: {integrity: sha512-Btj2BOOO83o3WyH59e8MgXsxEQVcarkUOpEYrubB0urwnN10yQ364rsiByU11nZlqWYZm05i/of7io4mzihBtQ==}
    engines: {node: '>=8'}
    dev: true

  /detect-node-es@1.1.0:
    resolution: {integrity: sha512-ypdmJU/TbBby2Dxibuv7ZLW3Bs1QEmM7nHjEANfohJLvE0XVujisn1qPJcZxg+qDucsr+bP6fLD1rPS3AhJ7EQ==}
    dev: false

  /dezalgo@1.0.4:
    resolution: {integrity: sha512-rXSP0bf+5n0Qonsb+SVVfNfIsimO4HEtmnIpPHY8Q1UCzKlQrDMfdobr8nJOOsRgWCyMRqeSBQzmWUMq7zvVig==}
    dependencies:
      asap: 2.0.6
      wrappy: 1.0.2
    dev: true

  /didyoumean@1.2.2:
    resolution: {integrity: sha512-gxtyfqMg7GKyhQmb056K7M3xszy/myH8w+B4RT+QXBQsvAOdc3XymqDDPHx1BgPgsdAA5SIifona89YtRATDzw==}

  /diff-sequences@29.6.3:
    resolution: {integrity: sha512-EjePK1srD3P08o2j4f0ExnylqRs5B9tJjcp9t1krH2qRi8CCdsYfwe9JgSLurFBWwq4uOlipzfk5fHNvwFKr8Q==}
    engines: {node: ^14.15.0 || ^16.10.0 || >=18.0.0}
    dev: true

  /diff@5.1.0:
    resolution: {integrity: sha512-D+mk+qE8VC/PAUrlAU34N+VfXev0ghe5ywmpqrawphmVZc1bEfn56uo9qpyGp1p4xpzOHkSW4ztBd6L7Xx4ACw==}
    engines: {node: '>=0.3.1'}
    dev: false

  /diff@5.2.0:
    resolution: {integrity: sha512-uIFDxqpRZGZ6ThOk84hEfqWoHx2devRFvpTZcTHur85vImfaxUbTW9Ryh4CpCuDnToOP1CEtXKIgytHBPVff5A==}
    engines: {node: '>=0.3.1'}
    dev: false

  /dir-glob@3.0.1:
    resolution: {integrity: sha512-WkrWp9GR4KXfKGYzOLmTuGVi1UWFfws377n9cc55/tb6DuqyF6pcQ5AbiHEshaDpY9v6oaSr2XCDidGmMwdzIA==}
    engines: {node: '>=8'}
    dependencies:
      path-type: 4.0.0

  /discontinuous-range@1.0.0:
    resolution: {integrity: sha512-c68LpLbO+7kP/b1Hr1qs8/BJ09F5khZGTxqxZuhzxpmwJKOgRFHJWIb9/KmqnqHhLdO55aOxFH/EGBvUQbL/RQ==}
    dev: true

  /dlv@1.1.3:
    resolution: {integrity: sha512-+HlytyjlPKnIG8XuRG8WvmBP8xs8P71y+SKKS6ZXWoEgLuePxtDoUEiH7WkdePWrQ5JBpE6aoVqfZfJUQkjXwA==}

  /doctrine@2.1.0:
    resolution: {integrity: sha512-35mSku4ZXK0vfCuHEDAwt55dg2jNajHZ1odvF+8SSr82EsZY4QmXfuWso8oEd8zRhVObSN18aM0CjSdoBX7zIw==}
    engines: {node: '>=0.10.0'}
    dependencies:
      esutils: 2.0.3
    dev: true

  /doctrine@3.0.0:
    resolution: {integrity: sha512-yS+Q5i3hBf7GBkd4KG8a7eBNNWNGLTaEwwYWUijIYM7zrlYDM0BFXHjjPWlWZ1Rg7UaddZeIDmi9jF3HmqiQ2w==}
    engines: {node: '>=6.0.0'}
    dependencies:
      esutils: 2.0.3
    dev: true

  /docx@8.6.0:
    resolution: {integrity: sha512-JEzPozEsuGIyUkEqdGlCv/b1avYeXjR4PjwiLdPwRKdsI9spBCq4WP0QcGYfIANpgYdJSphw4IT8M/a9dpnpvQ==}
    engines: {node: '>=10'}
    deprecated: A API breaking change was introduced here, which was incompatible with semantic versioning
    dependencies:
      '@types/node': 20.19.23
      jszip: 3.10.1
      nanoid: 5.1.6
      xml: 1.0.1
      xml-js: 1.6.11
    dev: false

  /dom-accessibility-api@0.5.16:
    resolution: {integrity: sha512-X7BJ2yElsnOJ30pZF4uIIDfBEVgF4XEBxL9Bxhy6dnrm5hkzqmsWHGTiHqRiITNhMyFLyAiWndIJP7Z1NTteDg==}
    dev: true

  /dom-accessibility-api@0.6.3:
    resolution: {integrity: sha512-7ZgogeTnjuHbo+ct10G9Ffp0mif17idi0IyWNVA/wcwcm7NPOD/WEHVP3n7n3MhXqxoIYm8d6MuZohYWIZ4T3w==}
    dev: true

  /dompurify@2.5.8:
    resolution: {integrity: sha512-o1vSNgrmYMQObbSSvF/1brBYEQPHhV1+gsmrusO7/GXtp1T9rCS8cXFqVxK/9crT1jA6Ccv+5MTSjBNqr7Sovw==}
    requiresBuild: true
    dev: false
    optional: true

  /dotenv@16.6.1:
    resolution: {integrity: sha512-uBq4egWHTcTt33a72vpSG0z3HnPuIl6NqYcTrKEg2azoEyl2hpW0zqlxysq2pK9HlDIHyHyakeYaYnSAwd8bow==}
    engines: {node: '>=12'}

  /dunder-proto@1.0.1:
    resolution: {integrity: sha512-KIN/nDJBQRcXw0MLVhZE9iQHmG68qAVIBg9CqmUYjmQIhgij9U5MFvrqkUL5FbtyyzZuOeOt0zdeRe4UY7ct+A==}
    engines: {node: '>= 0.4'}
    dependencies:
      call-bind-apply-helpers: 1.0.2
      es-errors: 1.3.0
      gopd: 1.2.0

  /eastasianwidth@0.2.0:
    resolution: {integrity: sha512-I88TYZWc9XiYHRQ4/3c5rjjfgkjhLyW2luGIheGERbNQ6OY7yTybanSpDXZa8y7VUP9YmDcYa+eyq4ca7iLqWA==}

  /ecc-jsbn@0.1.2:
    resolution: {integrity: sha512-eh9O+hwRHNbG4BLTjEl3nw044CkGm5X6LoaCf7LPp7UU8Qrt47JYNi6nPX8xjW97TKGKm1ouctg0QSpZe9qrnw==}
    dependencies:
      jsbn: 0.1.1
      safer-buffer: 2.1.2
    dev: true

  /ee-first@1.1.1:
    resolution: {integrity: sha512-WMwm9LhRUo+WUaRN+vRuETqG89IgZphVSNkdFgeb6sS/E4OrDIN7t48CAewSHXc6C8lefD8KKfr5vY61brQlow==}
    requiresBuild: true
    dev: false
    optional: true

  /ejs@3.1.10:
    resolution: {integrity: sha512-UeJmFfOrAQS8OJWPZ4qtgHyWExa088/MtK5UEyoJGFH67cDEXkZSviOiKRCZ4Xij0zxI3JECgYs3oKx+AizQBA==}
    engines: {node: '>=0.10.0'}
    hasBin: true
    dependencies:
      jake: 10.9.4

  /electron-to-chromium@1.5.240:
    resolution: {integrity: sha512-OBwbZjWgrCOH+g6uJsA2/7Twpas2OlepS9uvByJjR2datRDuKGYeD+nP8lBBks2qnB7bGJNHDUx7c/YLaT3QMQ==}

  /emoji-regex@10.6.0:
    resolution: {integrity: sha512-toUI84YS5YmxW219erniWD0CIVOo46xGKColeNQRgOzDorgBi1v4D71/OFzgD9GO2UGKIv1C3Sp8DAn0+j5w7A==}
    dev: false

  /emoji-regex@8.0.0:
    resolution: {integrity: sha512-MSjYzcWNOA0ewAHpz0MxpYFvwg6yjy1NG3xteoqz644VCo/RPgnr1/GGt+ic3iJTzQ8Eu3TdM14SawnVUmGE6A==}

  /emoji-regex@9.2.2:
    resolution: {integrity: sha512-L18DaJsXSUk2+42pv8mLs5jJT2hqFkFE4j21wOmgbUqsZ2hL72NsUU785g9RXgo3s0ZNgVl42TiHp3ZtOv/Vyg==}

  /emojis-list@3.0.0:
    resolution: {integrity: sha512-/kyM18EfinwXZbno9FyUGeFh87KC8HRQBQGildHZbEuRyWFOmv1U10o9BBp8XVZDVNNuQKyIGIu5ZYAAXJ0V2Q==}
    engines: {node: '>= 4'}
    dev: false

  /encodeurl@2.0.0:
    resolution: {integrity: sha512-Q0n9HRi4m6JuGIV1eFlmvJB7ZEVxu93IrMyiMsGC0lrMJMWzRgx6WGquyfQgZVb31vhGgXnfmPNNXmxnOkRBrg==}
    engines: {node: '>= 0.8'}
    requiresBuild: true
    dev: false
    optional: true

  /end-of-stream@1.4.5:
    resolution: {integrity: sha512-ooEGc6HP26xXq/N+GCGOT0JKCLDGrq2bQUZrQ7gyrJiZANJ/8YDTxTpQBXGMn+WbIQXNVpyWymm7KYVICQnyOg==}
    dependencies:
      once: 1.4.0
    dev: true

  /enhanced-resolve@5.18.3:
    resolution: {integrity: sha512-d4lC8xfavMeBjzGr2vECC3fsGXziXZQyJxD868h2M/mBI3PwAuODxAkLkq5HYuvrPYcUtiLzsTo8U3PgX3Ocww==}
    engines: {node: '>=10.13.0'}
    dependencies:
      graceful-fs: 4.2.11
      tapable: 2.3.0
    dev: false

  /enquirer@2.4.1:
    resolution: {integrity: sha512-rRqJg/6gd538VHvR3PSrdRBb/1Vy2YfzHqzvbhGIQpDRKIa4FgV/54b5Q1xYSxOOwKvjXweS26E0Q+nAMwp2pQ==}
    engines: {node: '>=8.6'}
    dependencies:
      ansi-colors: 4.1.3
      strip-ansi: 6.0.1
    dev: true

  /entities@6.0.1:
    resolution: {integrity: sha512-aN97NXWF6AWBTahfVOIrB/NShkzi5H7F9r1s9mD3cDj4Ko5f2qhhVoYMibXF7GlLveb/D2ioWay8lxI97Ven3g==}
    engines: {node: '>=0.12'}
    dev: true

  /es-abstract@1.24.0:
    resolution: {integrity: sha512-WSzPgsdLtTcQwm4CROfS5ju2Wa1QQcVeT37jFjYzdFz1r9ahadC8B8/a4qxJxM+09F18iumCdRmlr96ZYkQvEg==}
    engines: {node: '>= 0.4'}
    dependencies:
      array-buffer-byte-length: 1.0.2
      arraybuffer.prototype.slice: 1.0.4
      available-typed-arrays: 1.0.7
      call-bind: 1.0.8
      call-bound: 1.0.4
      data-view-buffer: 1.0.2
      data-view-byte-length: 1.0.2
      data-view-byte-offset: 1.0.1
      es-define-property: 1.0.1
      es-errors: 1.3.0
      es-object-atoms: 1.1.1
      es-set-tostringtag: 2.1.0
      es-to-primitive: 1.3.0
      function.prototype.name: 1.1.8
      get-intrinsic: 1.3.0
      get-proto: 1.0.1
      get-symbol-description: 1.1.0
      globalthis: 1.0.4
      gopd: 1.2.0
      has-property-descriptors: 1.0.2
      has-proto: 1.2.0
      has-symbols: 1.1.0
      hasown: 2.0.2
      internal-slot: 1.1.0
      is-array-buffer: 3.0.5
      is-callable: 1.2.7
      is-data-view: 1.0.2
      is-negative-zero: 2.0.3
      is-regex: 1.2.1
      is-set: 2.0.3
      is-shared-array-buffer: 1.0.4
      is-string: 1.1.1
      is-typed-array: 1.1.15
      is-weakref: 1.1.1
      math-intrinsics: 1.1.0
      object-inspect: 1.13.4
      object-keys: 1.1.1
      object.assign: 4.1.7
      own-keys: 1.0.1
      regexp.prototype.flags: 1.5.4
      safe-array-concat: 1.1.3
      safe-push-apply: 1.0.0
      safe-regex-test: 1.1.0
      set-proto: 1.0.0
      stop-iteration-iterator: 1.1.0
      string.prototype.trim: 1.2.10
      string.prototype.trimend: 1.0.9
      string.prototype.trimstart: 1.0.8
      typed-array-buffer: 1.0.3
      typed-array-byte-length: 1.0.3
      typed-array-byte-offset: 1.0.4
      typed-array-length: 1.0.7
      unbox-primitive: 1.1.0
      which-typed-array: 1.1.19

  /es-define-property@1.0.1:
    resolution: {integrity: sha512-e3nRfgfUZ4rNGL232gUgX06QNyyez04KdjFrF+LTRoOXmrOgFKDg4BCdsjW8EnT69eqdYGmRpJwiPVYNrCaW3g==}
    engines: {node: '>= 0.4'}

  /es-errors@1.3.0:
    resolution: {integrity: sha512-Zf5H2Kxt2xjTvbJvP2ZWLEICxA6j+hAmMzIlypy4xcBg1vKVnx89Wy0GbS+kf5cwCVFFzdCFh2XSCFNULS6csw==}
    engines: {node: '>= 0.4'}

  /es-get-iterator@1.1.3:
    resolution: {integrity: sha512-sPZmqHBe6JIiTfN5q2pEi//TwxmAFHwj/XEuYjTuse78i8KxaqMTTzxPoFKuzRpDpTJ+0NAbpfenkmH2rePtuw==}
    dependencies:
      call-bind: 1.0.8
      get-intrinsic: 1.3.0
      has-symbols: 1.1.0
      is-arguments: 1.2.0
      is-map: 2.0.3
      is-set: 2.0.3
      is-string: 1.1.1
      isarray: 2.0.5
      stop-iteration-iterator: 1.1.0
    dev: true

  /es-iterator-helpers@1.2.1:
    resolution: {integrity: sha512-uDn+FE1yrDzyC0pCo961B2IHbdM8y/ACZsKD4dG6WqrjV53BADjwa7D+1aom2rsNVfLyDgU/eigvlJGJ08OQ4w==}
    engines: {node: '>= 0.4'}
    dependencies:
      call-bind: 1.0.8
      call-bound: 1.0.4
      define-properties: 1.2.1
      es-abstract: 1.24.0
      es-errors: 1.3.0
      es-set-tostringtag: 2.1.0
      function-bind: 1.1.2
      get-intrinsic: 1.3.0
      globalthis: 1.0.4
      gopd: 1.2.0
      has-property-descriptors: 1.0.2
      has-proto: 1.2.0
      has-symbols: 1.1.0
      internal-slot: 1.1.0
      iterator.prototype: 1.1.5
      safe-array-concat: 1.1.3
    dev: true

  /es-module-lexer@1.7.0:
    resolution: {integrity: sha512-jEQoCwk8hyb2AZziIOLhDqpm5+2ww5uIE6lkO/6jcOCusfk6LhMHpXXfBLXTZ7Ydyt0j4VoUQv6uGNYbdW+kBA==}
    dev: false

  /es-object-atoms@1.1.1:
    resolution: {integrity: sha512-FGgH2h8zKNim9ljj7dankFPcICIK9Cp5bm+c2gQSYePhpaG5+esrLODihIorn+Pe6FGJzWhXQotPv73jTaldXA==}
    engines: {node: '>= 0.4'}
    dependencies:
      es-errors: 1.3.0

  /es-set-tostringtag@2.1.0:
    resolution: {integrity: sha512-j6vWzfrGVfyXxge+O0x5sh6cvxAog0a/4Rdd2K36zCMV5eJ+/+tOAngRO8cODMNWbVRdVlmGZQL2YS3yR8bIUA==}
    engines: {node: '>= 0.4'}
    dependencies:
      es-errors: 1.3.0
      get-intrinsic: 1.3.0
      has-tostringtag: 1.0.2
      hasown: 2.0.2

  /es-shim-unscopables@1.1.0:
    resolution: {integrity: sha512-d9T8ucsEhh8Bi1woXCf+TIKDIROLG5WCkxg8geBCbvk22kzwC5G2OnXVMO6FUsvQlgUUXQ2itephWDLqDzbeCw==}
    engines: {node: '>= 0.4'}
    dependencies:
      hasown: 2.0.2
    dev: true

  /es-to-primitive@1.3.0:
    resolution: {integrity: sha512-w+5mJ3GuFL+NjVtJlvydShqE1eN3h3PbI7/5LAsYJP/2qtuMXjfL2LpHSRqo4b4eSF5K/DH1JXKUAHSB2UW50g==}
    engines: {node: '>= 0.4'}
    dependencies:
      is-callable: 1.2.7
      is-date-object: 1.1.0
      is-symbol: 1.1.1

  /esbuild@0.21.5:
    resolution: {integrity: sha512-mg3OPMV4hXywwpoDxu3Qda5xCKQi+vCTZq8S9J/EpkhB2HzKXq4SNFZE3+NK93JYxc8VMSep+lOUSC/RVKaBqw==}
    engines: {node: '>=12'}
    hasBin: true
    requiresBuild: true
    optionalDependencies:
      '@esbuild/aix-ppc64': 0.21.5
      '@esbuild/android-arm': 0.21.5
      '@esbuild/android-arm64': 0.21.5
      '@esbuild/android-x64': 0.21.5
      '@esbuild/darwin-arm64': 0.21.5
      '@esbuild/darwin-x64': 0.21.5
      '@esbuild/freebsd-arm64': 0.21.5
      '@esbuild/freebsd-x64': 0.21.5
      '@esbuild/linux-arm': 0.21.5
      '@esbuild/linux-arm64': 0.21.5
      '@esbuild/linux-ia32': 0.21.5
      '@esbuild/linux-loong64': 0.21.5
      '@esbuild/linux-mips64el': 0.21.5
      '@esbuild/linux-ppc64': 0.21.5
      '@esbuild/linux-riscv64': 0.21.5
      '@esbuild/linux-s390x': 0.21.5
      '@esbuild/linux-x64': 0.21.5
      '@esbuild/netbsd-x64': 0.21.5
      '@esbuild/openbsd-x64': 0.21.5
      '@esbuild/sunos-x64': 0.21.5
      '@esbuild/win32-arm64': 0.21.5
      '@esbuild/win32-ia32': 0.21.5
      '@esbuild/win32-x64': 0.21.5
    dev: true

  /esbuild@0.25.11:
    resolution: {integrity: sha512-KohQwyzrKTQmhXDW1PjCv3Tyspn9n5GcY2RTDqeORIdIJY8yKIF7sTSopFmn/wpMPW4rdPXI0UE5LJLuq3bx0Q==}
    engines: {node: '>=18'}
    hasBin: true
    requiresBuild: true
    optionalDependencies:
      '@esbuild/aix-ppc64': 0.25.11
      '@esbuild/android-arm': 0.25.11
      '@esbuild/android-arm64': 0.25.11
      '@esbuild/android-x64': 0.25.11
      '@esbuild/darwin-arm64': 0.25.11
      '@esbuild/darwin-x64': 0.25.11
      '@esbuild/freebsd-arm64': 0.25.11
      '@esbuild/freebsd-x64': 0.25.11
      '@esbuild/linux-arm': 0.25.11
      '@esbuild/linux-arm64': 0.25.11
      '@esbuild/linux-ia32': 0.25.11
      '@esbuild/linux-loong64': 0.25.11
      '@esbuild/linux-mips64el': 0.25.11
      '@esbuild/linux-ppc64': 0.25.11
      '@esbuild/linux-riscv64': 0.25.11
      '@esbuild/linux-s390x': 0.25.11
      '@esbuild/linux-x64': 0.25.11
      '@esbuild/netbsd-arm64': 0.25.11
      '@esbuild/netbsd-x64': 0.25.11
      '@esbuild/openbsd-arm64': 0.25.11
      '@esbuild/openbsd-x64': 0.25.11
      '@esbuild/openharmony-arm64': 0.25.11
      '@esbuild/sunos-x64': 0.25.11
      '@esbuild/win32-arm64': 0.25.11
      '@esbuild/win32-ia32': 0.25.11
      '@esbuild/win32-x64': 0.25.11
    dev: true

  /escalade@3.2.0:
    resolution: {integrity: sha512-WUj2qlxaQtO4g6Pq5c29GTcWGDyd8itL8zTlipgECz3JesAiiOKotd8JU6otB3PACgG6xkJUyVhboMS+bje/jA==}
    engines: {node: '>=6'}

  /escape-html@1.0.3:
    resolution: {integrity: sha512-NiSupZ4OeuGwr68lGIeym/ksIZMJodUGOSCZ/FSnTxcrekbvqrgdUxlJOMpijaKZVjAJrWrGs/6Jy8OMuyj9ow==}
    requiresBuild: true
    dev: false
    optional: true

  /escape-string-regexp@1.0.5:
    resolution: {integrity: sha512-vbRorB5FUQWvla16U8R/qgaFIya2qGzwDrNmCZuYKrbdSUMG6I1ZCGQRefkRVhuOkIGVne7BQ35DSfo1qvJqFg==}
    engines: {node: '>=0.8.0'}
    dev: true

  /escape-string-regexp@4.0.0:
    resolution: {integrity: sha512-TtpcNJ3XAzx3Gq8sWRzJaVajRs0uVxA2YAkdb1jm2YkPz4G6egUFAyA3n5vtEIZefPk5Wa4UXbKuS5fKkJWdgA==}
    engines: {node: '>=10'}
    dev: true

  /eslint-config-next@14.2.5(eslint@8.57.0)(typescript@5.4.5):
    resolution: {integrity: sha512-zogs9zlOiZ7ka+wgUnmcM0KBEDjo4Jis7kxN1jvC0N4wynQ2MIx/KBkg4mVF63J5EK4W0QMCn7xO3vNisjaAoA==}
    peerDependencies:
      eslint: ^7.23.0 || ^8.0.0
      typescript: '>=3.3.1'
    peerDependenciesMeta:
      typescript:
        optional: true
    dependencies:
      '@next/eslint-plugin-next': 14.2.5
      '@rushstack/eslint-patch': 1.14.1
      '@typescript-eslint/parser': 6.21.0(eslint@8.57.0)(typescript@5.4.5)
      eslint: 8.57.0
      eslint-import-resolver-node: 0.3.9
      eslint-import-resolver-typescript: 3.10.1(eslint-plugin-import@2.32.0)(eslint@8.57.0)
      eslint-plugin-import: 2.32.0(@typescript-eslint/parser@6.21.0)(eslint-import-resolver-typescript@3.10.1)(eslint@8.57.0)
      eslint-plugin-jsx-a11y: 6.10.2(eslint@8.57.0)
      eslint-plugin-react: 7.37.5(eslint@8.57.0)
      eslint-plugin-react-hooks: 5.0.0-canary-7118f5dd7-20230705(eslint@8.57.0)
      typescript: 5.4.5
    transitivePeerDependencies:
      - eslint-import-resolver-webpack
      - eslint-plugin-import-x
      - supports-color
    dev: true

  /eslint-import-resolver-node@0.3.9:
    resolution: {integrity: sha512-WFj2isz22JahUv+B788TlO3N6zL3nNJGU8CcZbPZvVEkBPaJdCV4vy5wyghty5ROFbCRnm132v8BScu5/1BQ8g==}
    dependencies:
      debug: 3.2.7(supports-color@8.1.1)
      is-core-module: 2.16.1
      resolve: 1.22.11
    transitivePeerDependencies:
      - supports-color
    dev: true

  /eslint-import-resolver-typescript@3.10.1(eslint-plugin-import@2.32.0)(eslint@8.57.0):
    resolution: {integrity: sha512-A1rHYb06zjMGAxdLSkN2fXPBwuSaQ0iO5M/hdyS0Ajj1VBaRp0sPD3dn1FhME3c/JluGFbwSxyCfqdSbtQLAHQ==}
    engines: {node: ^14.18.0 || >=16.0.0}
    peerDependencies:
      eslint: '*'
      eslint-plugin-import: '*'
      eslint-plugin-import-x: '*'
    peerDependenciesMeta:
      eslint-plugin-import:
        optional: true
      eslint-plugin-import-x:
        optional: true
    dependencies:
      '@nolyfill/is-core-module': 1.0.39
      debug: 4.4.3(supports-color@8.1.1)
      eslint: 8.57.0
      eslint-plugin-import: 2.32.0(@typescript-eslint/parser@6.21.0)(eslint-import-resolver-typescript@3.10.1)(eslint@8.57.0)
      get-tsconfig: 4.13.0
      is-bun-module: 2.0.0
      stable-hash: 0.0.5
      tinyglobby: 0.2.15
      unrs-resolver: 1.11.1
    transitivePeerDependencies:
      - supports-color
    dev: true

  /eslint-module-utils@2.12.1(@typescript-eslint/parser@6.21.0)(eslint-import-resolver-node@0.3.9)(eslint-import-resolver-typescript@3.10.1)(eslint@8.57.0):
    resolution: {integrity: sha512-L8jSWTze7K2mTg0vos/RuLRS5soomksDPoJLXIslC7c8Wmut3bx7CPpJijDcBZtxQ5lrbUdM+s0OlNbz0DCDNw==}
    engines: {node: '>=4'}
    peerDependencies:
      '@typescript-eslint/parser': '*'
      eslint: '*'
      eslint-import-resolver-node: '*'
      eslint-import-resolver-typescript: '*'
      eslint-import-resolver-webpack: '*'
    peerDependenciesMeta:
      '@typescript-eslint/parser':
        optional: true
      eslint:
        optional: true
      eslint-import-resolver-node:
        optional: true
      eslint-import-resolver-typescript:
        optional: true
      eslint-import-resolver-webpack:
        optional: true
    dependencies:
      '@typescript-eslint/parser': 6.21.0(eslint@8.57.0)(typescript@5.4.5)
      debug: 3.2.7(supports-color@8.1.1)
      eslint: 8.57.0
      eslint-import-resolver-node: 0.3.9
      eslint-import-resolver-typescript: 3.10.1(eslint-plugin-import@2.32.0)(eslint@8.57.0)
    transitivePeerDependencies:
      - supports-color
    dev: true

  /eslint-plugin-import@2.32.0(@typescript-eslint/parser@6.21.0)(eslint-import-resolver-typescript@3.10.1)(eslint@8.57.0):
    resolution: {integrity: sha512-whOE1HFo/qJDyX4SnXzP4N6zOWn79WhnCUY/iDR0mPfQZO8wcYE4JClzI2oZrhBnnMUCBCHZhO6VQyoBU95mZA==}
    engines: {node: '>=4'}
    peerDependencies:
      '@typescript-eslint/parser': '*'
      eslint: ^2 || ^3 || ^4 || ^5 || ^6 || ^7.2.0 || ^8 || ^9
    peerDependenciesMeta:
      '@typescript-eslint/parser':
        optional: true
    dependencies:
      '@rtsao/scc': 1.1.0
      '@typescript-eslint/parser': 6.21.0(eslint@8.57.0)(typescript@5.4.5)
      array-includes: 3.1.9
      array.prototype.findlastindex: 1.2.6
      array.prototype.flat: 1.3.3
      array.prototype.flatmap: 1.3.3
      debug: 3.2.7(supports-color@8.1.1)
      doctrine: 2.1.0
      eslint: 8.57.0
      eslint-import-resolver-node: 0.3.9
      eslint-module-utils: 2.12.1(@typescript-eslint/parser@6.21.0)(eslint-import-resolver-node@0.3.9)(eslint-import-resolver-typescript@3.10.1)(eslint@8.57.0)
      hasown: 2.0.2
      is-core-module: 2.16.1
      is-glob: 4.0.3
      minimatch: 3.1.2
      object.fromentries: 2.0.8
      object.groupby: 1.0.3
      object.values: 1.2.1
      semver: 6.3.1
      string.prototype.trimend: 1.0.9
      tsconfig-paths: 3.15.0
    transitivePeerDependencies:
      - eslint-import-resolver-typescript
      - eslint-import-resolver-webpack
      - supports-color
    dev: true

  /eslint-plugin-jsx-a11y@6.10.2(eslint@8.57.0):
    resolution: {integrity: sha512-scB3nz4WmG75pV8+3eRUQOHZlNSUhFNq37xnpgRkCCELU3XMvXAxLk1eqWWyE22Ki4Q01Fnsw9BA3cJHDPgn2Q==}
    engines: {node: '>=4.0'}
    peerDependencies:
      eslint: ^3 || ^4 || ^5 || ^6 || ^7 || ^8 || ^9
    dependencies:
      aria-query: 5.3.2
      array-includes: 3.1.9
      array.prototype.flatmap: 1.3.3
      ast-types-flow: 0.0.8
      axe-core: 4.11.0
      axobject-query: 4.1.0
      damerau-levenshtein: 1.0.8
      emoji-regex: 9.2.2
      eslint: 8.57.0
      hasown: 2.0.2
      jsx-ast-utils: 3.3.5
      language-tags: 1.0.9
      minimatch: 3.1.2
      object.fromentries: 2.0.8
      safe-regex-test: 1.1.0
      string.prototype.includes: 2.0.1
    dev: true

  /eslint-plugin-react-hooks@5.0.0-canary-7118f5dd7-20230705(eslint@8.57.0):
    resolution: {integrity: sha512-AZYbMo/NW9chdL7vk6HQzQhT+PvTAEVqWk9ziruUoW2kAOcN5qNyelv70e0F1VNQAbvutOC9oc+xfWycI9FxDw==}
    engines: {node: '>=10'}
    peerDependencies:
      eslint: ^3.0.0 || ^4.0.0 || ^5.0.0 || ^6.0.0 || ^7.0.0 || ^8.0.0-0
    dependencies:
      eslint: 8.57.0
    dev: true

  /eslint-plugin-react@7.37.5(eslint@8.57.0):
    resolution: {integrity: sha512-Qteup0SqU15kdocexFNAJMvCJEfa2xUKNV4CC1xsVMrIIqEy3SQ/rqyxCWNzfrd3/ldy6HMlD2e0JDVpDg2qIA==}
    engines: {node: '>=4'}
    peerDependencies:
      eslint: ^3 || ^4 || ^5 || ^6 || ^7 || ^8 || ^9.7
    dependencies:
      array-includes: 3.1.9
      array.prototype.findlast: 1.2.5
      array.prototype.flatmap: 1.3.3
      array.prototype.tosorted: 1.1.4
      doctrine: 2.1.0
      es-iterator-helpers: 1.2.1
      eslint: 8.57.0
      estraverse: 5.3.0
      hasown: 2.0.2
      jsx-ast-utils: 3.3.5
      minimatch: 3.1.2
      object.entries: 1.1.9
      object.fromentries: 2.0.8
      object.values: 1.2.1
      prop-types: 15.8.1
      resolve: 2.0.0-next.5
      semver: 6.3.1
      string.prototype.matchall: 4.0.12
      string.prototype.repeat: 1.0.0
    dev: true

  /eslint-scope@5.1.1:
    resolution: {integrity: sha512-2NxwbF/hZ0KpepYN0cNbo+FN6XoK7GaHlQhgx/hIZl6Va0bF45RQOOwhLIy8lQDbuCiadSLCBnH2CFYquit5bw==}
    engines: {node: '>=8.0.0'}
    dependencies:
      esrecurse: 4.3.0
      estraverse: 4.3.0
    dev: false

  /eslint-scope@7.2.2:
    resolution: {integrity: sha512-dOt21O7lTMhDM+X9mB4GX+DZrZtCUJPL/wlcTqxyrx5IvO0IYtILdtrQGQp+8n5S0gwSVmOf9NQrjMOgfQZlIg==}
    engines: {node: ^12.22.0 || ^14.17.0 || >=16.0.0}
    dependencies:
      esrecurse: 4.3.0
      estraverse: 5.3.0
    dev: true

  /eslint-visitor-keys@3.4.3:
    resolution: {integrity: sha512-wpc+LXeiyiisxPlEkUzU6svyS1frIO3Mgxj1fdy7Pm8Ygzguax2N3Fa/D/ag1WqbOprdI+uY6wMUl8/a2G+iag==}
    engines: {node: ^12.22.0 || ^14.17.0 || >=16.0.0}
    dev: true

  /eslint@8.57.0:
    resolution: {integrity: sha512-dZ6+mexnaTIbSBZWgou51U6OmzIhYM2VcNdtiTtI7qPNZm35Akpr0f6vtw3w1Kmn5PYo+tZVfh13WrhpS6oLqQ==}
    engines: {node: ^12.22.0 || ^14.17.0 || >=16.0.0}
    deprecated: This version is no longer supported. Please see https://eslint.org/version-support for other options.
    hasBin: true
    dependencies:
      '@eslint-community/eslint-utils': 4.9.0(eslint@8.57.0)
      '@eslint-community/regexpp': 4.12.2
      '@eslint/eslintrc': 2.1.4
      '@eslint/js': 8.57.0
      '@humanwhocodes/config-array': 0.11.14
      '@humanwhocodes/module-importer': 1.0.1
      '@nodelib/fs.walk': 1.2.8
      '@ungap/structured-clone': 1.3.0
      ajv: 6.12.6
      chalk: 4.1.2
      cross-spawn: 7.0.6
      debug: 4.4.3(supports-color@8.1.1)
      doctrine: 3.0.0
      escape-string-regexp: 4.0.0
      eslint-scope: 7.2.2
      eslint-visitor-keys: 3.4.3
      espree: 9.6.1
      esquery: 1.6.0
      esutils: 2.0.3
      fast-deep-equal: 3.1.3
      file-entry-cache: 6.0.1
      find-up: 5.0.0
      glob-parent: 6.0.2
      globals: 13.24.0
      graphemer: 1.4.0
      ignore: 5.3.2
      imurmurhash: 0.1.4
      is-glob: 4.0.3
      is-path-inside: 3.0.3
      js-yaml: 4.1.0
      json-stable-stringify-without-jsonify: 1.0.1
      levn: 0.4.1
      lodash.merge: 4.6.2
      minimatch: 3.1.2
      natural-compare: 1.4.0
      optionator: 0.9.4
      strip-ansi: 6.0.1
      text-table: 0.2.0
    transitivePeerDependencies:
      - supports-color
    dev: true

  /espree@9.6.1:
    resolution: {integrity: sha512-oruZaFkjorTpF32kDSI5/75ViwGeZginGGy2NoOSg3Q9bnwlnmDm4HLnkl0RE3n+njDXR037aY1+x58Z/zFdwQ==}
    engines: {node: ^12.22.0 || ^14.17.0 || >=16.0.0}
    dependencies:
      acorn: 8.15.0
      acorn-jsx: 5.3.2(acorn@8.15.0)
      eslint-visitor-keys: 3.4.3
    dev: true

  /esquery@1.6.0:
    resolution: {integrity: sha512-ca9pw9fomFcKPvFLXhBKUK90ZvGibiGOvRJNbjljY7s7uq/5YO4BOzcYtJqExdx99rF6aAcnRxHmcUHcz6sQsg==}
    engines: {node: '>=0.10'}
    dependencies:
      estraverse: 5.3.0
    dev: true

  /esrecurse@4.3.0:
    resolution: {integrity: sha512-KmfKL3b6G+RXvP8N1vr3Tq1kL/oCFgn2NYXEtqP8/L3pKapUA4G8cFVaoF3SU323CD4XypR/ffioHmkti6/Tag==}
    engines: {node: '>=4.0'}
    dependencies:
      estraverse: 5.3.0

  /estraverse@4.3.0:
    resolution: {integrity: sha512-39nnKffWz8xN1BU/2c79n9nB9HDzo0niYUqx6xyqUnyoAnQyyWpOTdZEeiCch8BBu515t4wp9ZmgVfVhn9EBpw==}
    engines: {node: '>=4.0'}
    dev: false

  /estraverse@5.3.0:
    resolution: {integrity: sha512-MMdARuVEQziNTeJD8DgMqmhwR11BRQ/cBP+pLtYdSTnf3MIO8fFeiINEbX36ZdNlfU/7A9f3gUw49B3oQsvwBA==}
    engines: {node: '>=4.0'}

  /estree-walker@1.0.1:
    resolution: {integrity: sha512-1fMXF3YP4pZZVozF8j/ZLfvnR8NSIljt56UhbZ5PeeDmmGHpgpdwQt7ITlGvYaQukCvuBRMLEiKiYC+oeIg4cg==}

  /estree-walker@3.0.3:
    resolution: {integrity: sha512-7RUKfXgSMMkzt6ZuXmqapOurLGPPfgj6l9uRZ7lRGolvk0y2yocc35LdcxKC5PQZdn2DMqioAQ2NoWcrTKmm6g==}
    dependencies:
      '@types/estree': 1.0.8
    dev: true

  /esutils@2.0.3:
    resolution: {integrity: sha512-kVscqXk4OCp68SZ0dkgEKVi6/8ij300KBWTJq32P/dYeWTSwK41WyTxalN1eRmA5Z9UU/LX9D7FWSmV9SAYx6g==}
    engines: {node: '>=0.10.0'}

  /etag@1.8.1:
    resolution: {integrity: sha512-aIL5Fx7mawVa300al2BnEE4iNvo1qETxLrPI/o05L7z6go7fCw1J6EQmbK4FmJ2AS7kgVF/KEZWufBfdClMcPg==}
    engines: {node: '>= 0.6'}
    requiresBuild: true
    dev: false
    optional: true

  /event-target-shim@5.0.1:
    resolution: {integrity: sha512-i/2XbnSz/uxRCU6+NdVJgKWDTM427+MqYbkQzD321DuCQJUqOuJKIA0IM2+W2xtYHdKOmZ4dR6fExsd4SXL+WQ==}
    engines: {node: '>=6'}

  /eventemitter2@6.4.7:
    resolution: {integrity: sha512-tYUSVOGeQPKt/eC1ABfhHy5Xd96N3oIijJvN3O9+TsC28T5V9yX9oEfEK5faP0EFSNVOG97qtAS68GBrQB2hDg==}
    dev: true

  /events@3.3.0:
    resolution: {integrity: sha512-mQw+2fkQbALzQ7V0MY0IqdnXNOeTtP4r0lN9z7AAawCXgqea7bDii20AYrIBrFd/Hx0M2Ocz6S111CaFkUcb0Q==}
    engines: {node: '>=0.8.x'}

  /eventsource-parser@3.0.6:
    resolution: {integrity: sha512-Vo1ab+QXPzZ4tCa8SwIHJFaSzy4R6SHf7BY79rFBDf0idraZWAkYrDjDj8uWaSm3S2TK+hJ7/t1CEmZ7jXw+pg==}
    engines: {node: '>=18.0.0'}
    requiresBuild: true
    dev: false
    optional: true

  /eventsource@3.0.7:
    resolution: {integrity: sha512-CRT1WTyuQoD771GW56XEZFQ/ZoSfWid1alKGDYMmkt2yl8UXrVR4pspqWNEcqKvVIzg6PAltWjxcSSPrboA4iA==}
    engines: {node: '>=18.0.0'}
    requiresBuild: true
    dependencies:
      eventsource-parser: 3.0.6
    dev: false
    optional: true

  /execa@4.1.0:
    resolution: {integrity: sha512-j5W0//W7f8UxAn8hXVnwG8tLwdiUy4FJLcSupCg6maBYZDpyBvTApK7KyuI4bKj8KOh1r2YH+6ucuYtJv1bTZA==}
    engines: {node: '>=10'}
    dependencies:
      cross-spawn: 7.0.6
      get-stream: 5.2.0
      human-signals: 1.1.1
      is-stream: 2.0.1
      merge-stream: 2.0.0
      npm-run-path: 4.0.1
      onetime: 5.1.2
      signal-exit: 3.0.7
      strip-final-newline: 2.0.0
    dev: true

  /execa@8.0.1:
    resolution: {integrity: sha512-VyhnebXciFV2DESc+p6B+y0LjSm0krU4OgJN44qFAhBY0TJ+1V61tYD2+wHusZ6F9n5K+vl8k0sTy7PEfV4qpg==}
    engines: {node: '>=16.17'}
    dependencies:
      cross-spawn: 7.0.6
      get-stream: 8.0.1
      human-signals: 5.0.0
      is-stream: 3.0.0
      merge-stream: 2.0.0
      npm-run-path: 5.3.0
      onetime: 6.0.0
      signal-exit: 4.1.0
      strip-final-newline: 3.0.0
    dev: true

  /executable@4.1.1:
    resolution: {integrity: sha512-8iA79xD3uAch729dUG8xaaBBFGaEa0wdD2VkYLFHwlqosEj/jT66AzcreRDSgV7ehnNLBW2WR5jIXwGKjVdTLg==}
    engines: {node: '>=4'}
    dependencies:
      pify: 2.3.0
    dev: true

  /express-rate-limit@7.5.1(express@5.1.0):
    resolution: {integrity: sha512-7iN8iPMDzOMHPUYllBEsQdWVB6fPDMPqwjBaFrgr4Jgr/+okjvzAy+UHlYYL/Vs0OsOrMkwS6PJDkFlJwoxUnw==}
    engines: {node: '>= 16'}
    requiresBuild: true
    peerDependencies:
      express: '>= 4.11'
    dependencies:
      express: 5.1.0
    dev: false
    optional: true

  /express@5.1.0:
    resolution: {integrity: sha512-DT9ck5YIRU+8GYzzU5kT3eHGA5iL+1Zd0EutOmTE9Dtk+Tvuzd23VBU+ec7HPNSTxXYO55gPV/hq4pSBJDjFpA==}
    engines: {node: '>= 18'}
    requiresBuild: true
    dependencies:
      accepts: 2.0.0
      body-parser: 2.2.0
      content-disposition: 1.0.0
      content-type: 1.0.5
      cookie: 0.7.2
      cookie-signature: 1.2.2
      debug: 4.4.3(supports-color@8.1.1)
      encodeurl: 2.0.0
      escape-html: 1.0.3
      etag: 1.8.1
      finalhandler: 2.1.0
      fresh: 2.0.0
      http-errors: 2.0.0
      merge-descriptors: 2.0.0
      mime-types: 3.0.1
      on-finished: 2.4.1
      once: 1.4.0
      parseurl: 1.3.3
      proxy-addr: 2.0.7
      qs: 6.14.0
      range-parser: 1.2.1
      router: 2.2.0
      send: 1.2.0
      serve-static: 2.2.0
      statuses: 2.0.2
      type-is: 2.0.1
      vary: 1.1.2
    transitivePeerDependencies:
      - supports-color
    dev: false
    optional: true

  /extend@3.0.2:
    resolution: {integrity: sha512-fjquC59cD7CyW6urNXK0FBufkZcoiGG80wTuPujX590cB5Ttln20E2UB4S/WARVqhXffZl2LNgS+gQdPIIim/g==}
    dev: true

  /extract-zip@2.0.1(supports-color@8.1.1):
    resolution: {integrity: sha512-GDhU9ntwuKyGXdZBUgTIe+vXnWj0fppUEtMDL0+idd5Sta8TGpHssn/eusA9mrPr9qNDym6SxAYZjNvCn/9RBg==}
    engines: {node: '>= 10.17.0'}
    hasBin: true
    dependencies:
      debug: 4.4.3(supports-color@8.1.1)
      get-stream: 5.2.0
      yauzl: 2.10.0
    optionalDependencies:
      '@types/yauzl': 2.10.3
    transitivePeerDependencies:
      - supports-color
    dev: true

  /extsprintf@1.3.0:
    resolution: {integrity: sha512-11Ndz7Nv+mvAC1j0ktTa7fAb0vLyGGX+rMHNBYQviQDGU0Hw7lhctJANqbPhu9nV9/izT/IntTgZ7Im/9LJs9g==}
    engines: {'0': node >=0.6.0}
    dev: true

  /fast-content-type-parse@1.1.0:
    resolution: {integrity: sha512-fBHHqSTFLVnR61C+gltJuE5GkVQMV0S2nqUO8TJ+5Z3qAKG8vAx4FKai1s5jq/inV1+sREynIWSuQ6HgoSXpDQ==}
    dev: false

  /fast-decode-uri-component@1.0.1:
    resolution: {integrity: sha512-WKgKWg5eUxvRZGwW8FvfbaH7AXSh2cL+3j5fMGzUMCxWBJ3dV3a7Wz8y2f/uQ0e3B6WmodD3oS54jTQ9HVTIIg==}
    dev: false

  /fast-deep-equal@3.1.3:
    resolution: {integrity: sha512-f3qQ9oQy9j2AhBe/H9VC91wLmKBCCU/gDOnKNAYG5hswO7BLKj09Hc5HYNz9cGI++xlpDCIgDaitVs03ATR84Q==}

  /fast-glob@3.3.3:
    resolution: {integrity: sha512-7MptL8U0cqcFdzIzwOTHoilX9x5BrNqye7Z/LuC7kCMRio1EMSyqRK3BEAUD7sXRq4iT4AzTVuZdhgQ2TCvYLg==}
    engines: {node: '>=8.6.0'}
    dependencies:
      '@nodelib/fs.stat': 2.0.5
      '@nodelib/fs.walk': 1.2.8
      glob-parent: 5.1.2
      merge2: 1.4.1
      micromatch: 4.0.8

  /fast-json-stable-stringify@2.1.0:
    resolution: {integrity: sha512-lhd/wF+Lk98HZoTCtlVraHtfh5XYijIjalXck7saUtuanSDyLMxnHhSXEDJqHxD7msR8D0uCmqlkwjCV8xvwHw==}

  /fast-json-stringify@5.16.1:
    resolution: {integrity: sha512-KAdnLvy1yu/XrRtP+LJnxbBGrhN+xXu+gt3EUvZhYGKCr3lFHq/7UFJHHFgmJKoqlh6B40bZLEv7w46B0mqn1g==}
    dependencies:
      '@fastify/merge-json-schemas': 0.1.1
      ajv: 8.17.1
      ajv-formats: 3.0.1(ajv@8.17.1)
      fast-deep-equal: 3.1.3
      fast-uri: 2.4.0
      json-schema-ref-resolver: 1.0.1
      rfdc: 1.4.1
    dev: false

  /fast-levenshtein@2.0.6:
    resolution: {integrity: sha512-DCXu6Ifhqcks7TZKY3Hxp3y6qphY5SJZmrWMDrKcERSOXWQdMhU9Ig/PYrzyw/ul9jOIyh0N4M0tbC5hodg8dw==}
    dev: true

  /fast-querystring@1.1.2:
    resolution: {integrity: sha512-g6KuKWmFXc0fID8WWH0jit4g0AGBoJhCkJMb1RmbsSEUNvQ+ZC8D6CUZ+GtF8nMzSPXnhiePyyqqipzNNEnHjg==}
    dependencies:
      fast-decode-uri-component: 1.0.1
    dev: false

  /fast-redact@3.5.0:
    resolution: {integrity: sha512-dwsoQlS7h9hMeYUq1W++23NDcBLV4KqONnITDV9DjfS3q1SgDGVrBdvvTLUotWtPSD7asWDV9/CmsZPy8Hf70A==}
    engines: {node: '>=6'}

  /fast-safe-stringify@2.1.1:
    resolution: {integrity: sha512-W+KJc2dmILlPplD/H4K9l9LcAHAfPtP6BY84uVLXQ6Evcz9Lcg33Y2z1IVblT6xdY54PXYVHEv+0Wpq8Io6zkA==}
    dev: true

  /fast-uri@2.4.0:
    resolution: {integrity: sha512-ypuAmmMKInk5q7XcepxlnUWDLWv4GFtaJqAzWKqn62IpQ3pejtr5dTVbt3vwqVaMKmkNR55sTT+CqUKIaT21BA==}
    dev: false

  /fast-uri@3.1.0:
    resolution: {integrity: sha512-iPeeDKJSWf4IEOasVVrknXpaBV0IApz/gp7S2bb7Z4Lljbl2MGJRqInZiUrQwV16cpzw/D3S5j5Julj/gT52AA==}

  /fastify-plugin@4.5.1:
    resolution: {integrity: sha512-stRHYGeuqpEZTL1Ef0Ovr2ltazUT9g844X5z/zEBFLG8RYlpDiOCIG+ATvYEp+/zmc7sN29mcIMp8gvYplYPIQ==}
    dev: false

  /fastify@4.29.1:
    resolution: {integrity: sha512-m2kMNHIG92tSNWv+Z3UeTR9AWLLuo7KctC7mlFPtMEVrfjIhmQhkQnT9v15qA/BfVq3vvj134Y0jl9SBje3jXQ==}
    dependencies:
      '@fastify/ajv-compiler': 3.6.0
      '@fastify/error': 3.4.1
      '@fastify/fast-json-stringify-compiler': 4.3.0
      abstract-logging: 2.0.1
      avvio: 8.4.0
      fast-content-type-parse: 1.1.0
      fast-json-stringify: 5.16.1
      find-my-way: 8.2.2
      light-my-request: 5.14.0
      pino: 9.14.0
      process-warning: 3.0.0
      proxy-addr: 2.0.7
      rfdc: 1.4.1
      secure-json-parse: 2.7.0
      semver: 7.7.3
      toad-cache: 3.7.0
    dev: false

  /fastq@1.19.1:
    resolution: {integrity: sha512-GwLTyxkCXjXbxqIhTsMI2Nui8huMPtnxg7krajPJAjnEG/iiOS7i+zCtWGZR9G0NBKbXKh6X9m9UIsYX/N6vvQ==}
    dependencies:
      reusify: 1.1.0

  /fd-slicer@1.1.0:
    resolution: {integrity: sha512-cE1qsB/VwyQozZ+q1dGxR8LBYNZeofhEdUNGSMbQD3Gw2lAzX9Zb3uIU6Ebc/Fmyjo9AWWfnn0AUCHqtevs/8g==}
    dependencies:
      pend: 1.2.0
    dev: true

  /fdir@6.5.0(picomatch@4.0.3):
    resolution: {integrity: sha512-tIbYtZbucOs0BRGqPJkshJUYdL+SDH7dVM8gjy+ERp3WAUjLEFJE+02kanyHtwjWOnwrKYBiwAmM0p4kLJAnXg==}
    engines: {node: '>=12.0.0'}
    peerDependencies:
      picomatch: ^3 || ^4
    peerDependenciesMeta:
      picomatch:
        optional: true
    dependencies:
      picomatch: 4.0.3
    dev: true

  /fflate@0.8.2:
    resolution: {integrity: sha512-cPJU47OaAoCbg0pBvzsgpTPhmhqI5eJjh/JIu8tPj5q+T7iLvW/JAYUqmE7KOB4R1ZyEhzBaIQpQpardBF5z8A==}

  /figures@3.2.0:
    resolution: {integrity: sha512-yaduQFRKLXYOGgEn6AZau90j3ggSOyiqXU0F9JZfeXYhNa+Jk4X+s45A2zg5jns87GAFa34BBm2kXw4XpNcbdg==}
    engines: {node: '>=8'}
    dependencies:
      escape-string-regexp: 1.0.5
    dev: true

  /file-entry-cache@6.0.1:
    resolution: {integrity: sha512-7Gps/XWymbLk2QLYK4NzpMOrYjMhdIxXuIvy2QBsLE6ljuodKvdkWs/cpyJJ3CVIVpH0Oi1Hvg1ovbMzLdFBBg==}
    engines: {node: ^10.12.0 || >=12.0.0}
    dependencies:
      flat-cache: 3.2.0
    dev: true

  /file-saver@2.0.5:
    resolution: {integrity: sha512-P9bmyZ3h/PRG+Nzga+rbdI4OEpNDzAVyy74uVO9ATgzLK6VtAsYybF/+TOCvrc0MO793d6+42lLyZTw7/ArVzA==}
    dev: false

  /filelist@1.0.4:
    resolution: {integrity: sha512-w1cEuf3S+DrLCQL7ET6kz+gmlJdbq9J7yXCSjK/OZCPA+qEN1WyF4ZAf0YYJa4/shHJra2t/d/r8SV4Ji+x+8Q==}
    dependencies:
      minimatch: 5.1.6

  /fill-range@7.1.1:
    resolution: {integrity: sha512-YsGpe3WHLK8ZYi4tWDg2Jy3ebRz2rXowDxnld4bkQB00cc/1Zw9AWnC0i9ztDJitivtQvaI9KaLyKrc+hBW0yg==}
    engines: {node: '>=8'}
    dependencies:
      to-regex-range: 5.0.1

  /finalhandler@2.1.0:
    resolution: {integrity: sha512-/t88Ty3d5JWQbWYgaOGCCYfXRwV1+be02WqYYlL6h0lEiUAMPM8o8qKGO01YIkOHzka2up08wvgYD0mDiI+q3Q==}
    engines: {node: '>= 0.8'}
    requiresBuild: true
    dependencies:
      debug: 4.4.3(supports-color@8.1.1)
      encodeurl: 2.0.0
      escape-html: 1.0.3
      on-finished: 2.4.1
      parseurl: 1.3.3
      statuses: 2.0.2
    transitivePeerDependencies:
      - supports-color
    dev: false
    optional: true

  /find-cache-dir@3.3.2:
    resolution: {integrity: sha512-wXZV5emFEjrridIgED11OoUKLxiYjAcqot/NJdAkOhlJ+vGzwhOAfcG5OX1jP+S0PcjEn8bdMJv+g2jwQ3Onig==}
    engines: {node: '>=8'}
    dependencies:
      commondir: 1.0.1
      make-dir: 3.1.0
      pkg-dir: 4.2.0
    dev: false

  /find-my-way@8.2.2:
    resolution: {integrity: sha512-Dobi7gcTEq8yszimcfp/R7+owiT4WncAJ7VTTgFH1jYJ5GaG1FbhjwDG820hptN0QDFvzVY3RfCzdInvGPGzjA==}
    engines: {node: '>=14'}
    dependencies:
      fast-deep-equal: 3.1.3
      fast-querystring: 1.1.2
      safe-regex2: 3.1.0
    dev: false

  /find-up@4.1.0:
    resolution: {integrity: sha512-PpOwAdQ/YlXQ2vj8a3h8IipDuYRi3wceVQQGYWxNINccq40Anw7BlsEXCMbt1Zt+OLA6Fq9suIpIWD0OsnISlw==}
    engines: {node: '>=8'}
    dependencies:
      locate-path: 5.0.0
      path-exists: 4.0.0
    dev: false

  /find-up@5.0.0:
    resolution: {integrity: sha512-78/PXT1wlLLDgTzDs7sjq9hzz0vXD+zn+7wypEe4fXQxCmdmqfGsEPQxmiCSQI3ajFV91bVSsvNtrJRiW6nGng==}
    engines: {node: '>=10'}
    dependencies:
      locate-path: 6.0.0
      path-exists: 4.0.0
    dev: true

  /flat-cache@3.2.0:
    resolution: {integrity: sha512-CYcENa+FtcUKLmhhqyctpclsq7QF38pKjZHsGNiSQF5r4FtoKDWabFDl3hzaEQMvT1LHEysw5twgLvpYYb4vbw==}
    engines: {node: ^10.12.0 || >=12.0.0}
    dependencies:
      flatted: 3.3.3
      keyv: 4.5.4
      rimraf: 3.0.2
    dev: true

  /flatted@3.3.3:
    resolution: {integrity: sha512-GX+ysw4PBCz0PzosHDepZGANEuFCMLrnRTiEy9McGjmkCQYwRq4A/X786G/fjM/+OjsWSU1ZrY5qyARZmO/uwg==}
    dev: true

  /for-each@0.3.5:
    resolution: {integrity: sha512-dKx12eRCVIzqCxFGplyFKJMPvLEWgmNtUrpTiJIR5u97zEhRG8ySrtboPHZXx7daLxQVrl643cTzbab2tkQjxg==}
    engines: {node: '>= 0.4'}
    dependencies:
      is-callable: 1.2.7

  /foreground-child@3.3.1:
    resolution: {integrity: sha512-gIXjKqtFuWEgzFRJA9WCQeSJLZDjgJUOMCMzxtvFq/37KojM1BFGufqsCy0r4qSQmYLsZYMeyRqzIWOMup03sw==}
    engines: {node: '>=14'}
    dependencies:
      cross-spawn: 7.0.6
      signal-exit: 4.1.0

  /forever-agent@0.6.1:
    resolution: {integrity: sha512-j0KLYPhm6zeac4lz3oJ3o65qvgQCcPubiyotZrXqEaG4hNagNYO8qdlUrX5vwqv9ohqeT/Z3j6+yW067yWWdUw==}
    dev: true

  /form-data@4.0.4:
    resolution: {integrity: sha512-KrGhL9Q4zjj0kiUt5OO4Mr/A/jlI2jDYs5eHBpYHPcBEVSiipAvn2Ko2HnPe20rmcuuvMHNdZFp+4IlGTMF0Ow==}
    engines: {node: '>= 6'}
    dependencies:
      asynckit: 0.4.0
      combined-stream: 1.0.8
      es-set-tostringtag: 2.1.0
      hasown: 2.0.2
      mime-types: 2.1.35
    dev: true

  /formidable@3.5.4:
    resolution: {integrity: sha512-YikH+7CUTOtP44ZTnUhR7Ic2UASBPOqmaRkRKxRbywPTe5VxF7RRCck4af9wutiZ/QKM5nME9Bie2fFaPz5Gug==}
    engines: {node: '>=14.0.0'}
    dependencies:
      '@paralleldrive/cuid2': 2.3.1
      dezalgo: 1.0.4
      once: 1.4.0
    dev: true

  /forwarded@0.2.0:
    resolution: {integrity: sha512-buRG0fpBtRHSTCOASe6hD258tEubFoRLb4ZNA6NxMVHNw2gOcwHo9wyablzMzOA5z9xA9L1KNjk/Nt6MT9aYow==}
    engines: {node: '>= 0.6'}
    dev: false

  /fraction.js@4.3.7:
    resolution: {integrity: sha512-ZsDfxO51wGAXREY55a7la9LScWpwv9RxIrYABrlvOFBlH/ShPnrtsXeuUIfXKKOVicNxQ+o8JTbJvjS4M89yew==}

  /framer-motion@10.18.0(react-dom@18.3.1)(react@18.3.1):
    resolution: {integrity: sha512-oGlDh1Q1XqYPksuTD/usb0I70hq95OUzmL9+6Zd+Hs4XV0oaISBa/UUMSjYiq6m8EUF32132mOJ8xVZS+I0S6w==}
    peerDependencies:
      react: ^18.0.0
      react-dom: ^18.0.0
    peerDependenciesMeta:
      react:
        optional: true
      react-dom:
        optional: true
    dependencies:
      react: 18.3.1
      react-dom: 18.3.1(react@18.3.1)
      tslib: 2.8.1
    optionalDependencies:
      '@emotion/is-prop-valid': 0.8.8
    dev: false

  /framer-motion@11.18.2(react-dom@18.3.1)(react@18.3.1):
    resolution: {integrity: sha512-5F5Och7wrvtLVElIpclDT0CBzMVg3dL22B64aZwHtsIY8RB4mXICLrkajK4G9R+ieSAGcgrLeae2SeUTg2pr6w==}
    peerDependencies:
      '@emotion/is-prop-valid': '*'
      react: ^18.0.0 || ^19.0.0
      react-dom: ^18.0.0 || ^19.0.0
    peerDependenciesMeta:
      '@emotion/is-prop-valid':
        optional: true
      react:
        optional: true
      react-dom:
        optional: true
    dependencies:
      motion-dom: 11.18.1
      motion-utils: 11.18.1
      react: 18.3.1
      react-dom: 18.3.1(react@18.3.1)
      tslib: 2.8.1
    dev: false

  /fresh@2.0.0:
    resolution: {integrity: sha512-Rx/WycZ60HOaqLKAi6cHRKKI7zxWbJ31MhntmtwMoaTeF7XFH9hhBp8vITaMidfljRQ6eYWCKkaTK+ykVJHP2A==}
    engines: {node: '>= 0.8'}
    requiresBuild: true
    dev: false
    optional: true

  /fs-extra@9.1.0:
    resolution: {integrity: sha512-hcg3ZmepS30/7BSFqRvoo3DOMQu7IjqxO5nCDt+zM9XWjb33Wg7ziNT+Qvqbuc3+gWpzO02JubVyk2G4Zvo1OQ==}
    engines: {node: '>=10'}
    dependencies:
      at-least-node: 1.0.0
      graceful-fs: 4.2.11
      jsonfile: 6.2.0
      universalify: 2.0.1

  /fs.realpath@1.0.0:
    resolution: {integrity: sha512-OO0pH2lK6a0hZnAdau5ItzHPI6pUlvI7jMVnxUQRtw4owF2wk8lOSabtGDCTP4Ggrg2MbGnWO9X8K1t4+fGMDw==}

  /fsevents@2.3.2:
    resolution: {integrity: sha512-xiqMQR4xAeHTuB9uWm+fFRcIOgKBMiOBP+eXiyT7jsgVCq1bkVygt00oASowB7EdtpOHaaPgKt812P9ab+DDKA==}
    engines: {node: ^8.16.0 || ^10.6.0 || >=11.0.0}
    os: [darwin]
    requiresBuild: true
    optional: true

  /fsevents@2.3.3:
    resolution: {integrity: sha512-5xoDfX+fL7faATnagmWPpbFtwh/R77WmMMqqHGS65C3vvB0YHrgF+B1YmZ3441tMj5n63k0212XNoJwzlhffQw==}
    engines: {node: ^8.16.0 || ^10.6.0 || >=11.0.0}
    os: [darwin]
    requiresBuild: true
    optional: true

  /function-bind@1.1.2:
    resolution: {integrity: sha512-7XHNxH7qX9xG5mIwxkhumTox/MIRNcOgDrxWsMt2pAr23WHp6MrRlN7FBSFpCpr+oVO0F744iUgR82nJMfG2SA==}

  /function.prototype.name@1.1.8:
    resolution: {integrity: sha512-e5iwyodOHhbMr/yNrc7fDYG4qlbIvI5gajyzPnb5TCwyhjApznQh1BMFou9b30SevY43gCJKXycoCBjMbsuW0Q==}
    engines: {node: '>= 0.4'}
    dependencies:
      call-bind: 1.0.8
      call-bound: 1.0.4
      define-properties: 1.2.1
      functions-have-names: 1.2.3
      hasown: 2.0.2
      is-callable: 1.2.7

  /functions-have-names@1.2.3:
    resolution: {integrity: sha512-xckBUXyTIqT97tq2x2AMb+g163b5JFysYk0x4qxNFwbfQkmNZoiRHb6sPzI9/QV33WeuvVYBUIiD4NzNIyqaRQ==}

  /generator-function@2.0.1:
    resolution: {integrity: sha512-SFdFmIJi+ybC0vjlHN0ZGVGHc3lgE0DxPAT0djjVg+kjOnSqclqmj0KQ7ykTOLP6YxoqOvuAODGdcHJn+43q3g==}
    engines: {node: '>= 0.4'}

  /gensync@1.0.0-beta.2:
    resolution: {integrity: sha512-3hN7NaskYvMDLQY55gnW3NQ+mesEAepTqlg+VEbj7zzqEMBVNhzcGYYeqFo/TlYz6eQiFcp1HcsCZO+nGgS8zg==}
    engines: {node: '>=6.9.0'}

  /get-caller-file@2.0.5:
    resolution: {integrity: sha512-DyFP3BM/3YHTQOCUL/w0OZHR0lpKeGrxotcHWcqNEdnltqFwXVfhEBQ94eIo34AfQpo0rGki4cyIiftY06h2Fg==}
    engines: {node: 6.* || 8.* || >= 10.*}
    dev: false

  /get-east-asian-width@1.4.0:
    resolution: {integrity: sha512-QZjmEOC+IT1uk6Rx0sX22V6uHWVwbdbxf1faPqJ1QhLdGgsRGCZoyaQBm/piRdJy/D2um6hM1UP7ZEeQ4EkP+Q==}
    engines: {node: '>=18'}
    dev: false

  /get-func-name@2.0.2:
    resolution: {integrity: sha512-8vXOvuE167CtIc3OyItco7N/dpRtBbYOsPsXCz7X/PMnlGjYjSGuZJgM1Y7mmew7BKf9BqvLX2tnOVy1BBUsxQ==}
    dev: true

  /get-intrinsic@1.3.0:
    resolution: {integrity: sha512-9fSjSaos/fRIVIp+xSJlE6lfwhES7LNtKaCBIamHsjr2na1BiABJPo0mOjjz8GJDURarmCPGqaiVg5mfjb98CQ==}
    engines: {node: '>= 0.4'}
    dependencies:
      call-bind-apply-helpers: 1.0.2
      es-define-property: 1.0.1
      es-errors: 1.3.0
      es-object-atoms: 1.1.1
      function-bind: 1.1.2
      get-proto: 1.0.1
      gopd: 1.2.0
      has-symbols: 1.1.0
      hasown: 2.0.2
      math-intrinsics: 1.1.0

  /get-nonce@1.0.1:
    resolution: {integrity: sha512-FJhYRoDaiatfEkUK8HKlicmu/3SGFD51q3itKDGoSTysQJBnfOcxU5GxnhE1E6soB76MbT0MBtnKJuXyAx+96Q==}
    engines: {node: '>=6'}
    dev: false

  /get-own-enumerable-property-symbols@3.0.2:
    resolution: {integrity: sha512-I0UBV/XOz1XkIJHEUDMZAbzCThU/H8DxmSfmdGcKPnVhu2VfFqr34jr9777IyaTYvxjedWhqVIilEDsCdP5G6g==}

  /get-proto@1.0.1:
    resolution: {integrity: sha512-sTSfBjoXBp89JvIKIefqw7U2CCebsc74kiY6awiGogKtoSGbgjYE/G/+l9sF3MWFPNc9IcoOC4ODfKHfxFmp0g==}
    engines: {node: '>= 0.4'}
    dependencies:
      dunder-proto: 1.0.1
      es-object-atoms: 1.1.1

  /get-stream@5.2.0:
    resolution: {integrity: sha512-nBF+F1rAZVCu/p7rjzgA+Yb4lfYXrpl7a6VmJrU8wF9I1CKvP/QwPNZHnOlwbTkY6dvtFIzFMSyQXbLoTQPRpA==}
    engines: {node: '>=8'}
    dependencies:
      pump: 3.0.3
    dev: true

  /get-stream@8.0.1:
    resolution: {integrity: sha512-VaUJspBffn/LMCJVoMvSAdmscJyS1auj5Zulnn5UoYcY531UWmdwhRWkcGKnGU93m5HSXP9LP2usOryrBtQowA==}
    engines: {node: '>=16'}
    dev: true

  /get-symbol-description@1.1.0:
    resolution: {integrity: sha512-w9UMqWwJxHNOvoNzSJ2oPF5wvYcvP7jUvYzhp67yEhTi17ZDBBC1z9pTdGuzjD+EFIqLSYRweZjqfiPzQ06Ebg==}
    engines: {node: '>= 0.4'}
    dependencies:
      call-bound: 1.0.4
      es-errors: 1.3.0
      get-intrinsic: 1.3.0

  /get-tsconfig@4.13.0:
    resolution: {integrity: sha512-1VKTZJCwBrvbd+Wn3AOgQP/2Av+TfTCOlE4AcRJE72W1ksZXbAx8PPBR9RzgTeSPzlPMHrbANMH3LbltH73wxQ==}
    dependencies:
      resolve-pkg-maps: 1.0.0
    dev: true

  /getos@3.2.1:
    resolution: {integrity: sha512-U56CfOK17OKgTVqozZjUKNdkfEv6jk5WISBJ8SHoagjE6L69zOwl3Z+O8myjY9MEW3i2HPWQBt/LTbCgcC973Q==}
    dependencies:
      async: 3.2.6
    dev: true

  /getpass@0.1.7:
    resolution: {integrity: sha512-0fzj9JxOLfJ+XGLhR8ze3unN0KZCgZwiSSDz168VERjK8Wl8kVSdcu2kspd4s4wtAa1y/qrVRiAA0WclVsu0ng==}
    dependencies:
      assert-plus: 1.0.0
    dev: true

  /glob-parent@5.1.2:
    resolution: {integrity: sha512-AOIgSQCepiJYwP3ARnGx+5VnTu2HBYdzbGP45eLw1vr3zB3vZLeyed1sC9hnbcOc9/SrMyM5RPQrkGz4aS9Zow==}
    engines: {node: '>= 6'}
    dependencies:
      is-glob: 4.0.3

  /glob-parent@6.0.2:
    resolution: {integrity: sha512-XxwI8EOhVQgWp6iDL+3b0r86f4d6AX6zSU55HfB4ydCEuXLXc5FcYeOu+nnGftS4TEju/11rt4KJPTMgbfmv4A==}
    engines: {node: '>=10.13.0'}
    dependencies:
      is-glob: 4.0.3

  /glob-to-regexp@0.4.1:
    resolution: {integrity: sha512-lkX1HJXwyMcprw/5YUZc2s7DrpAiHB21/V+E1rHUrVNokkvB6bqMzT0VfV6/86ZNabt1k14YOIaT7nDvOX3Iiw==}
    dev: false

  /glob@10.3.10:
    resolution: {integrity: sha512-fa46+tv1Ak0UPK1TOy/pZrIybNNt4HCv7SDzwyfiOZkvZLEbjsZkJBPtDHVshZjbecAoAGSC20MjLDG/qr679g==}
    engines: {node: '>=16 || 14 >=14.17'}
    hasBin: true
    dependencies:
      foreground-child: 3.3.1
      jackspeak: 2.3.6
      minimatch: 9.0.5
      minipass: 7.1.2
      path-scurry: 1.11.1
    dev: true

  /glob@10.4.5:
    resolution: {integrity: sha512-7Bv8RF0k6xjo7d4A/PxYLbUCfb6c+Vpd2/mB2yRDlew7Jb5hEXiCD9ibfO7wpk8i4sevK6DFny9h7EYbM3/sHg==}
    hasBin: true
    dependencies:
      foreground-child: 3.3.1
      jackspeak: 3.4.3
      minimatch: 9.0.5
      minipass: 7.1.2
      package-json-from-dist: 1.0.1
      path-scurry: 1.11.1

  /glob@7.2.3:
    resolution: {integrity: sha512-nFR0zLpU2YCaRxwoCJvL6UvCH2JFyFVIvwTLsIf21AuHlMskA1hhTdk+LlYJtOlYt9v6dvszD2BGRqBL+iQK9Q==}
    deprecated: Glob versions prior to v9 are no longer supported
    dependencies:
      fs.realpath: 1.0.0
      inflight: 1.0.6
      inherits: 2.0.4
      minimatch: 3.1.2
      once: 1.4.0
      path-is-absolute: 1.0.1

  /global-dirs@3.0.1:
    resolution: {integrity: sha512-NBcGGFbBA9s1VzD41QXDG+3++t9Mn5t1FpLdhESY6oKY4gYTFpX4wO3sqGUa0Srjtbfj3szX0RnemmrVRUdULA==}
    engines: {node: '>=10'}
    dependencies:
      ini: 2.0.0
    dev: true

  /globals@13.24.0:
    resolution: {integrity: sha512-AhO5QUcj8llrbG09iWhPU2B204J1xnPeL8kQmVorSsy+Sjj1sk8gIyh6cUocGmH4L0UuhAJy+hJMRA4mgA4mFQ==}
    engines: {node: '>=8'}
    dependencies:
      type-fest: 0.20.2
    dev: true

  /globalthis@1.0.4:
    resolution: {integrity: sha512-DpLKbNU4WylpxJykQujfCcwYWiV/Jhm50Goo0wrVILAv5jOr9d+H+UR3PhSCD2rCCEIg0uc+G+muBTwD54JhDQ==}
    engines: {node: '>= 0.4'}
    dependencies:
      define-properties: 1.2.1
      gopd: 1.2.0

  /globby@11.1.0:
    resolution: {integrity: sha512-jhIXaOzy1sb8IyocaruWSn1TjmnBVs8Ayhcy83rmxNJ8q2uWKCAj3CnJY+KpGSXCueAPc0i05kVvVKtP1t9S3g==}
    engines: {node: '>=10'}
    dependencies:
      array-union: 2.1.0
      dir-glob: 3.0.1
      fast-glob: 3.3.3
      ignore: 5.3.2
      merge2: 1.4.1
      slash: 3.0.0

  /globby@6.1.0:
    resolution: {integrity: sha512-KVbFv2TQtbzCoxAnfD6JcHZTYCzyliEaaeM/gH8qQdkKr5s0OP9scEgvdcngyk7AVdY6YVW/TJHd+lQ/Df3Daw==}
    engines: {node: '>=0.10.0'}
    dependencies:
      array-union: 1.0.2
      glob: 7.2.3
      object-assign: 4.1.1
      pify: 2.3.0
      pinkie-promise: 2.0.1
    dev: false

  /globrex@0.1.2:
    resolution: {integrity: sha512-uHJgbwAMwNFf5mLst7IWLNg14x1CkeqglJb/K3doi4dw6q2IvAAmM/Y81kevy83wP+Sst+nutFTYOGg3d1lsxg==}
    dev: true

  /gopd@1.2.0:
    resolution: {integrity: sha512-ZUKRh6/kUFoAiTAtTYPZJ3hw9wNxx+BIBOijnlG9PnrJsCcSjs1wyyD6vJpaYtgnzDrKYRSqf3OO6Rfa93xsRg==}
    engines: {node: '>= 0.4'}

  /graceful-fs@4.2.11:
    resolution: {integrity: sha512-RbJ5/jmFcNNCcDV5o9eTnBLJ/HszWV0P73bc+Ff4nS/rJj+YaS6IGyiOL0VoBYX+l1Wrl3k63h/KrH+nhJ0XvQ==}

  /graphemer@1.4.0:
    resolution: {integrity: sha512-EtKwoO6kxCL9WO5xipiHTZlSzBm7WLT627TqC/uVRd0HKmq8NXyebnNYxDoBi7wt8eTWrUrKXCOVaFq9x1kgag==}
    dev: true

  /happy-dom@20.0.10:
    resolution: {integrity: sha512-6umCCHcjQrhP5oXhrHQQvLB0bwb1UzHAHdsXy+FjtKoYjUhmNZsQL8NivwM1vDvNEChJabVrUYxUnp/ZdYmy2g==}
    engines: {node: '>=20.0.0'}
    dependencies:
      '@types/node': 20.19.23
      '@types/whatwg-mimetype': 3.0.2
      whatwg-mimetype: 3.0.0
    dev: true

  /has-bigints@1.1.0:
    resolution: {integrity: sha512-R3pbpkcIqv2Pm3dUwgjclDRVmWpTJW2DcMzcIhEXEx1oh/CEMObMm3KLmRJOdvhM7o4uQBnwr8pzRK2sJWIqfg==}
    engines: {node: '>= 0.4'}

  /has-flag@4.0.0:
    resolution: {integrity: sha512-EykJT/Q1KjTWctppgIAgfSO0tKVuZUjhgMr17kqTumMl6Afv3EISleU7qZUzoXDFTAHTDC4NOoG/ZxU3EvlMPQ==}
    engines: {node: '>=8'}

  /has-property-descriptors@1.0.2:
    resolution: {integrity: sha512-55JNKuIW+vq4Ke1BjOTjM2YctQIvCT7GFzHwmfZPGo5wnrgkid0YQtnAleFSqumZm4az3n2BS+erby5ipJdgrg==}
    dependencies:
      es-define-property: 1.0.1

  /has-proto@1.2.0:
    resolution: {integrity: sha512-KIL7eQPfHQRC8+XluaIw7BHUwwqL19bQn4hzNgdr+1wXoU0KKj6rufu47lhY7KbJR2C6T6+PfyN0Ea7wkSS+qQ==}
    engines: {node: '>= 0.4'}
    dependencies:
      dunder-proto: 1.0.1

  /has-symbols@1.1.0:
    resolution: {integrity: sha512-1cDNdwJ2Jaohmb3sg4OmKaMBwuC48sYni5HUw2DvsC8LjGTLK9h+eb1X6RyuOHe4hT0ULCW68iomhjUoKUqlPQ==}
    engines: {node: '>= 0.4'}

  /has-tostringtag@1.0.2:
    resolution: {integrity: sha512-NqADB8VjPFLM2V0VvHUewwwsw0ZWBaIdgo+ieHtK3hasLz4qeCRjYcqfB6AQrBggRKppKF8L52/VqdVsO47Dlw==}
    engines: {node: '>= 0.4'}
    dependencies:
      has-symbols: 1.1.0

  /hasown@2.0.2:
    resolution: {integrity: sha512-0hJU9SCPvmMzIBdZFqNPXWa6dqh7WdH0cII9y+CyS8rG3nL48Bclra9HmKhVVUHyPWNH5Y7xDwAB7bfgSjkUMQ==}
    engines: {node: '>= 0.4'}
    dependencies:
      function-bind: 1.1.2

  /html-encoding-sniffer@4.0.0:
    resolution: {integrity: sha512-Y22oTqIU4uuPgEemfz7NDJz6OeKf12Lsu+QC+s3BVpda64lTiMYCyGwg5ki4vFxkMwQdeZDl2adZoqUgdFuTgQ==}
    engines: {node: '>=18'}
    dependencies:
      whatwg-encoding: 3.1.1
    dev: true

  /html2canvas@1.4.1:
    resolution: {integrity: sha512-fPU6BHNpsyIhr8yyMpTLLxAbkaK8ArIBcmZIRiBLiDhjeqvXolaEmDGmELFuX9I4xDcaKKcJl+TKZLqruBbmWA==}
    engines: {node: '>=8.0.0'}
    requiresBuild: true
    dependencies:
      css-line-break: 2.1.0
      text-segmentation: 1.0.3
    dev: false
    optional: true

  /http-errors@2.0.0:
    resolution: {integrity: sha512-FtwrG/euBzaEjYeRqOgly7G0qviiXoJWnvEH2Z1plBdXgbyjv34pHTSb9zoeHMyDy33+DWy5Wt9Wo+TURtOYSQ==}
    engines: {node: '>= 0.8'}
    requiresBuild: true
    dependencies:
      depd: 2.0.0
      inherits: 2.0.4
      setprototypeof: 1.2.0
      statuses: 2.0.1
      toidentifier: 1.0.1
    dev: false
    optional: true

  /http-proxy-agent@7.0.2:
    resolution: {integrity: sha512-T1gkAiYYDWYx3V5Bmyu7HcfcvL7mUrTWiM6yOfa3PIphViJ/gFPbvidQ+veqSOHci/PxBcDabeUNCzpOODJZig==}
    engines: {node: '>= 14'}
    dependencies:
      agent-base: 7.1.4
      debug: 4.4.3(supports-color@8.1.1)
    transitivePeerDependencies:
      - supports-color
    dev: true

  /http-signature@1.4.0:
    resolution: {integrity: sha512-G5akfn7eKbpDN+8nPS/cb57YeA1jLTVxjpCj7tmm3QKPdyDy7T+qSC40e9ptydSWvkwjSXw1VbkpyEm39ukeAg==}
    engines: {node: '>=0.10'}
    dependencies:
      assert-plus: 1.0.0
      jsprim: 2.0.2
      sshpk: 1.18.0
    dev: true

  /https-proxy-agent@7.0.6:
    resolution: {integrity: sha512-vK9P5/iUfdl95AI+JVyUuIcVtd4ofvtrOr3HNtM2yxC9bnMbEdp3x01OhQNnjb8IJYi38VlTE3mBXwcfvywuSw==}
    engines: {node: '>= 14'}
    dependencies:
      agent-base: 7.1.4
      debug: 4.4.3(supports-color@8.1.1)
    transitivePeerDependencies:
      - supports-color
    dev: true

  /human-signals@1.1.1:
    resolution: {integrity: sha512-SEQu7vl8KjNL2eoGBLF3+wAjpsNfA9XMlXAYj/3EdaNfAlxKthD1xjEQfGOUhllCGGJVNY34bRr6lPINhNjyZw==}
    engines: {node: '>=8.12.0'}
    dev: true

  /human-signals@5.0.0:
    resolution: {integrity: sha512-AXcZb6vzzrFAUE61HnN4mpLqd/cSIwNQjtNWR0euPm6y0iqx3G4gOXaIDdtdDwZmhwe82LA6+zinmW4UBWVePQ==}
    engines: {node: '>=16.17.0'}
    dev: true

  /iconv-lite@0.6.3:
    resolution: {integrity: sha512-4fCk79wshMdzMp2rH06qWrJE4iolqLhCUH+OiuIgU++RB0+94NlDL81atO7GX55uUKueo0txHNtvEyI6D7WdMw==}
    engines: {node: '>=0.10.0'}
    dependencies:
      safer-buffer: 2.1.2

  /iconv-lite@0.7.0:
    resolution: {integrity: sha512-cf6L2Ds3h57VVmkZe+Pn+5APsT7FpqJtEhhieDCvrE2MK5Qk9MyffgQyuxQTm6BChfeZNtcOLHp9IcWRVcIcBQ==}
    engines: {node: '>=0.10.0'}
    requiresBuild: true
    dependencies:
      safer-buffer: 2.1.2
    dev: false
    optional: true

  /idb-keyval@6.2.2:
    resolution: {integrity: sha512-yjD9nARJ/jb1g+CvD0tlhUHOrJ9Sy0P8T9MF3YaLlHnSRpwPfpTX0XIvpmw3gAJUmEu3FiICLBDPXVwyEvrleg==}
    dev: false

  /idb@7.1.1:
    resolution: {integrity: sha512-gchesWBzyvGHRO9W8tzUWFDycow5gwjvFKfyV9FF32Y7F50yZMp7mP+T2mJIWFx49zicqyC4uefHM17o6xKIVQ==}

  /ieee754@1.2.1:
    resolution: {integrity: sha512-dcyqhDvX1C46lXZcVqCpK+FtMRQVdIMN6/Df5js2zouUsqG7I6sFxitIC+7KYK29KdXOLHdu9zL4sFnoVQnqaA==}

  /ignore@5.3.2:
    resolution: {integrity: sha512-hsBTNUqQTDwkWtcdYI2i06Y/nUBEsNEDJKjWdigLvegy8kDuJAS8uRlpkkcQpyEXL0Z/pjDy5HBmMjRCJ2gq+g==}
    engines: {node: '>= 4'}

  /immediate@3.0.6:
    resolution: {integrity: sha512-XXOFtyqDjNDAQxVfYxuF7g9Il/IbWmmlQg2MYKOH8ExIT1qg6xc4zyS3HaEEATgs1btfzxq15ciUiY7gjSXRGQ==}
    dev: false

  /import-fresh@3.3.1:
    resolution: {integrity: sha512-TR3KfrTZTYLPB6jUjfx6MF9WcWrHL9su5TObK4ZkYgBdWKPOFoSoQIdEuTuR82pmtxH2spWG9h6etwfr1pLBqQ==}
    engines: {node: '>=6'}
    dependencies:
      parent-module: 1.0.1
      resolve-from: 4.0.0
    dev: true

  /import-in-the-middle@1.15.0:
    resolution: {integrity: sha512-bpQy+CrsRmYmoPMAE/0G33iwRqwW4ouqdRg8jgbH3aKuCtOc8lxgmYXg2dMM92CRiGP660EtBcymH/eVUpCSaA==}
    dependencies:
      acorn: 8.15.0
      acorn-import-attributes: 1.9.5(acorn@8.15.0)
      cjs-module-lexer: 1.4.3
      module-details-from-path: 1.0.4
    dev: false

  /imurmurhash@0.1.4:
    resolution: {integrity: sha512-JmXMZ6wuvDmLiHEml9ykzqO6lwFbof0GG4IkcGaENdCRDDmMVnny7s5HsIgHCbaq0w2MyPhDqkhTUgS2LU2PHA==}
    engines: {node: '>=0.8.19'}
    dev: true

  /indent-string@4.0.0:
    resolution: {integrity: sha512-EdDDZu4A2OyIK7Lr/2zG+w5jmbuk1DVBnEwREQvBzspBJkCEbRa8GxU1lghYcaGJCnRWibjDXlq779X1/y5xwg==}
    engines: {node: '>=8'}
    dev: true

  /inflight@1.0.6:
    resolution: {integrity: sha512-k92I/b08q4wvFscXCLvqfsHCrjrF7yiXsQuIVvVE7N82W3+aqpzuUdBbfhWcy/FZR3/4IgflMgKLOsvPDrGCJA==}
    deprecated: This module is not supported, and leaks memory. Do not use it. Check out lru-cache if you want a good and tested way to coalesce async requests by a key value, which is much more comprehensive and powerful.
    dependencies:
      once: 1.4.0
      wrappy: 1.0.2

  /inherits@2.0.4:
    resolution: {integrity: sha512-k/vGaX4/Yla3WzyMCvTQOXYeIHvqOKtnqBduzTHpzpQZzAskKMhZ2K+EnBiSM9zGSoIFeMpXKxa4dYeZIQqewQ==}

  /ini@2.0.0:
    resolution: {integrity: sha512-7PnF4oN3CvZF23ADhA5wRaYEQpJ8qygSkbtTXWBeXWXmEVRXK+1ITciHWwHhsjv1TmW0MgacIv6hEi5pX5NQdA==}
    engines: {node: '>=10'}
    dev: true

  /internal-slot@1.1.0:
    resolution: {integrity: sha512-4gd7VpWNQNB4UKKCFFVcp1AVv+FMOgs9NKzjHKusc8jTMhd5eL1NqQqOpE0KzMds804/yHlglp3uxgluOqAPLw==}
    engines: {node: '>= 0.4'}
    dependencies:
      es-errors: 1.3.0
      hasown: 2.0.2
      side-channel: 1.1.0

  /ioredis@5.8.2:
    resolution: {integrity: sha512-C6uC+kleiIMmjViJINWk80sOQw5lEzse1ZmvD+S/s8p8CWapftSaC+kocGTx6xrbrJ4WmYQGC08ffHLr6ToR6Q==}
    engines: {node: '>=12.22.0'}
    dependencies:
      '@ioredis/commands': 1.4.0
      cluster-key-slot: 1.1.2
      debug: 4.4.3(supports-color@8.1.1)
      denque: 2.1.0
      lodash.defaults: 4.2.0
      lodash.isarguments: 3.1.0
      redis-errors: 1.2.0
      redis-parser: 3.0.0
      standard-as-callback: 2.1.0
    transitivePeerDependencies:
      - supports-color
    dev: false

  /ipaddr.js@1.9.1:
    resolution: {integrity: sha512-0KI/607xoxSToH7GjN1FfSbLoU0+btTicjsQSWQlh/hZykN8KpmMf7uYwPW3R+akZ6R/w18ZlXSHBYXiYUPO3g==}
    engines: {node: '>= 0.10'}
    dev: false

  /ipaddr.js@2.2.0:
    resolution: {integrity: sha512-Ag3wB2o37wslZS19hZqorUnrnzSkpOVy+IiiDEiTqNubEYpYuHWIf6K4psgN2ZWKExS4xhVCrRVfb/wfW8fWJA==}
    engines: {node: '>= 10'}
    dev: false

  /is-arguments@1.2.0:
    resolution: {integrity: sha512-7bVbi0huj/wrIAOzb8U1aszg9kdi3KN/CyU19CTI7tAoZYEZoL9yCDXpbXN+uPsuWnP02cyug1gleqq+TU+YCA==}
    engines: {node: '>= 0.4'}
    dependencies:
      call-bound: 1.0.4
      has-tostringtag: 1.0.2
    dev: true

  /is-array-buffer@3.0.5:
    resolution: {integrity: sha512-DDfANUiiG2wC1qawP66qlTugJeL5HyzMpfr8lLK+jMQirGzNod0B12cFB/9q838Ru27sBwfw78/rdoU7RERz6A==}
    engines: {node: '>= 0.4'}
    dependencies:
      call-bind: 1.0.8
      call-bound: 1.0.4
      get-intrinsic: 1.3.0

  /is-arrayish@0.3.4:
    resolution: {integrity: sha512-m6UrgzFVUYawGBh1dUsWR5M2Clqic9RVXC/9f8ceNlv2IcO9j9J/z8UoCLPqtsPBFNzEpfR3xftohbfqDx8EQA==}
    dev: true

  /is-async-function@2.1.1:
    resolution: {integrity: sha512-9dgM/cZBnNvjzaMYHVoxxfPj2QXt22Ev7SuuPrs+xav0ukGB0S6d4ydZdEiM48kLx5kDV+QBPrpVnFyefL8kkQ==}
    engines: {node: '>= 0.4'}
    dependencies:
      async-function: 1.0.0
      call-bound: 1.0.4
      get-proto: 1.0.1
      has-tostringtag: 1.0.2
      safe-regex-test: 1.1.0

  /is-bigint@1.1.0:
    resolution: {integrity: sha512-n4ZT37wG78iz03xPRKJrHTdZbe3IicyucEtdRsV5yglwc3GyUfbAfpSeD0FJ41NbUNSt5wbhqfp1fS+BgnvDFQ==}
    engines: {node: '>= 0.4'}
    dependencies:
      has-bigints: 1.1.0

  /is-binary-path@2.1.0:
    resolution: {integrity: sha512-ZMERYes6pDydyuGidse7OsHxtbI7WVeUEozgR/g7rd0xUimYNlvZRE/K2MgZTjWy725IfelLeVcEM97mmtRGXw==}
    engines: {node: '>=8'}
    dependencies:
      binary-extensions: 2.3.0

  /is-boolean-object@1.2.2:
    resolution: {integrity: sha512-wa56o2/ElJMYqjCjGkXri7it5FbebW5usLw/nPmCMs5DeZ7eziSYZhSmPRn0txqeW4LnAmQQU7FgqLpsEFKM4A==}
    engines: {node: '>= 0.4'}
    dependencies:
      call-bound: 1.0.4
      has-tostringtag: 1.0.2

  /is-bun-module@2.0.0:
    resolution: {integrity: sha512-gNCGbnnnnFAUGKeZ9PdbyeGYJqewpmc2aKHUEMO5nQPWU9lOmv7jcmQIv+qHD8fXW6W7qfuCwX4rY9LNRjXrkQ==}
    dependencies:
      semver: 7.7.3
    dev: true

  /is-callable@1.2.7:
    resolution: {integrity: sha512-1BC0BVFhS/p0qtw6enp8e+8OD0UrK0oFLztSjNzhcKA3WDuJxxAPXzPuPtKkjEY9UUoEWlX/8fgKeu2S8i9JTA==}
    engines: {node: '>= 0.4'}

  /is-core-module@2.16.1:
    resolution: {integrity: sha512-UfoeMA6fIJ8wTYFEUjelnaGI67v6+N7qXJEvQuIGa99l4xsCruSYOVSQ0uPANn4dAzm8lkYPaKLrrijLq7x23w==}
    engines: {node: '>= 0.4'}
    dependencies:
      hasown: 2.0.2

  /is-data-view@1.0.2:
    resolution: {integrity: sha512-RKtWF8pGmS87i2D6gqQu/l7EYRlVdfzemCJN/P3UOs//x1QE7mfhvzHIApBTRf7axvT6DMGwSwBXYCT0nfB9xw==}
    engines: {node: '>= 0.4'}
    dependencies:
      call-bound: 1.0.4
      get-intrinsic: 1.3.0
      is-typed-array: 1.1.15

  /is-date-object@1.1.0:
    resolution: {integrity: sha512-PwwhEakHVKTdRNVOw+/Gyh0+MzlCl4R6qKvkhuvLtPMggI1WAHt9sOwZxQLSGpUaDnrdyDsomoRgNnCfKNSXXg==}
    engines: {node: '>= 0.4'}
    dependencies:
      call-bound: 1.0.4
      has-tostringtag: 1.0.2

  /is-electron@2.2.2:
    resolution: {integrity: sha512-FO/Rhvz5tuw4MCWkpMzHFKWD2LsfHzIb7i6MdPYZ/KW7AlxawyLkqdy+jPZP1WubqEADE3O4FUENlJHDfQASRg==}
    dev: false

  /is-extglob@2.1.1:
    resolution: {integrity: sha512-SbKbANkN603Vi4jEZv49LeVJMn4yGwsbzZworEoyEiutsN3nJYdbO36zfhGJ6QEDpOZIFkDtnq5JRxmvl3jsoQ==}
    engines: {node: '>=0.10.0'}

  /is-finalizationregistry@1.1.1:
    resolution: {integrity: sha512-1pC6N8qWJbWoPtEjgcL2xyhQOP491EQjeUo3qTKcmV8YSDDJrOepfG8pcC7h/QgnQHYSv0mJ3Z/ZWxmatVrysg==}
    engines: {node: '>= 0.4'}
    dependencies:
      call-bound: 1.0.4

  /is-fullwidth-code-point@3.0.0:
    resolution: {integrity: sha512-zymm5+u+sCsSWyD9qNaejV3DFvhCKclKdizYaJUuHA83RLjb7nSuGnddCHGv0hk+KY7BMAlsWeK4Ueg6EV6XQg==}
    engines: {node: '>=8'}

  /is-generator-function@1.1.2:
    resolution: {integrity: sha512-upqt1SkGkODW9tsGNG5mtXTXtECizwtS2kA161M+gJPc1xdb/Ax629af6YrTwcOeQHbewrPNlE5Dx7kzvXTizA==}
    engines: {node: '>= 0.4'}
    dependencies:
      call-bound: 1.0.4
      generator-function: 2.0.1
      get-proto: 1.0.1
      has-tostringtag: 1.0.2
      safe-regex-test: 1.1.0

  /is-glob@4.0.3:
    resolution: {integrity: sha512-xelSayHH36ZgE7ZWhli7pW34hNbNl8Ojv5KVmkJD4hBdD3th8Tfk9vYasLM+mXWOZhFkgZfxhLSnrwRr4elSSg==}
    engines: {node: '>=0.10.0'}
    dependencies:
      is-extglob: 2.1.1

  /is-installed-globally@0.4.0:
    resolution: {integrity: sha512-iwGqO3J21aaSkC7jWnHP/difazwS7SFeIqxv6wEtLU8Y5KlzFTjyqcSIT0d8s4+dDhKytsk9PJZ2BkS5eZwQRQ==}
    engines: {node: '>=10'}
    dependencies:
      global-dirs: 3.0.1
      is-path-inside: 3.0.3
    dev: true

  /is-interactive@2.0.0:
    resolution: {integrity: sha512-qP1vozQRI+BMOPcjFzrjXuQvdak2pHNUMZoeG2eRbiSqyvbEf/wQtEOTOX1guk6E3t36RkaqiSt8A/6YElNxLQ==}
    engines: {node: '>=12'}
    dev: false

  /is-map@2.0.3:
    resolution: {integrity: sha512-1Qed0/Hr2m+YqxnM09CjA2d/i6YZNfF6R2oRAOj36eUdS6qIV/huPJNSEpKbupewFs+ZsJlxsjjPbc0/afW6Lw==}
    engines: {node: '>= 0.4'}

  /is-module@1.0.0:
    resolution: {integrity: sha512-51ypPSPCoTEIN9dy5Oy+h4pShgJmPCygKfyRCISBI+JoWT/2oJvK8QPxmwv7b/p239jXrm9M1mlQbyKJ5A152g==}

  /is-negative-zero@2.0.3:
    resolution: {integrity: sha512-5KoIu2Ngpyek75jXodFvnafB6DJgr3u8uuK0LEZJjrU19DrMD3EVERaR8sjz8CCGgpZvxPl9SuE1GMVPFHx1mw==}
    engines: {node: '>= 0.4'}

  /is-number-object@1.1.1:
    resolution: {integrity: sha512-lZhclumE1G6VYD8VHe35wFaIif+CTy5SJIi5+3y4psDgWu4wPDoBhF8NxUOinEc7pHgiTsT6MaBb92rKhhD+Xw==}
    engines: {node: '>= 0.4'}
    dependencies:
      call-bound: 1.0.4
      has-tostringtag: 1.0.2

  /is-number@7.0.0:
    resolution: {integrity: sha512-41Cifkg6e8TylSpdtTpeLVMqvSBEVzTttHvERD741+pnZ8ANv0004MRL43QKPDlK9cGvNp6NZWZUBlbGXYxxng==}
    engines: {node: '>=0.12.0'}

  /is-obj@1.0.1:
    resolution: {integrity: sha512-l4RyHgRqGN4Y3+9JHVrNqO+tN0rV5My76uW5/nuO4K1b6vw5G8d/cmFjP9tRfEsdhZNt0IFdZuK/c2Vr4Nb+Qg==}
    engines: {node: '>=0.10.0'}

  /is-path-cwd@2.2.0:
    resolution: {integrity: sha512-w942bTcih8fdJPJmQHFzkS76NEP8Kzzvmw92cXsazb8intwLqPibPPdXf4ANdKV3rYMuuQYGIWtvz9JilB3NFQ==}
    engines: {node: '>=6'}
    dev: false

  /is-path-in-cwd@2.1.0:
    resolution: {integrity: sha512-rNocXHgipO+rvnP6dk3zI20RpOtrAM/kzbB258Uw5BWr3TpXi861yzjo16Dn4hUox07iw5AyeMLHWsujkjzvRQ==}
    engines: {node: '>=6'}
    dependencies:
      is-path-inside: 2.1.0
    dev: false

  /is-path-inside@2.1.0:
    resolution: {integrity: sha512-wiyhTzfDWsvwAW53OBWF5zuvaOGlZ6PwYxAbPVDhpm+gM09xKQGjBq/8uYN12aDvMxnAnq3dxTyoSoRNmg5YFg==}
    engines: {node: '>=6'}
    dependencies:
      path-is-inside: 1.0.2
    dev: false

  /is-path-inside@3.0.3:
    resolution: {integrity: sha512-Fd4gABb+ycGAmKou8eMftCupSir5lRxqf4aD/vd0cD2qc4HL07OjCeuHMr8Ro4CoMaeCKDB0/ECBOVWjTwUvPQ==}
    engines: {node: '>=8'}
    dev: true

  /is-potential-custom-element-name@1.0.1:
    resolution: {integrity: sha512-bCYeRA2rVibKZd+s2625gGnGF/t7DSqDs4dP7CrLA1m7jKWz6pps0LpYLJN8Q64HtmPKJ1hrN3nzPNKFEKOUiQ==}
    dev: true

  /is-promise@4.0.0:
    resolution: {integrity: sha512-hvpoI6korhJMnej285dSg6nu1+e6uxs7zG3BYAm5byqDsgJNWwxzM6z6iZiAgQR4TJ30JmBTOwqZUw3WlyH3AQ==}
    requiresBuild: true
    dev: false
    optional: true

  /is-regex@1.2.1:
    resolution: {integrity: sha512-MjYsKHO5O7mCsmRGxWcLWheFqN9DJ/2TmngvjKXihe6efViPqc274+Fx/4fYj/r03+ESvBdTXK0V6tA3rgez1g==}
    engines: {node: '>= 0.4'}
    dependencies:
      call-bound: 1.0.4
      gopd: 1.2.0
      has-tostringtag: 1.0.2
      hasown: 2.0.2

  /is-regexp@1.0.0:
    resolution: {integrity: sha512-7zjFAPO4/gwyQAAgRRmqeEeyIICSdmCqa3tsVHMdBzaXXRiqopZL4Cyghg/XulGWrtABTpbnYYzzIRffLkP4oA==}
    engines: {node: '>=0.10.0'}

  /is-set@2.0.3:
    resolution: {integrity: sha512-iPAjerrse27/ygGLxw+EBR9agv9Y6uLeYVJMu+QNCoouJ1/1ri0mGrcWpfCqFZuzzx3WjtwxG098X+n4OuRkPg==}
    engines: {node: '>= 0.4'}

  /is-shared-array-buffer@1.0.4:
    resolution: {integrity: sha512-ISWac8drv4ZGfwKl5slpHG9OwPNty4jOWPRIhBpxOoD+hqITiwuipOQ2bNthAzwA3B4fIjO4Nln74N0S9byq8A==}
    engines: {node: '>= 0.4'}
    dependencies:
      call-bound: 1.0.4

  /is-stream@2.0.1:
    resolution: {integrity: sha512-hFoiJiTl63nn+kstHGBtewWSKnQLpyb155KHheA1l39uvtO9nWIop1p3udqPcUd/xbF1VLMO4n7OI6p7RbngDg==}
    engines: {node: '>=8'}

  /is-stream@3.0.0:
    resolution: {integrity: sha512-LnQR4bZ9IADDRSkvpqMGvt/tEJWclzklNgSw48V5EAaAeDd6qGvN8ei6k5p0tvxSR171VmGyHuTiAOfxAbr8kA==}
    engines: {node: ^12.20.0 || ^14.13.1 || >=16.0.0}
    dev: true

  /is-string@1.1.1:
    resolution: {integrity: sha512-BtEeSsoaQjlSPBemMQIrY1MY0uM6vnS1g5fmufYOtnxLGUZM2178PKbhsk7Ffv58IX+ZtcvoGwccYsh0PglkAA==}
    engines: {node: '>= 0.4'}
    dependencies:
      call-bound: 1.0.4
      has-tostringtag: 1.0.2

  /is-symbol@1.1.1:
    resolution: {integrity: sha512-9gGx6GTtCQM73BgmHQXfDmLtfjjTUDSyoxTCbp5WtoixAhfgsDirWIcVQ/IHpvI5Vgd5i/J5F7B9cN/WlVbC/w==}
    engines: {node: '>= 0.4'}
    dependencies:
      call-bound: 1.0.4
      has-symbols: 1.1.0
      safe-regex-test: 1.1.0

  /is-typed-array@1.1.15:
    resolution: {integrity: sha512-p3EcsicXjit7SaskXHs1hA91QxgTw46Fv6EFKKGS5DRFLD8yKnohjF3hxoju94b/OcMZoQukzpPpBE9uLVKzgQ==}
    engines: {node: '>= 0.4'}
    dependencies:
      which-typed-array: 1.1.19

  /is-typedarray@1.0.0:
    resolution: {integrity: sha512-cyA56iCMHAh5CdzjJIa4aohJyeO1YbwLi3Jc35MmRU6poroFjIGZzUzupGiRPOjgHg9TLu43xbpwXk523fMxKA==}
    dev: true

  /is-unicode-supported@0.1.0:
    resolution: {integrity: sha512-knxG2q4UC3u8stRGyAVJCOdxFmv5DZiRcdlIaAQXAbSfJya+OhopNotLQrstBhququ4ZpuKbDc/8S6mgXgPFPw==}
    engines: {node: '>=10'}
    dev: true

  /is-unicode-supported@1.3.0:
    resolution: {integrity: sha512-43r2mRvz+8JRIKnWJ+3j8JtjRKZ6GmjzfaE/qiBJnikNnYv/6bagRJ1kUhNk8R5EX/GkobD+r+sfxCPJsiKBLQ==}
    engines: {node: '>=12'}
    dev: false

  /is-unicode-supported@2.1.0:
    resolution: {integrity: sha512-mE00Gnza5EEB3Ds0HfMyllZzbBrmLOX3vfWoj9A9PEnTfratQ/BcaJOuMhnkhjXvb2+FkY3VuHqtAGpTPmglFQ==}
    engines: {node: '>=18'}
    dev: false

  /is-url@1.2.4:
    resolution: {integrity: sha512-ITvGim8FhRiYe4IQ5uHSkj7pVaPDrCTkNd3yq3cV7iZAcJdHTUMPMEHcqSOy9xZ9qFenQCvi+2wjH9a1nXqHww==}
    dev: false

  /is-weakmap@2.0.2:
    resolution: {integrity: sha512-K5pXYOm9wqY1RgjpL3YTkF39tni1XajUIkawTLUo9EZEVUFga5gSQJF8nNS7ZwJQ02y+1YCNYcMh+HIf1ZqE+w==}
    engines: {node: '>= 0.4'}

  /is-weakref@1.1.1:
    resolution: {integrity: sha512-6i9mGWSlqzNMEqpCp93KwRS1uUOodk2OJ6b+sq7ZPDSy2WuI5NFIxp/254TytR8ftefexkWn5xNiHUNpPOfSew==}
    engines: {node: '>= 0.4'}
    dependencies:
      call-bound: 1.0.4

  /is-weakset@2.0.4:
    resolution: {integrity: sha512-mfcwb6IzQyOKTs84CQMrOwW4gQcaTOAWJ0zzJCl2WSPDrWk/OzDaImWFH3djXhb24g4eudZfLRozAvPGw4d9hQ==}
    engines: {node: '>= 0.4'}
    dependencies:
      call-bound: 1.0.4
      get-intrinsic: 1.3.0

  /isarray@1.0.0:
    resolution: {integrity: sha512-VLghIWNM6ELQzo7zwmcg0NmTVyWKYjvIeM83yjp0wRDTmUnrM678fQbcKBo6n2CJEF0szoG//ytg+TKla89ALQ==}
    dev: false

  /isarray@2.0.5:
    resolution: {integrity: sha512-xHjhDr3cNBK0BzdUJSPXZntQUx/mwMS5Rw4A7lPJ90XGAO6ISP/ePDNuo0vhqOZU+UD5JoodwCAAoZQd3FeAKw==}

  /isexe@2.0.0:
    resolution: {integrity: sha512-RHxMLp9lnKHGHRng9QFhRCMbYAcVpn69smSGcq3f36xjgVVWThj4qqLbTLlq7Ssj8B+fIQ1EuCEGI2lKsyQeIw==}

  /isstream@0.1.2:
    resolution: {integrity: sha512-Yljz7ffyPbrLpLngrMtZ7NduUgVvi6wG9RJ9IUcyCd59YQ911PBJphODUcbOVbqYfxe1wuYf/LJ8PauMRwsM/g==}
    dev: true

  /iterator.prototype@1.1.5:
    resolution: {integrity: sha512-H0dkQoCa3b2VEeKQBOxFph+JAbcrQdE7KC0UkqwpLmv2EC4P41QXP+rqo9wYodACiG5/WM5s9oDApTU8utwj9g==}
    engines: {node: '>= 0.4'}
    dependencies:
      define-data-property: 1.1.4
      es-object-atoms: 1.1.1
      get-intrinsic: 1.3.0
      get-proto: 1.0.1
      has-symbols: 1.1.0
      set-function-name: 2.0.2
    dev: true

  /its-fine@1.2.5(@types/react@18.3.3)(react@18.3.1):
    resolution: {integrity: sha512-fXtDA0X0t0eBYAGLVM5YsgJGsJ5jEmqZEPrGbzdf5awjv0xE7nqv3TVnvtUF060Tkes15DbDAKW/I48vsb6SyA==}
    peerDependencies:
      react: '>=18.0'
    dependencies:
      '@types/react-reconciler': 0.28.9(@types/react@18.3.3)
      react: 18.3.1
    transitivePeerDependencies:
      - '@types/react'
    dev: false

  /jackspeak@2.3.6:
    resolution: {integrity: sha512-N3yCS/NegsOBokc8GAdM8UcmfsKiSS8cipheD/nivzr700H+nsMOxJjQnvwOcRYVuFkdH0wGUvW2WbXGmrZGbQ==}
    engines: {node: '>=14'}
    dependencies:
      '@isaacs/cliui': 8.0.2
    optionalDependencies:
      '@pkgjs/parseargs': 0.11.0
    dev: true

  /jackspeak@3.4.3:
    resolution: {integrity: sha512-OGlZQpz2yfahA/Rd1Y8Cd9SIEsqvXkLVoSw/cgwhnhFMDbsQFeZYoJJ7bIZBS9BcamUW96asq/npPWugM+RQBw==}
    dependencies:
      '@isaacs/cliui': 8.0.2
    optionalDependencies:
      '@pkgjs/parseargs': 0.11.0

  /jake@10.9.4:
    resolution: {integrity: sha512-wpHYzhxiVQL+IV05BLE2Xn34zW1S223hvjtqk0+gsPrwd/8JNLXJgZZM/iPFsYc1xyphF+6M6EvdE5E9MBGkDA==}
    engines: {node: '>=10'}
    hasBin: true
    dependencies:
      async: 3.2.6
      filelist: 1.0.4
      picocolors: 1.1.1

  /jest-worker@26.6.2:
    resolution: {integrity: sha512-KWYVV1c4i+jbMpaBC+U++4Va0cp8OisU185o73T1vo99hqi7w8tSJfUXYswwqqrjzwxa6KpRK54WhPvwf5w6PQ==}
    engines: {node: '>= 10.13.0'}
    dependencies:
      '@types/node': 24.9.2
      merge-stream: 2.0.0
      supports-color: 7.2.0

  /jest-worker@27.5.1:
    resolution: {integrity: sha512-7vuh85V5cdDofPyxn58nrPjBktZo0u9x1g8WtjQol+jZDaE+fhN+cIvTj11GndBnMnyfrUOG1sZQxCdjKh+DKg==}
    engines: {node: '>= 10.13.0'}
    dependencies:
      '@types/node': 24.9.2
      merge-stream: 2.0.0
      supports-color: 8.1.1
    dev: false

  /jiti@1.21.7:
    resolution: {integrity: sha512-/imKNG4EbWNrVjoNC/1H5/9GFy+tqjGBHCaSsN+P2RnPqjsLmv6UD3Ej+Kj8nBWaRAwyk7kK5ZUc+OEatnTR3A==}
    hasBin: true

  /js-tokens@4.0.0:
    resolution: {integrity: sha512-RdJUflcE3cUzKiMqQgsCu06FPu9UdIJO0beYbPhHN4k6apgJtifcoCtT9bcxOpYBtpD2kCM6Sbzg4CausW/PKQ==}

  /js-tokens@9.0.1:
    resolution: {integrity: sha512-mxa9E9ITFOt0ban3j6L5MpjwegGz6lBQmM1IJkWeBZGcMxto50+eWdjC/52xDbS2vy0k7vIMK0Fe2wfL9OQSpQ==}
    dev: true

  /js-yaml@4.1.0:
    resolution: {integrity: sha512-wpxZs9NoxZaJESJGIZTyDEaYpl0FKSA+FB9aJiyemKhMwkxQg63h4T1KJgUGHpTqPDNRcmmYLugrRjJlBtWvRA==}
    hasBin: true
    dependencies:
      argparse: 2.0.1
    dev: true

  /jsbn@0.1.1:
    resolution: {integrity: sha512-UVU9dibq2JcFWxQPA6KCqj5O42VOmAY3zQUfEKxU0KpTGXwNoCjkX1e13eHNvw/xPynt6pU0rZ1htjWTNTSXsg==}
    dev: true

  /jsdom@24.1.3:
    resolution: {integrity: sha512-MyL55p3Ut3cXbeBEG7Hcv0mVM8pp8PBNWxRqchZnSfAiES1v1mRnMeFfaHWIPULpwsYfvO+ZmMZz5tGCnjzDUQ==}
    engines: {node: '>=18'}
    peerDependencies:
      canvas: ^2.11.2
    peerDependenciesMeta:
      canvas:
        optional: true
    dependencies:
      cssstyle: 4.6.0
      data-urls: 5.0.0
      decimal.js: 10.6.0
      form-data: 4.0.4
      html-encoding-sniffer: 4.0.0
      http-proxy-agent: 7.0.2
      https-proxy-agent: 7.0.6
      is-potential-custom-element-name: 1.0.1
      nwsapi: 2.2.22
      parse5: 7.3.0
      rrweb-cssom: 0.7.1
      saxes: 6.0.0
      symbol-tree: 3.2.4
      tough-cookie: 4.1.4
      w3c-xmlserializer: 5.0.0
      webidl-conversions: 7.0.0
      whatwg-encoding: 3.1.1
      whatwg-mimetype: 4.0.0
      whatwg-url: 14.2.0
      ws: 8.18.3
      xml-name-validator: 5.0.0
    transitivePeerDependencies:
      - bufferutil
      - supports-color
      - utf-8-validate
    dev: true

  /jsesc@3.1.0:
    resolution: {integrity: sha512-/sM3dO2FOzXjKQhJuo0Q173wf2KOo8t4I8vHy6lF9poUp7bKT0/NHE8fPX23PwfhnykfqnC2xRxOnVw5XuGIaA==}
    engines: {node: '>=6'}
    hasBin: true

  /json-buffer@3.0.1:
    resolution: {integrity: sha512-4bV5BfR2mqfQTJm+V5tPPdf+ZpuhiIvTuAB5g8kcrXOZpTT/QwwVRWBywX1ozr6lEuPdbHxwaJlm9G6mI2sfSQ==}
    dev: true

  /json-parse-even-better-errors@2.3.1:
    resolution: {integrity: sha512-xyFwyhro/JEof6Ghe2iz2NcXoj2sloNsWr/XsERDK/oiPCfaNhl5ONfp+jQdAZRQQ0IJWNzH9zIZF7li91kh2w==}
    dev: false

  /json-schema-ref-resolver@1.0.1:
    resolution: {integrity: sha512-EJAj1pgHc1hxF6vo2Z3s69fMjO1INq6eGHXZ8Z6wCQeldCuwxGK9Sxf4/cScGn3FZubCVUehfWtcDM/PLteCQw==}
    dependencies:
      fast-deep-equal: 3.1.3
    dev: false

  /json-schema-traverse@0.4.1:
    resolution: {integrity: sha512-xbbCH5dCYU5T8LcEhhuh7HJ88HXuW3qsI3Y0zOZFKfZEHcpWiHU/Jxzk629Brsab/mMiHQti9wMP+845RPe3Vg==}

  /json-schema-traverse@1.0.0:
    resolution: {integrity: sha512-NM8/P9n3XjXhIZn1lLhkFaACTOURQXjWhV4BA/RnOv8xvgqtqpAX9IO4mRQxSx1Rlo4tqzeqb0sOlruaOy3dug==}

  /json-schema@0.4.0:
    resolution: {integrity: sha512-es94M3nTIfsEPisRafak+HDLfHXnKBhV3vU5eqPcS3flIWqcxJWgXHXiey3YrpaNsanY5ei1VoYEbOzijuq9BA==}

  /json-stable-stringify-without-jsonify@1.0.1:
    resolution: {integrity: sha512-Bdboy+l7tA3OGW6FjyFHWkP5LuByj1Tk33Ljyq0axyzdk9//JSi2u3fP1QSmd1KNwq6VOKYGlAu87CisVir6Pw==}
    dev: true

  /json-stringify-safe@5.0.1:
    resolution: {integrity: sha512-ZClg6AaYvamvYEE82d3Iyd3vSSIjQ+odgjaTzRuO3s7toCdFKczob2i0zCh7JE8kWn17yvAWhUVxvqGwUalsRA==}
    dev: true

  /json5@1.0.2:
    resolution: {integrity: sha512-g1MWMLBiz8FKi1e4w0UyVL3w+iJceWAFBAaBnnGKOpNa5f8TLktkbre1+s6oICydWAm+HRUGTmI+//xv2hvXYA==}
    hasBin: true
    dependencies:
      minimist: 1.2.8
    dev: true

  /json5@2.2.3:
    resolution: {integrity: sha512-XmOWe7eyHYH14cLdVPoyg+GOH3rYX++KpzrylJwSW98t3Nk+U8XOl8FWKOgwtzdb8lXGf6zYwDUzeHMWfxasyg==}
    engines: {node: '>=6'}
    hasBin: true

  /jsonfile@6.2.0:
    resolution: {integrity: sha512-FGuPw30AdOIUTRMC2OMRtQV+jkVj2cfPqSeWXv1NEAJ1qZ5zb1X6z1mFhbfOB/iy3ssJCD+3KuZ8r8C3uVFlAg==}
    dependencies:
      universalify: 2.0.1
    optionalDependencies:
      graceful-fs: 4.2.11

  /jsonpointer@5.0.1:
    resolution: {integrity: sha512-p/nXbhSEcu3pZRdkW1OfJhpsVtW1gd4Wa1fnQc9YLiTfAjn0312eMKimbdIQzuZl9aa9xUGaRlP9T/CJE/ditQ==}
    engines: {node: '>=0.10.0'}

  /jspdf@2.5.2:
    resolution: {integrity: sha512-myeX9c+p7znDWPk0eTrujCzNjT+CXdXyk7YmJq5nD5V7uLLKmSXnlQ/Jn/kuo3X09Op70Apm0rQSnFWyGK8uEQ==}
    dependencies:
      '@babel/runtime': 7.28.4
      atob: 2.1.2
      btoa: 1.2.1
      fflate: 0.8.2
    optionalDependencies:
      canvg: 3.0.11
      core-js: 3.46.0
      dompurify: 2.5.8
      html2canvas: 1.4.1
    dev: false

  /jsprim@2.0.2:
    resolution: {integrity: sha512-gqXddjPqQ6G40VdnI6T6yObEC+pDNvyP95wdQhkWkg7crHH3km5qP1FsOXEkzEQwnz6gz5qGTn1c2Y52wP3OyQ==}
    engines: {'0': node >=0.6.0}
    dependencies:
      assert-plus: 1.0.0
      extsprintf: 1.3.0
      json-schema: 0.4.0
      verror: 1.10.0
    dev: true

  /jsx-ast-utils@3.3.5:
    resolution: {integrity: sha512-ZZow9HBI5O6EPgSJLUb8n2NKgmVWTwCvHGwFuJlMjvLFqlGG6pjirPhtdsseaLZjSibD8eegzmYpUZwoIlj2cQ==}
    engines: {node: '>=4.0'}
    dependencies:
      array-includes: 3.1.9
      array.prototype.flat: 1.3.3
      object.assign: 4.1.7
      object.values: 1.2.1
    dev: true

  /jszip@3.10.1:
    resolution: {integrity: sha512-xXDvecyTpGLrqFrvkrUSoxxfJI5AH7U8zxxtVclpsUtMCq4JQ290LY8AW5c7Ggnr/Y/oK+bQMbqK2qmtk3pN4g==}
    dependencies:
      lie: 3.3.0
      pako: 1.0.11
      readable-stream: 2.3.8
      setimmediate: 1.0.5
    dev: false

  /keyv@4.5.4:
    resolution: {integrity: sha512-oxVHkHR/EJf2CNXnWxRLW6mg7JyCCUcG0DtEGmL2ctUo1PNTin1PUil+r/+4r5MpVgC/fn1kjsx7mjSujKqIpw==}
    dependencies:
      json-buffer: 3.0.1
    dev: true

  /language-subtag-registry@0.3.23:
    resolution: {integrity: sha512-0K65Lea881pHotoGEa5gDlMxt3pctLi2RplBb7Ezh4rRdLEOtgi7n4EwK9lamnUCkKBqaeKRVebTq6BAxSkpXQ==}
    dev: true

  /language-tags@1.0.9:
    resolution: {integrity: sha512-MbjN408fEndfiQXbFQ1vnd+1NoLDsnQW41410oQBXiyXDMYH5z505juWa4KUE1LqxRC7DgOgZDbKLxHIwm27hA==}
    engines: {node: '>=0.10'}
    dependencies:
      language-subtag-registry: 0.3.23
    dev: true

  /lazy-ass@1.6.0:
    resolution: {integrity: sha512-cc8oEVoctTvsFZ/Oje/kGnHbpWHYBe8IAJe4C0QNc3t8uM/0Y8+erSz/7Y1ALuXTEZTMvxXwO6YbX1ey3ujiZw==}
    engines: {node: '> 0.8'}
    dev: true

  /leven@3.1.0:
    resolution: {integrity: sha512-qsda+H8jTaUaN/x5vzW2rzc+8Rw4TAQ/4KjB46IwK5VH+IlVeeeje/EoZRpiXvIqjFgK84QffqPztGI3VBLG1A==}
    engines: {node: '>=6'}

  /levn@0.4.1:
    resolution: {integrity: sha512-+bT2uH4E5LGE7h/n3evcS/sQlJXCpIp6ym8OWJ5eV6+67Dsql/LaaT7qJBAt2rzfoa/5QBGBhxDix1dMt2kQKQ==}
    engines: {node: '>= 0.8.0'}
    dependencies:
      prelude-ls: 1.2.1
      type-check: 0.4.0
    dev: true

  /lie@3.3.0:
    resolution: {integrity: sha512-UaiMJzeWRlEujzAuw5LokY1L5ecNQYZKfmyZ9L7wDHb/p5etKaxXhohBcrw0EYby+G/NA52vRSN4N39dxHAIwQ==}
    dependencies:
      immediate: 3.0.6
    dev: false

  /light-my-request@5.14.0:
    resolution: {integrity: sha512-aORPWntbpH5esaYpGOOmri0OHDOe3wC5M2MQxZ9dvMLZm6DnaAn0kJlcbU9hwsQgLzmZyReKwFwwPkR+nHu5kA==}
    dependencies:
      cookie: 0.7.2
      process-warning: 3.0.0
      set-cookie-parser: 2.7.1
    dev: false

  /lilconfig@2.1.0:
    resolution: {integrity: sha512-utWOt/GHzuUxnLKxB6dk81RoOeoNeHgbrXiuGk4yyF5qlRz+iIVWu56E2fqGHFrXz0QNUhLB/8nKqvRH66JKGQ==}
    engines: {node: '>=10'}

  /lilconfig@3.1.3:
    resolution: {integrity: sha512-/vlFKAoH5Cgt3Ie+JLhRbwOsCQePABiU3tJ1egGvyQ+33R/vcwM2Zl2QR/LzjsBeItPt3oSVXapn+m4nQDvpzw==}
    engines: {node: '>=14'}

  /lines-and-columns@1.2.4:
    resolution: {integrity: sha512-7ylylesZQ/PV29jhEDl3Ufjo6ZX7gCqJr5F7PKrqc93v7fzSymt1BpwEU8nAUXs8qzzvqhbjhK5QZg6Mt/HkBg==}

  /listr2@3.14.0(enquirer@2.4.1):
    resolution: {integrity: sha512-TyWI8G99GX9GjE54cJ+RrNMcIFBfwMPxc3XTFiAYGN4s10hWROGtOg7+O6u6LE3mNkyld7RSLE6nrKBvTfcs3g==}
    engines: {node: '>=10.0.0'}
    peerDependencies:
      enquirer: '>= 2.3.0 < 3'
    peerDependenciesMeta:
      enquirer:
        optional: true
    dependencies:
      cli-truncate: 2.1.0
      colorette: 2.0.20
      enquirer: 2.4.1
      log-update: 4.0.0
      p-map: 4.0.0
      rfdc: 1.4.1
      rxjs: 7.8.2
      through: 2.3.8
      wrap-ansi: 7.0.0
    dev: true

  /loader-runner@4.3.1:
    resolution: {integrity: sha512-IWqP2SCPhyVFTBtRcgMHdzlf9ul25NwaFx4wCEH/KjAXuuHY4yNjvPXsBokp8jCB936PyWRaPKUNh8NvylLp2Q==}
    engines: {node: '>=6.11.5'}
    dev: false

  /loader-utils@2.0.4:
    resolution: {integrity: sha512-xXqpXoINfFhgua9xiqD8fPFHgkoq1mmmpE92WlDbm9rNRd/EbRb+Gqf908T2DMfuHjjJlksiK2RbHVOdD/MqSw==}
    engines: {node: '>=8.9.0'}
    dependencies:
      big.js: 5.2.2
      emojis-list: 3.0.0
      json5: 2.2.3
    dev: false

  /local-pkg@0.5.1:
    resolution: {integrity: sha512-9rrA30MRRP3gBD3HTGnC6cDFpaE1kVDWxWgqWJUN0RvDNAo+Nz/9GxB+nHOH0ifbVFy0hSA1V6vFDvnx54lTEQ==}
    engines: {node: '>=14'}
    dependencies:
      mlly: 1.8.0
      pkg-types: 1.3.1
    dev: true

  /locate-path@5.0.0:
    resolution: {integrity: sha512-t7hw9pI+WvuwNJXwk5zVHpyhIqzg2qTlklJOf0mVxGSbe3Fp2VieZcduNYjaLDoy6p9uGpQEGWG87WpMKlNq8g==}
    engines: {node: '>=8'}
    dependencies:
      p-locate: 4.1.0
    dev: false

  /locate-path@6.0.0:
    resolution: {integrity: sha512-iPZK6eYjbxRu3uB4/WZ3EsEIMJFMqAoopl3R+zuq0UjcAm/MO6KCweDgPfP3elTztoKP3KtnVHxTn2NHBSDVUw==}
    engines: {node: '>=10'}
    dependencies:
      p-locate: 5.0.0
    dev: true

  /lodash.camelcase@4.3.0:
    resolution: {integrity: sha512-TwuEnCnxbc3rAvhf/LbG7tJUDzhqXyFnv3dtzLOPgCG/hODL7WFnsbwktkD7yUV0RrreP/l1PALq/YSg6VvjlA==}
    dev: false

  /lodash.debounce@4.0.8:
    resolution: {integrity: sha512-FT1yDzDYEoYWhnSGnpE/4Kj1fLZkDFyqRb7fNt6FdYOSxlUWAtp42Eh6Wb0rGIv/m9Bgo7x4GhQbm5Ys4SG5ow==}

  /lodash.defaults@4.2.0:
    resolution: {integrity: sha512-qjxPLHd3r5DnsdGacqOMU6pb/avJzdh9tFX2ymgoZE27BmjXrNy/y4LoaiTeAb+O3gL8AfpJGtqfX/ae2leYYQ==}
    dev: false

  /lodash.isarguments@3.1.0:
    resolution: {integrity: sha512-chi4NHZlZqZD18a0imDHnZPrDeBbTtVN7GXMwuGdRH9qotxAjYs3aVLKc7zNOG9eddR5Ksd8rvFEBc9SsggPpg==}
    dev: false

  /lodash.merge@4.6.2:
    resolution: {integrity: sha512-0KpjqXRVvrYyCsX1swR/XTK0va6VQkQM6MNo7PqW77ByjAhoARA8EfrP1N4+KlKj8YS0ZUCtRT/YUuhyYDujIQ==}

  /lodash.once@4.1.1:
    resolution: {integrity: sha512-Sb487aTOCr9drQVL8pIxOzVhafOjZN9UU54hiN8PU3uAiSV7lx1yYNpbNmex2PK6dSJoNTSJUUswT651yww3Mg==}
    dev: true

  /lodash.sortby@4.7.0:
    resolution: {integrity: sha512-HDWXG8isMntAyRF5vZ7xKuEvOhT4AhlRt/3czTSjvGUxjYCBVRQY48ViDHyfYz9VIoBkW4TMGQNapx+l3RUwdA==}

  /lodash@4.17.21:
    resolution: {integrity: sha512-v2kDEe57lecTulaDIuNTPy3Ry4gLGJ6Z1O3vE1krgXZNrsQ+LFTGHVxVjcXPs17LhbZVGedAJv8XZ1tvj5FvSg==}

  /log-symbols@4.1.0:
    resolution: {integrity: sha512-8XPvpAA8uyhfteu8pIvQxpJZ7SYYdpUivZpGy6sFsBuKRY/7rQGavedeB8aK+Zkyq6upMFVL/9AW6vOYzfRyLg==}
    engines: {node: '>=10'}
    dependencies:
      chalk: 4.1.2
      is-unicode-supported: 0.1.0
    dev: true

  /log-symbols@6.0.0:
    resolution: {integrity: sha512-i24m8rpwhmPIS4zscNzK6MSEhk0DUWa/8iYQWxhffV8jkI4Phvs3F+quL5xvS0gdQR0FyTCMMH33Y78dDTzzIw==}
    engines: {node: '>=18'}
    dependencies:
      chalk: 5.6.2
      is-unicode-supported: 1.3.0
    dev: false

  /log-update@4.0.0:
    resolution: {integrity: sha512-9fkkDevMefjg0mmzWFBW8YkFP91OrizzkW3diF7CpG+S2EYdy4+TVfGwz1zeF8x7hCx1ovSPTOE9Ngib74qqUg==}
    engines: {node: '>=10'}
    dependencies:
      ansi-escapes: 4.3.2
      cli-cursor: 3.1.0
      slice-ansi: 4.0.0
      wrap-ansi: 6.2.0
    dev: true

  /long@5.3.2:
    resolution: {integrity: sha512-mNAgZ1GmyNhD7AuqnTG3/VQ26o760+ZYBPKjPvugO8+nLbYfX6TVpJPseBvopbdY+qpZ/lKUnmEc1LeZYS3QAA==}
    dev: false

  /loose-envify@1.4.0:
    resolution: {integrity: sha512-lyuxPGr/Wfhrlem2CL/UcnUc1zcqKAImBDzukY7Y5F/yQiNdko6+fRLevlw1HgMySw7f611UIY408EtxRSoK3Q==}
    hasBin: true
    dependencies:
      js-tokens: 4.0.0

  /loupe@2.3.7:
    resolution: {integrity: sha512-zSMINGVYkdpYSOBmLi0D1Uo7JU9nVdQKrHxC8eYlV+9YKK9WePqAlL7lSlorG/U2Fw1w0hTBmaa/jrQ3UbPHtA==}
    dependencies:
      get-func-name: 2.0.2
    dev: true

  /lru-cache@10.4.3:
    resolution: {integrity: sha512-JNAzZcXrCt42VGLuYz0zfAzDfAvJWW6AfYlDBQyDV5DClI2m5sAmK+OIO7s59XfsRsWHp02jAJrRadPRGTt6SQ==}

  /lru-cache@5.1.1:
    resolution: {integrity: sha512-KpNARQA3Iwv+jTA0utUVVbrh+Jlrr1Fv0e56GGzAFOXN7dk/FviaDW8LHmK52DlcH4WP2n6gI8vN1aesBFgo9w==}
    dependencies:
      yallist: 3.1.1

  /lucide-react@0.344.0(react@18.3.1):
    resolution: {integrity: sha512-6YyBnn91GB45VuVT96bYCOKElbJzUHqp65vX8cDcu55MQL9T969v4dhGClpljamuI/+KMO9P6w9Acq1CVQGvIQ==}
    peerDependencies:
      react: ^16.5.1 || ^17.0.0 || ^18.0.0
    dependencies:
      react: 18.3.1
    dev: false

  /lucide-react@0.439.0(react@18.3.1):
    resolution: {integrity: sha512-PafSWvDTpxdtNEndS2HIHxcNAbd54OaqSYJO90/b63rab2HWYqDbH194j0i82ZFdWOAcf0AHinRykXRRK2PJbw==}
    peerDependencies:
      react: ^16.5.1 || ^17.0.0 || ^18.0.0 || ^19.0.0-rc
    dependencies:
      react: 18.3.1
    dev: false

  /lz-string@1.5.0:
    resolution: {integrity: sha512-h5bgJWpxJNswbU7qCrV0tIKQCaS3blPDrqKWx+QxzuzL1zGUzij9XCWLrSLsJPu5t+eWA/ycetzYAO5IOMcWAQ==}
    hasBin: true
    dev: true

  /magic-string@0.25.9:
    resolution: {integrity: sha512-RmF0AsMzgt25qzqqLc1+MbHmhdx0ojF2Fvs4XnOqz2ZOBXzzkEwc/dJQZCYHAn7v1jbVOjAZfK8msRn4BxO4VQ==}
    dependencies:
      sourcemap-codec: 1.4.8

  /magic-string@0.30.21:
    resolution: {integrity: sha512-vd2F4YUyEXKGcLHoq+TEyCjxueSeHnFxyyjNp80yg0XV4vUhnDer/lvvlqM/arB5bXQN5K2/3oinyCRyx8T2CQ==}
    dependencies:
      '@jridgewell/sourcemap-codec': 1.5.5
    dev: true

  /make-dir@3.1.0:
    resolution: {integrity: sha512-g3FeP20LNwhALb/6Cz6Dd4F2ngze0jz7tbzrD2wAV+o9FeNHe4rL+yK2md0J/fiSf1sa1ADhXqi5+oVwOM/eGw==}
    engines: {node: '>=8'}
    dependencies:
      semver: 6.3.1
    dev: false

  /math-intrinsics@1.1.0:
    resolution: {integrity: sha512-/IXtbwEk5HTPyEwyKX6hGkYXxM9nbj64B+ilVJnC/R6B0pH5G4V3b0pVbL7DBj4tkhBAppbQUlf6F6Xl9LHu1g==}
    engines: {node: '>= 0.4'}

  /media-typer@1.1.0:
    resolution: {integrity: sha512-aisnrDP4GNe06UcKFnV5bfMNPBUw4jsLGaWwWfnH3v02GnBuXX2MCVn5RbrWo0j3pczUilYblq7fQ7Nw2t5XKw==}
    engines: {node: '>= 0.8'}
    requiresBuild: true
    dev: false
    optional: true

  /merge-descriptors@2.0.0:
    resolution: {integrity: sha512-Snk314V5ayFLhp3fkUREub6WtjBfPdCPY1Ln8/8munuLuiYhsABgBVWsozAG+MWMbVEvcdcpbi9R7ww22l9Q3g==}
    engines: {node: '>=18'}
    requiresBuild: true
    dev: false
    optional: true

  /merge-stream@2.0.0:
    resolution: {integrity: sha512-abv/qOcuPfk3URPfDzmZU1LKmuw8kT+0nIHvKrKgFrwifol/doWcdA4ZqsWQ8ENrFKkd67Mfpo/LovbIUsbt3w==}

  /merge2@1.4.1:
    resolution: {integrity: sha512-8q7VEgMJW4J8tcfVPy8g09NcQwZdbwFEqhe/WZkoIzjn/3TGDwtOCYtXGxA3O8tPzpczCCDgv+P2P5y00ZJOOg==}
    engines: {node: '>= 8'}

  /meshoptimizer@0.22.0:
    resolution: {integrity: sha512-IebiK79sqIy+E4EgOr+CAw+Ke8hAspXKzBd0JdgEmPHiAwmvEj2S4h1rfvo+o/BnfEYd/jAOg5IeeIjzlzSnDg==}
    dev: true

  /methods@1.1.2:
    resolution: {integrity: sha512-iclAHeNqNm68zFtnZ0e+1L2yUIdvzNoauKU4WBA3VvH/vPFieF7qfRlwUZU+DA9P9bPXIS90ulxoUoCH23sV2w==}
    engines: {node: '>= 0.6'}
    dev: true

  /micromatch@4.0.8:
    resolution: {integrity: sha512-PXwfBhYu0hBCPw8Dn0E+WDYb7af3dSLVWKi3HGv84IdF4TyFoC0ysxFd0Goxw7nSv4T/PzEJQxsYsEiFCKo2BA==}
    engines: {node: '>=8.6'}
    dependencies:
      braces: 3.0.3
      picomatch: 2.3.1

  /mime-db@1.52.0:
    resolution: {integrity: sha512-sPU4uV7dYlvtWJxwwxHD0PuihVNiE7TyAbQ5SWxDCB9mUYvOgroQOwYQQOKPJ8CIbE+1ETVlOoK1UC2nU3gYvg==}
    engines: {node: '>= 0.6'}

  /mime-db@1.54.0:
    resolution: {integrity: sha512-aU5EJuIN2WDemCcAp2vFBfp/m4EAhWJnUNSSw0ixs7/kXbd6Pg64EmwJkNdFhB8aWt1sH2CTXrLxo/iAGV3oPQ==}
    engines: {node: '>= 0.6'}
    requiresBuild: true
    dev: false
    optional: true

  /mime-types@2.1.35:
    resolution: {integrity: sha512-ZDY+bPm5zTTF+YpCrAU9nK0UgICYPT0QtT1NZWFv4s++TNkcgVaT0g6+4R2uI4MjQjzysHB1zxuWL50hzaeXiw==}
    engines: {node: '>= 0.6'}
    dependencies:
      mime-db: 1.52.0

  /mime-types@3.0.1:
    resolution: {integrity: sha512-xRc4oEhT6eaBpU1XF7AjpOFD+xQmXNB5OVKwp4tqCuBpHLS/ZbBDrc07mYTDqVMg6PfxUjjNp85O6Cd2Z/5HWA==}
    engines: {node: '>= 0.6'}
    requiresBuild: true
    dependencies:
      mime-db: 1.54.0
    dev: false
    optional: true

  /mime@2.6.0:
    resolution: {integrity: sha512-USPkMeET31rOMiarsBNIHZKLGgvKc/LrjofAnBlOttf5ajRvqiRA8QsenbcooctK6d6Ts6aqZXBA+XbkKthiQg==}
    engines: {node: '>=4.0.0'}
    hasBin: true
    dev: true

  /mimic-fn@2.1.0:
    resolution: {integrity: sha512-OqbOk5oEQeAZ8WXWydlu9HJjz9WVdEIvamMCcXmuqUYjTknH/sqsWvhQ3vgwKFRR1HpjvNBKQ37nbJgYzGqGcg==}
    engines: {node: '>=6'}
    dev: true

  /mimic-fn@4.0.0:
    resolution: {integrity: sha512-vqiC06CuhBTUdZH+RYl8sFrL096vA45Ok5ISO6sE/Mr1jRbGH4Csnhi8f3wKVl7x8mO4Au7Ir9D3Oyv1VYMFJw==}
    engines: {node: '>=12'}
    dev: true

  /mimic-function@5.0.1:
    resolution: {integrity: sha512-VP79XUPxV2CigYP3jWwAUFSku2aKqBH7uTAapFWCBqutsbmDo96KY5o8uh6U+/YSIn5OxJnXp73beVkpqMIGhA==}
    engines: {node: '>=18'}
    dev: false

  /min-indent@1.0.1:
    resolution: {integrity: sha512-I9jwMn07Sy/IwOj3zVkVik2JTvgpaykDZEigL6Rx6N9LbMywwUSMtxET+7lVoDLLd3O3IXwJwvuuns8UB/HeAg==}
    engines: {node: '>=4'}
    dev: true

  /minimatch@10.0.3:
    resolution: {integrity: sha512-IPZ167aShDZZUMdRk66cyQAW3qr0WzbHkPdMYa8bzZhlHhO3jALbKdxcaak7W9FfT2rZNpQuUu4Od7ILEpXSaw==}
    engines: {node: 20 || >=22}
    dependencies:
      '@isaacs/brace-expansion': 5.0.0
    dev: false

  /minimatch@3.1.2:
    resolution: {integrity: sha512-J7p63hRiAjw1NDEww1W7i37+ByIrOWO5XQQAzZ3VOcL0PNybwpfmV/N05zFAzwQ9USyEcX6t3UO+K5aqBQOIHw==}
    dependencies:
      brace-expansion: 1.1.12

  /minimatch@5.1.6:
    resolution: {integrity: sha512-lKwV/1brpG6mBUFHtb7NUmtABCb2WZZmm2wNiOA5hAb8VdCS4B3dtMWyvcoViccwAW/COERjXLt0zP1zXUN26g==}
    engines: {node: '>=10'}
    dependencies:
      brace-expansion: 2.0.2

  /minimatch@9.0.3:
    resolution: {integrity: sha512-RHiac9mvaRw0x3AYRgDC1CxAP7HTcNrrECeA8YYJeWnpo+2Q5CegtZjaotWTWxDG3UeGA1coE05iH1mPjT/2mg==}
    engines: {node: '>=16 || 14 >=14.17'}
    dependencies:
      brace-expansion: 2.0.2
    dev: true

  /minimatch@9.0.5:
    resolution: {integrity: sha512-G6T0ZX48xgozx7587koeX9Ys2NYy6Gmv//P89sEte9V9whIapMNF4idKxnW2QtCcLiTWlb/wfCabAtAFWhhBow==}
    engines: {node: '>=16 || 14 >=14.17'}
    dependencies:
      brace-expansion: 2.0.2

  /minimist@1.2.8:
    resolution: {integrity: sha512-2yyAR8qBkN3YuheJanUpWC5U3bb5osDywNB8RzDVlDwDHbocAJveqqj1u8+SVD7jkWT4yvsHCpWqqWqAxb0zCA==}
    dev: true

  /minipass@7.1.2:
    resolution: {integrity: sha512-qOOzS1cBTWYF4BH8fVePDBOO9iptMnGUEZwNc/cMWnTV2nVLZ7VoNWEPHkYczZA0pdoA7dl6e7FL659nX9S2aw==}
    engines: {node: '>=16 || 14 >=14.17'}

  /mlly@1.8.0:
    resolution: {integrity: sha512-l8D9ODSRWLe2KHJSifWGwBqpTZXIXTeo8mlKjY+E2HAakaTeNpqAyBZ8GSqLzHgw4XmHmC8whvpjJNMbFZN7/g==}
    dependencies:
      acorn: 8.15.0
      pathe: 2.0.3
      pkg-types: 1.3.1
      ufo: 1.6.1
    dev: true

  /module-details-from-path@1.0.4:
    resolution: {integrity: sha512-EGWKgxALGMgzvxYF1UyGTy0HXX/2vHLkw6+NvDKW2jypWbHpjQuj4UMcqQWXHERJhVGKikolT06G3bcKe4fi7w==}
    dev: false

  /moo@0.5.2:
    resolution: {integrity: sha512-iSAJLHYKnX41mKcJKjqvnAN9sf0LMDTXDEvFv+ffuRR9a1MIuXLjMNL6EsnDHSkKLTWNqQQ5uo61P4EbU4NU+Q==}
    dev: true

  /motion-dom@11.18.1:
    resolution: {integrity: sha512-g76KvA001z+atjfxczdRtw/RXOM3OMSdd1f4DL77qCTF/+avrRJiawSG4yDibEQ215sr9kpinSlX2pCTJ9zbhw==}
    dependencies:
      motion-utils: 11.18.1
    dev: false

  /motion-utils@11.18.1:
    resolution: {integrity: sha512-49Kt+HKjtbJKLtgO/LKj9Ld+6vw9BjH5d9sc40R/kVyH8GLAXgT42M2NnuPcJNuA3s9ZfZBUcwIgpmZWGEE+hA==}
    dev: false

  /ms@2.1.3:
    resolution: {integrity: sha512-6FlzubTLZG3J2a/NVCAleEhjzq5oxgHyaCU9yYXvcLsvoVaHJq/s5xXI6/XXP6tz7R9xAOtHnSO/tXtF3WRTlA==}

  /mz@2.7.0:
    resolution: {integrity: sha512-z81GNO7nnYMEhrGh9LeymoE4+Yr0Wn5McHIZMK5cfQCl+NDX08sCZgUc9/6MHni9IWuFLm1Z3HTCXu2z9fN62Q==}
    dependencies:
      any-promise: 1.3.0
      object-assign: 4.1.1
      thenify-all: 1.6.0

  /nanoid@3.3.11:
    resolution: {integrity: sha512-N8SpfPUnUp1bK+PMYW8qSWdl9U+wwNWI4QKxOYDy9JAro3WMX7p2OeVRF9v+347pnakNevPmiHhNmZ2HbFA76w==}
    engines: {node: ^10 || ^12 || ^13.7 || ^14 || >=15.0.1}
    hasBin: true

  /nanoid@5.1.6:
    resolution: {integrity: sha512-c7+7RQ+dMB5dPwwCp4ee1/iV/q2P6aK1mTZcfr1BTuVlyW9hJYiMPybJCcnBlQtuSmTIWNeazm/zqNoZSSElBg==}
    engines: {node: ^18 || >=20}
    hasBin: true
    dev: false

  /napi-postinstall@0.3.4:
    resolution: {integrity: sha512-PHI5f1O0EP5xJ9gQmFGMS6IZcrVvTjpXjz7Na41gTE7eE2hK11lg04CECCYEEjdc17EV4DO+fkGEtt7TpTaTiQ==}
    engines: {node: ^12.20.0 || ^14.18.0 || >=16.0.0}
    hasBin: true
    dev: true

  /natural-compare@1.4.0:
    resolution: {integrity: sha512-OWND8ei3VtNC9h7V60qff3SVobHr996CTwgxubgyQYEpg290h9J0buyECNNJexkFm5sOajh5G116RYA1c8ZMSw==}
    dev: true

  /nearley@2.20.1:
    resolution: {integrity: sha512-+Mc8UaAebFzgV+KpI5n7DasuuQCHA89dmwm7JXw3TV43ukfNQ9DnBH3Mdb2g/I4Fdxc26pwimBWvjIw0UAILSQ==}
    hasBin: true
    dependencies:
      commander: 2.20.3
      moo: 0.5.2
      railroad-diagrams: 1.0.0
      randexp: 0.4.6
    dev: true

  /negotiator@1.0.0:
    resolution: {integrity: sha512-8Ofs/AUQh8MaEcrlq5xOX0CQ9ypTF5dl78mjlMNfOK08fzpgTHQRQPBxcPlEtIw0yRpws+Zo/3r+5WRby7u3Gg==}
    engines: {node: '>= 0.6'}
    requiresBuild: true
    dev: false
    optional: true

  /neo-async@2.6.2:
    resolution: {integrity: sha512-Yd3UES5mWCSqR+qNT93S3UoYUkqAZ9lLg8a7g9rimsWmYGK8cVToA4/sF3RrshdyV3sAGMXVUmpMYOw+dLpOuw==}
    dev: false

  /next-pwa@5.6.0(@babel/core@7.28.5)(next@14.2.5)(webpack@5.102.1):
    resolution: {integrity: sha512-XV8g8C6B7UmViXU8askMEYhWwQ4qc/XqJGnexbLV68hzKaGHZDMtHsm2TNxFcbR7+ypVuth/wwpiIlMwpRJJ5A==}
    peerDependencies:
      next: '>=9.0.0'
    dependencies:
      babel-loader: 8.4.1(@babel/core@7.28.5)(webpack@5.102.1)
      clean-webpack-plugin: 4.0.0(webpack@5.102.1)
      globby: 11.1.0
      next: 14.2.5(@babel/core@7.28.5)(@playwright/test@1.56.1)(react-dom@18.3.1)(react@18.3.1)
      terser-webpack-plugin: 5.3.14(webpack@5.102.1)
      workbox-webpack-plugin: 6.6.0(webpack@5.102.1)
      workbox-window: 6.6.1
    transitivePeerDependencies:
      - '@babel/core'
      - '@swc/core'
      - '@types/babel__core'
      - esbuild
      - supports-color
      - uglify-js
      - webpack
    dev: false

  /next-themes@0.2.1(next@14.2.5)(react-dom@18.3.1)(react@18.3.1):
    resolution: {integrity: sha512-B+AKNfYNIzh0vqQQKqQItTS8evEouKD7H5Hj3kmuPERwddR2TxvDSFZuTj6T7Jfn1oyeUyJMydPl1Bkxkh0W7A==}
    peerDependencies:
      next: '*'
      react: '*'
      react-dom: '*'
    dependencies:
      next: 14.2.5(@babel/core@7.28.5)(@playwright/test@1.56.1)(react-dom@18.3.1)(react@18.3.1)
      react: 18.3.1
      react-dom: 18.3.1(react@18.3.1)
    dev: false

  /next-themes@0.3.0(react-dom@18.3.1)(react@18.3.1):
    resolution: {integrity: sha512-/QHIrsYpd6Kfk7xakK4svpDI5mmXP0gfvCoJdGpZQ2TOrQZmsW0QxjaiLn8wbIKjtm4BTSqLoix4lxYYOnLJ/w==}
    peerDependencies:
      react: ^16.8 || ^17 || ^18
      react-dom: ^16.8 || ^17 || ^18
    dependencies:
      react: 18.3.1
      react-dom: 18.3.1(react@18.3.1)
    dev: false

  /next@14.2.5(@babel/core@7.28.5)(@playwright/test@1.56.1)(react-dom@18.3.1)(react@18.3.1):
    resolution: {integrity: sha512-0f8aRfBVL+mpzfBjYfQuLWh2WyAwtJXCRfkPF4UJ5qd2YwrHczsrSzXU4tRMV0OAxR8ZJZWPFn6uhSC56UTsLA==}
    engines: {node: '>=18.17.0'}
    hasBin: true
    peerDependencies:
      '@opentelemetry/api': ^1.1.0
      '@playwright/test': ^1.41.2
      react: ^18.2.0
      react-dom: ^18.2.0
      sass: ^1.3.0
    peerDependenciesMeta:
      '@opentelemetry/api':
        optional: true
      '@playwright/test':
        optional: true
      sass:
        optional: true
    dependencies:
      '@next/env': 14.2.5
      '@playwright/test': 1.56.1
      '@swc/helpers': 0.5.5
      busboy: 1.6.0
      caniuse-lite: 1.0.30001751
      graceful-fs: 4.2.11
      postcss: 8.4.31
      react: 18.3.1
      react-dom: 18.3.1(react@18.3.1)
      styled-jsx: 5.1.1(@babel/core@7.28.5)(react@18.3.1)
    optionalDependencies:
      '@next/swc-darwin-arm64': 14.2.5
      '@next/swc-darwin-x64': 14.2.5
      '@next/swc-linux-arm64-gnu': 14.2.5
      '@next/swc-linux-arm64-musl': 14.2.5
      '@next/swc-linux-x64-gnu': 14.2.5
      '@next/swc-linux-x64-musl': 14.2.5
      '@next/swc-win32-arm64-msvc': 14.2.5
      '@next/swc-win32-ia32-msvc': 14.2.5
      '@next/swc-win32-x64-msvc': 14.2.5
    transitivePeerDependencies:
      - '@babel/core'
      - babel-plugin-macros
    dev: false

  /node-cron@4.2.1:
    resolution: {integrity: sha512-lgimEHPE/QDgFlywTd8yTR61ptugX3Qer29efeyWw2rv259HtGBNn1vZVmp8lB9uo9wC0t/AT4iGqXxia+CJFg==}
    engines: {node: '>=6.0.0'}
    dev: false

  /node-fetch@2.7.0:
    resolution: {integrity: sha512-c4FRfUm/dbcWZ7U+1Wq0AwCyFL+3nt2bEw05wfxSz+DWpWsitgmSgYmy2dQdWyKC1694ELPqMs/YzUSNozLt8A==}
    engines: {node: 4.x || >=6.0.0}
    peerDependencies:
      encoding: ^0.1.0
    peerDependenciesMeta:
      encoding:
        optional: true
    dependencies:
      whatwg-url: 5.0.0
    dev: false

  /node-releases@2.0.26:
    resolution: {integrity: sha512-S2M9YimhSjBSvYnlr5/+umAnPHE++ODwt5e2Ij6FoX45HA/s4vHdkDx1eax2pAPeAOqu4s9b7ppahsyEFdVqQA==}

  /normalize-path@3.0.0:
    resolution: {integrity: sha512-6eZs5Ls3WtCisHWp9S2GUy8dqkpGi4BVSz3GaqiE6ezub0512ESztXUwUB6C6IKbQkY2Pnb/mD4WYojCRwcwLA==}
    engines: {node: '>=0.10.0'}

  /normalize-range@0.1.2:
    resolution: {integrity: sha512-bdok/XvKII3nUpklnV6P2hxtMNrCboOjAcyBuQnWEhO665FwrSNRxU+AqpsyvO6LgGYPspN+lu5CLtw4jPRKNA==}
    engines: {node: '>=0.10.0'}

  /npm-run-path@4.0.1:
    resolution: {integrity: sha512-S48WzZW777zhNIrn7gxOlISNAqi9ZC/uQFnRdbeIHhZhCA6UqpkOT8T1G7BvfdgP4Er8gF4sUbaS0i7QvIfCWw==}
    engines: {node: '>=8'}
    dependencies:
      path-key: 3.1.1
    dev: true

  /npm-run-path@5.3.0:
    resolution: {integrity: sha512-ppwTtiJZq0O/ai0z7yfudtBpWIoxM8yE6nHi1X47eFR2EWORqfbu6CnPlNsjeN683eT0qG6H/Pyf9fCcvjnnnQ==}
    engines: {node: ^12.20.0 || ^14.13.1 || >=16.0.0}
    dependencies:
      path-key: 4.0.0
    dev: true

  /nwsapi@2.2.22:
    resolution: {integrity: sha512-ujSMe1OWVn55euT1ihwCI1ZcAaAU3nxUiDwfDQldc51ZXaB9m2AyOn6/jh1BLe2t/G8xd6uKG1UBF2aZJeg2SQ==}
    dev: true

  /object-assign@4.1.1:
    resolution: {integrity: sha512-rJgTQnkUnH1sFw8yT6VSU3zD3sWmu6sZhIseY8VX+GRu3P6F7Fu+JNDoXfklElbLJSnc3FUQHVe4cU5hj+BcUg==}
    engines: {node: '>=0.10.0'}

  /object-hash@3.0.0:
    resolution: {integrity: sha512-RSn9F68PjH9HqtltsSnqYC1XXoWe9Bju5+213R98cNGttag9q9yAOTzdbsqvIa7aNm5WffBZFpWYr2aWrklWAw==}
    engines: {node: '>= 6'}

  /object-inspect@1.13.4:
    resolution: {integrity: sha512-W67iLl4J2EXEGTbfeHCffrjDfitvLANg0UlX3wFUUSTx92KXRFegMHUVgSqE+wvhAbi4WqjGg9czysTV2Epbew==}
    engines: {node: '>= 0.4'}

  /object-is@1.1.6:
    resolution: {integrity: sha512-F8cZ+KfGlSGi09lJT7/Nd6KJZ9ygtvYC0/UYYLI9nmQKLMnydpB9yvbv9K1uSkEu7FU9vYPmVwLg328tX+ot3Q==}
    engines: {node: '>= 0.4'}
    dependencies:
      call-bind: 1.0.8
      define-properties: 1.2.1
    dev: true

  /object-keys@1.1.1:
    resolution: {integrity: sha512-NuAESUOUMrlIXOfHKzD6bpPu3tYt3xvjNdRIQ+FeT0lNb4K8WR70CaDxhuNguS2XG+GjkyMwOzsN5ZktImfhLA==}
    engines: {node: '>= 0.4'}

  /object.assign@4.1.7:
    resolution: {integrity: sha512-nK28WOo+QIjBkDduTINE4JkF/UJJKyf2EJxvJKfblDpyg0Q+pkOHNTL0Qwy6NP6FhE/EnzV73BxxqcJaXY9anw==}
    engines: {node: '>= 0.4'}
    dependencies:
      call-bind: 1.0.8
      call-bound: 1.0.4
      define-properties: 1.2.1
      es-object-atoms: 1.1.1
      has-symbols: 1.1.0
      object-keys: 1.1.1

  /object.entries@1.1.9:
    resolution: {integrity: sha512-8u/hfXFRBD1O0hPUjioLhoWFHRmt6tKA4/vZPyckBr18l1KE9uHrFaFaUi8MDRTpi4uak2goyPTSNJLXX2k2Hw==}
    engines: {node: '>= 0.4'}
    dependencies:
      call-bind: 1.0.8
      call-bound: 1.0.4
      define-properties: 1.2.1
      es-object-atoms: 1.1.1
    dev: true

  /object.fromentries@2.0.8:
    resolution: {integrity: sha512-k6E21FzySsSK5a21KRADBd/NGneRegFO5pLHfdQLpRDETUNJueLXs3WCzyQ3tFRDYgbq3KHGXfTbi2bs8WQ6rQ==}
    engines: {node: '>= 0.4'}
    dependencies:
      call-bind: 1.0.8
      define-properties: 1.2.1
      es-abstract: 1.24.0
      es-object-atoms: 1.1.1
    dev: true

  /object.groupby@1.0.3:
    resolution: {integrity: sha512-+Lhy3TQTuzXI5hevh8sBGqbmurHbbIjAi0Z4S63nthVLmLxfbj4T54a4CfZrXIrt9iP4mVAPYMo/v99taj3wjQ==}
    engines: {node: '>= 0.4'}
    dependencies:
      call-bind: 1.0.8
      define-properties: 1.2.1
      es-abstract: 1.24.0
    dev: true

  /object.values@1.2.1:
    resolution: {integrity: sha512-gXah6aZrcUxjWg2zR2MwouP2eHlCBzdV4pygudehaKXSGW4v2AsRQUK+lwwXhii6KFZcunEnmSUoYp5CXibxtA==}
    engines: {node: '>= 0.4'}
    dependencies:
      call-bind: 1.0.8
      call-bound: 1.0.4
      define-properties: 1.2.1
      es-object-atoms: 1.1.1
    dev: true

  /on-exit-leak-free@2.1.2:
    resolution: {integrity: sha512-0eJJY6hXLGf1udHwfNftBqH+g73EU4B504nZeKpz1sYRKafAghwxEJunB2O7rDZkL4PGfsMVnTXZ2EjibbqcsA==}
    engines: {node: '>=14.0.0'}

  /on-finished@2.4.1:
    resolution: {integrity: sha512-oVlzkg3ENAhCk2zdv7IJwd/QUD4z2RxRwpkcGY8psCVcCYZNq4wYnVWALHM+brtuJjePWiYF/ClmuDr8Ch5+kg==}
    engines: {node: '>= 0.8'}
    requiresBuild: true
    dependencies:
      ee-first: 1.1.1
    dev: false
    optional: true

  /once@1.4.0:
    resolution: {integrity: sha512-lNaJgI+2Q5URQBkccEKHTQOPaXdUxnZZElQTZY0MFUAuaEqe1E+Nyvgdz/aIyNi6Z9MzO5dv1H8n58/GELp3+w==}
    dependencies:
      wrappy: 1.0.2

  /onetime@5.1.2:
    resolution: {integrity: sha512-kbpaSSGJTWdAY5KPVeMOKXSrPtr8C8C7wodJbcsd51jRnmD+GZu8Y0VoU6Dm5Z4vWr0Ig/1NKuWRKf7j5aaYSg==}
    engines: {node: '>=6'}
    dependencies:
      mimic-fn: 2.1.0
    dev: true

  /onetime@6.0.0:
    resolution: {integrity: sha512-1FlR+gjXK7X+AsAHso35MnyN5KqGwJRi/31ft6x0M194ht7S+rWAvd7PHss9xSKMzE0asv1pyIHaJYq+BbacAQ==}
    engines: {node: '>=12'}
    dependencies:
      mimic-fn: 4.0.0
    dev: true

  /onetime@7.0.0:
    resolution: {integrity: sha512-VXJjc87FScF88uafS3JllDgvAm+c/Slfz06lorj2uAY34rlUu0Nt+v8wreiImcrgAjjIHp1rXpTDlLOGw29WwQ==}
    engines: {node: '>=18'}
    dependencies:
      mimic-function: 5.0.1
    dev: false

  /openai@5.23.2(ws@8.18.3)(zod@3.25.76):
    resolution: {integrity: sha512-MQBzmTulj+MM5O8SKEk/gL8a7s5mktS9zUtAkU257WjvobGc9nKcBuVwjyEEcb9SI8a8Y2G/mzn3vm9n1Jlleg==}
    hasBin: true
    peerDependencies:
      ws: ^8.18.0
      zod: ^3.23.8
    peerDependenciesMeta:
      ws:
        optional: true
      zod:
        optional: true
    dependencies:
      ws: 8.18.3
      zod: 3.25.76
    dev: false

  /openai@6.2.0(zod@3.25.76):
    resolution: {integrity: sha512-qqjzHls7F5xkXNGy9P1Ei1rorI5LWupUUFWP66zPU8FlZbiITX8SFcHMKNZg/NATJ0LpIZcMUFxSwQmdeQPwSw==}
    hasBin: true
    peerDependencies:
      ws: ^8.18.0
      zod: ^3.25 || ^4.0
    peerDependenciesMeta:
      ws:
        optional: true
      zod:
        optional: true
    dependencies:
      zod: 3.25.76
    dev: false

  /opencollective-postinstall@2.0.3:
    resolution: {integrity: sha512-8AV/sCtuzUeTo8gQK5qDZzARrulB3egtLzFgteqB2tcT4Mw7B8Kt7JcDHmltjz6FOAHsvTevk70gZEbhM4ZS9Q==}
    hasBin: true
    dev: false

  /optionator@0.9.4:
    resolution: {integrity: sha512-6IpQ7mKUxRcZNLIObR0hz7lxsapSSIYNZJwXPGeF0mTVqGKFIXj1DQcMoT22S3ROcLyY/rz0PWaWZ9ayWmad9g==}
    engines: {node: '>= 0.8.0'}
    dependencies:
      deep-is: 0.1.4
      fast-levenshtein: 2.0.6
      levn: 0.4.1
      prelude-ls: 1.2.1
      type-check: 0.4.0
      word-wrap: 1.2.5
    dev: true

  /ora@8.2.0:
    resolution: {integrity: sha512-weP+BZ8MVNnlCm8c0Qdc1WSWq4Qn7I+9CJGm7Qali6g44e/PUzbjNqJX5NJ9ljlNMosfJvg1fKEGILklK9cwnw==}
    engines: {node: '>=18'}
    dependencies:
      chalk: 5.6.2
      cli-cursor: 5.0.0
      cli-spinners: 2.9.2
      is-interactive: 2.0.0
      is-unicode-supported: 2.1.0
      log-symbols: 6.0.0
      stdin-discarder: 0.2.2
      string-width: 7.2.0
      strip-ansi: 7.1.2
    dev: false

  /ospath@1.2.2:
    resolution: {integrity: sha512-o6E5qJV5zkAbIDNhGSIlyOhScKXgQrSRMilfph0clDfM0nEnBOlKlH4sWDmG95BW/CvwNz0vmm7dJVtU2KlMiA==}
    dev: true

  /own-keys@1.0.1:
    resolution: {integrity: sha512-qFOyK5PjiWZd+QQIh+1jhdb9LpxTF0qs7Pm8o5QHYZ0M3vKqSqzsZaEB6oWlxZ+q2sJBMI/Ktgd2N5ZwQoRHfg==}
    engines: {node: '>= 0.4'}
    dependencies:
      get-intrinsic: 1.3.0
      object-keys: 1.1.1
      safe-push-apply: 1.0.0

  /p-limit@2.3.0:
    resolution: {integrity: sha512-//88mFWSJx8lxCzwdAABTJL2MyWB12+eIY7MDL2SqLmAkeKU9qxRvWuSyTjm3FUmpBEMuFfckAIqEaVGUDxb6w==}
    engines: {node: '>=6'}
    dependencies:
      p-try: 2.2.0
    dev: false

  /p-limit@3.1.0:
    resolution: {integrity: sha512-TYOanM3wGwNGsZN2cVTYPArw454xnXj5qmWF1bEoAc4+cU/ol7GVh7odevjp1FNHduHc3KZMcFduxU5Xc6uJRQ==}
    engines: {node: '>=10'}
    dependencies:
      yocto-queue: 0.1.0
    dev: true

  /p-limit@5.0.0:
    resolution: {integrity: sha512-/Eaoq+QyLSiXQ4lyYV23f14mZRQcXnxfHrN0vCai+ak9G0pp9iEQukIIZq5NccEvwRB8PUnZT0KsOoDCINS1qQ==}
    engines: {node: '>=18'}
    dependencies:
      yocto-queue: 1.2.1
    dev: true

  /p-locate@4.1.0:
    resolution: {integrity: sha512-R79ZZ/0wAxKGu3oYMlz8jy/kbhsNrS7SKZ7PxEHBgJ5+F2mtFW2fK2cOtBh1cHYkQsbzFV7I+EoRKe6Yt0oK7A==}
    engines: {node: '>=8'}
    dependencies:
      p-limit: 2.3.0
    dev: false

  /p-locate@5.0.0:
    resolution: {integrity: sha512-LaNjtRWUBY++zB5nE/NwcaoMylSPk+S+ZHNB1TzdbMJMny6dynpAGt7X/tl/QYq3TIeE6nxHppbo2LGymrG5Pw==}
    engines: {node: '>=10'}
    dependencies:
      p-limit: 3.1.0
    dev: true

  /p-map@2.1.0:
    resolution: {integrity: sha512-y3b8Kpd8OAN444hxfBbFfj1FY/RjtTd8tzYwhUqNYXx0fXx2iX4maP4Qr6qhIKbQXI02wTLAda4fYUbDagTUFw==}
    engines: {node: '>=6'}
    dev: false

  /p-map@4.0.0:
    resolution: {integrity: sha512-/bjOqmgETBYB5BoEeGVea8dmvHb2m9GLy1E9W43yeyfP6QQCZGFNa+XRceJEuDB6zqr+gKpIAmlLebMpykw/MQ==}
    engines: {node: '>=10'}
    dependencies:
      aggregate-error: 3.1.0
    dev: true

  /p-try@2.2.0:
    resolution: {integrity: sha512-R4nPAVTAU0B9D35/Gk3uJf/7XYbQcyohSKdvAxIRSNghFl4e71hVoGnBNQz9cWaXxO2I10KTC+3jMdvvoKw6dQ==}
    engines: {node: '>=6'}
    dev: false

  /package-json-from-dist@1.0.1:
    resolution: {integrity: sha512-UEZIS3/by4OC8vL3P2dTXRETpebLI2NiI5vIrjaD/5UtrkFX/tNbwjTSRAGC/+7CAo2pIcBaRgWmcBBHcsaCIw==}

  /pako@1.0.11:
    resolution: {integrity: sha512-4hLB8Py4zZce5s4yd9XzopqwVv/yGNhV1Bl8NTmCq1763HeK2+EwVTv+leGeL13Dnh2wfbqowVPXCIO0z4taYw==}
    dev: false

  /parent-module@1.0.1:
    resolution: {integrity: sha512-GQ2EWRpQV8/o+Aw8YqtfZZPfNRWZYkbidE9k5rpl/hC3vtHHBfGm2Ifi6qWV+coDGkrUKZAxE3Lot5kcsRlh+g==}
    engines: {node: '>=6'}
    dependencies:
      callsites: 3.1.0
    dev: true

  /parse5@7.3.0:
    resolution: {integrity: sha512-IInvU7fabl34qmi9gY8XOVxhYyMyuH2xUNpb2q8/Y+7552KlejkRvqvD19nMoUW/uQGGbqNpA6Tufu5FL5BZgw==}
    dependencies:
      entities: 6.0.1
    dev: true

  /parseurl@1.3.3:
    resolution: {integrity: sha512-CiyeOxFT/JZyN5m0z9PfXw4SCBJ6Sygz1Dpl0wqjlhDEGGBP1GnsUVEL0p63hoG1fcj3fHynXi9NYO4nWOL+qQ==}
    engines: {node: '>= 0.8'}
    requiresBuild: true
    dev: false
    optional: true

  /path-exists@4.0.0:
    resolution: {integrity: sha512-ak9Qy5Q7jYb2Wwcey5Fpvg2KoAc/ZIhLSLOSBmRmygPsGwkVVt0fZa0qrtMz+m6tJTAHfZQ8FnmB4MG4LWy7/w==}
    engines: {node: '>=8'}

  /path-is-absolute@1.0.1:
    resolution: {integrity: sha512-AVbw3UJ2e9bq64vSaS9Am0fje1Pa8pbGqTTsmXfaIiMpnr5DlDhfJOuLj9Sf95ZPVDAUerDfEk88MPmPe7UCQg==}
    engines: {node: '>=0.10.0'}

  /path-is-inside@1.0.2:
    resolution: {integrity: sha512-DUWJr3+ULp4zXmol/SZkFf3JGsS9/SIv+Y3Rt93/UjPpDpklB5f1er4O3POIbUuUJ3FXgqte2Q7SrU6zAqwk8w==}
    dev: false

  /path-key@3.1.1:
    resolution: {integrity: sha512-ojmeN0qd+y0jszEtoY48r0Peq5dwMEkIlCOu6Q5f41lfkswXuKtYrhgoTpLnyIcHm24Uhqx+5Tqm2InSwLhE6Q==}
    engines: {node: '>=8'}

  /path-key@4.0.0:
    resolution: {integrity: sha512-haREypq7xkM7ErfgIyA0z+Bj4AGKlMSdlQE2jvJo6huWD1EdkKYV+G/T4nq0YEF2vgTT8kqMFKo1uHn950r4SQ==}
    engines: {node: '>=12'}
    dev: true

  /path-parse@1.0.7:
    resolution: {integrity: sha512-LDJzPVEEEPR+y48z93A0Ed0yXb8pAByGWo/k5YYdYgpY2/2EsOsksJrq7lOHxryrVOn1ejG6oAp8ahvOIQD8sw==}

  /path-scurry@1.11.1:
    resolution: {integrity: sha512-Xa4Nw17FS9ApQFJ9umLiJS4orGjm7ZzwUrwamcGQuHSzDyth9boKDaycYdDcZDuqYATXw4HFXgaqWTctW/v1HA==}
    engines: {node: '>=16 || 14 >=14.18'}
    dependencies:
      lru-cache: 10.4.3
      minipass: 7.1.2

  /path-to-regexp@8.3.0:
    resolution: {integrity: sha512-7jdwVIRtsP8MYpdXSwOS0YdD0Du+qOoF/AEPIt88PcCFrZCzx41oxku1jD88hZBwbNUIEfpqvuhjFaMAqMTWnA==}
    requiresBuild: true
    dev: false
    optional: true

  /path-type@4.0.0:
    resolution: {integrity: sha512-gDKb8aZMDeD/tZWs9P6+q0J9Mwkdl6xMV8TjnGP3qJVJ06bdMgkbBlLU8IdfOsIsFz2BW1rNVT3XuNEl8zPAvw==}
    engines: {node: '>=8'}

  /pathe@1.1.2:
    resolution: {integrity: sha512-whLdWMYL2TwI08hn8/ZqAbrVemu0LNaNNJZX73O6qaIdCTfXutsLhMkjdENX0qhsQ9uIimo4/aQOmXkoon2nDQ==}
    dev: true

  /pathe@2.0.3:
    resolution: {integrity: sha512-WUjGcAqP1gQacoQe+OBJsFA7Ld4DyXuUIjZ5cc75cLHvJ7dtNsTugphxIADwspS+AraAUePCKrSVtPLFj/F88w==}
    dev: true

  /pathval@1.1.1:
    resolution: {integrity: sha512-Dp6zGqpTdETdR63lehJYPeIOqpiNBNtc7BpWSLrOje7UaIsE5aY92r/AunQA7rsXvet3lrJ3JnZX29UPTKXyKQ==}
    dev: true

  /pend@1.2.0:
    resolution: {integrity: sha512-F3asv42UuXchdzt+xXqfW1OGlVBe+mxa2mqI0pg5yAHZPvFmY3Y6drSf/GQ1A86WgWEN9Kzh/WrgKa6iGcHXLg==}
    dev: true

  /performance-now@2.1.0:
    resolution: {integrity: sha512-7EAHlyLHI56VEIdK57uwHdHKIaAGbnXPiw0yWbarQZOKaKpvUIgW0jWRVLiatnM+XXlSwsanIBH/hzGMJulMow==}

  /pg-cloudflare@1.2.7:
    resolution: {integrity: sha512-YgCtzMH0ptvZJslLM1ffsY4EuGaU0cx4XSdXLRFae8bPP4dS5xL1tNB3k2o/N64cHJpwU7dxKli/nZ2lUa5fLg==}
    requiresBuild: true
    dev: false
    optional: true

  /pg-connection-string@2.9.1:
    resolution: {integrity: sha512-nkc6NpDcvPVpZXxrreI/FOtX3XemeLl8E0qFr6F2Lrm/I8WOnaWNhIPK2Z7OHpw7gh5XJThi6j6ppgNoaT1w4w==}
    dev: false

  /pg-int8@1.0.1:
    resolution: {integrity: sha512-WCtabS6t3c8SkpDBUlb1kjOs7l66xsGdKpIPZsg4wR+B3+u9UAum2odSsF9tnvxg80h4ZxLWMy4pRjOsFIqQpw==}
    engines: {node: '>=4.0.0'}
    dev: false

  /pg-pool@3.10.1(pg@8.16.3):
    resolution: {integrity: sha512-Tu8jMlcX+9d8+QVzKIvM/uJtp07PKr82IUOYEphaWcoBhIYkoHpLXN3qO59nAI11ripznDsEzEv8nUxBVWajGg==}
    peerDependencies:
      pg: '>=8.0'
    dependencies:
      pg: 8.16.3
    dev: false

  /pg-protocol@1.10.3:
    resolution: {integrity: sha512-6DIBgBQaTKDJyxnXaLiLR8wBpQQcGWuAESkRBX/t6OwA8YsqP+iVSiond2EDy6Y/dsGk8rh/jtax3js5NeV7JQ==}
    dev: false

  /pg-types@2.2.0:
    resolution: {integrity: sha512-qTAAlrEsl8s4OiEQY69wDvcMIdQN6wdz5ojQiOy6YRMuynxenON0O5oCpJI6lshc6scgAY8qvJ2On/p+CXY0GA==}
    engines: {node: '>=4'}
    dependencies:
      pg-int8: 1.0.1
      postgres-array: 2.0.0
      postgres-bytea: 1.0.0
      postgres-date: 1.0.7
      postgres-interval: 1.2.0
    dev: false

  /pg@8.16.3:
    resolution: {integrity: sha512-enxc1h0jA/aq5oSDMvqyW3q89ra6XIIDZgCX9vkMrnz5DFTw/Ny3Li2lFQ+pt3L6MCgm/5o2o8HW9hiJji+xvw==}
    engines: {node: '>= 16.0.0'}
    peerDependencies:
      pg-native: '>=3.0.1'
    peerDependenciesMeta:
      pg-native:
        optional: true
    dependencies:
      pg-connection-string: 2.9.1
      pg-pool: 3.10.1(pg@8.16.3)
      pg-protocol: 1.10.3
      pg-types: 2.2.0
      pgpass: 1.0.5
    optionalDependencies:
      pg-cloudflare: 1.2.7
    dev: false

  /pgpass@1.0.5:
    resolution: {integrity: sha512-FdW9r/jQZhSeohs1Z3sI1yxFQNFvMcnmfuj4WBMUTxOrAyLMaTcE1aAMBiTlbMNaXvBCQuVi0R7hd8udDSP7ug==}
    dependencies:
      split2: 4.2.0
    dev: false

  /picocolors@1.1.1:
    resolution: {integrity: sha512-xceH2snhtb5M9liqDsmEw56le376mTZkEX/jEb/RxNFyegNul7eNslCXP9FDj/Lcu0X8KEyMceP2ntpaHrDEVA==}

  /picomatch@2.3.1:
    resolution: {integrity: sha512-JU3teHTNjmE2VCGFzuY8EXzCDVwEqB2a8fsIvwaStHhAWJEeVd1o1QD80CU6+ZdEXXSLbSsuLwJjkCBWqRQUVA==}
    engines: {node: '>=8.6'}

  /picomatch@4.0.3:
    resolution: {integrity: sha512-5gTmgEY/sqK6gFXLIsQNH19lWb4ebPDLA4SdLP7dsWkIXHWlG66oPuVvXSGFPppYZz8ZDZq0dYYrbHfBCVUb1Q==}
    engines: {node: '>=12'}
    dev: true

  /pify@2.3.0:
    resolution: {integrity: sha512-udgsAY+fTnvv7kI7aaxbqwWNb0AHiB0qBO89PZKPkoTmGOgdbrHDKD+0B2X4uTfJ/FT1R09r9gTsjUjNJotuog==}
    engines: {node: '>=0.10.0'}

  /pify@4.0.1:
    resolution: {integrity: sha512-uB80kBFb/tfd68bVleG9T5GGsGPjJrLAUpR5PZIrhBnIaRTQRjqdJSsIKkOP6OAIFbj7GOrcudc5pNjZ+geV2g==}
    engines: {node: '>=6'}
    dev: false

  /pinkie-promise@2.0.1:
    resolution: {integrity: sha512-0Gni6D4UcLTbv9c57DfxDGdr41XfgUjqWZu492f0cIGr16zDU06BWP/RAEvOuo7CQ0CNjHaLlM59YJJFm3NWlw==}
    engines: {node: '>=0.10.0'}
    dependencies:
      pinkie: 2.0.4
    dev: false

  /pinkie@2.0.4:
    resolution: {integrity: sha512-MnUuEycAemtSaeFSjXKW/aroV7akBbY+Sv+RkyqFjgAe73F+MR0TBWKBRDkmfWq/HiFmdavfZ1G7h4SPZXaCSg==}
    engines: {node: '>=0.10.0'}
    dev: false

  /pino-abstract-transport@1.2.0:
    resolution: {integrity: sha512-Guhh8EZfPCfH+PMXAb6rKOjGQEoy0xlAIn+irODG5kgfYV+BQ0rGYYWTIel3P5mmyXqkYkPmdIkywsn6QKUR1Q==}
    dependencies:
      readable-stream: 4.7.0
      split2: 4.2.0

  /pino-abstract-transport@2.0.0:
    resolution: {integrity: sha512-F63x5tizV6WCh4R6RHyi2Ml+M70DNRXt/+HANowMflpgGFMAym/VKm6G7ZOQRjqN7XbGxK1Lg9t6ZrtzOaivMw==}
    dependencies:
      split2: 4.2.0
    dev: false

  /pino-std-serializers@6.2.2:
    resolution: {integrity: sha512-cHjPPsE+vhj/tnhCy/wiMh3M3z3h/j15zHQX+S9GkTBgqJuTuJzYJ4gUyACLhDaJ7kk9ba9iRDmbH2tJU03OiA==}

  /pino-std-serializers@7.0.0:
    resolution: {integrity: sha512-e906FRY0+tV27iq4juKzSYPbUj2do2X2JX4EzSca1631EB2QJQUqGbDuERal7LCtOpxl6x3+nvo9NPZcmjkiFA==}
    dev: false

  /pino@8.21.0:
    resolution: {integrity: sha512-ip4qdzjkAyDDZklUaZkcRFb2iA118H9SgRh8yzTkSQK8HilsOJF7rSY8HoW5+I0M46AZgX/pxbprf2vvzQCE0Q==}
    hasBin: true
    dependencies:
      atomic-sleep: 1.0.0
      fast-redact: 3.5.0
      on-exit-leak-free: 2.1.2
      pino-abstract-transport: 1.2.0
      pino-std-serializers: 6.2.2
      process-warning: 3.0.0
      quick-format-unescaped: 4.0.4
      real-require: 0.2.0
      safe-stable-stringify: 2.5.0
      sonic-boom: 3.8.1
      thread-stream: 2.7.0

  /pino@9.14.0:
    resolution: {integrity: sha512-8OEwKp5juEvb/MjpIc4hjqfgCNysrS94RIOMXYvpYCdm/jglrKEiAYmiumbmGhCvs+IcInsphYDFwqrjr7398w==}
    hasBin: true
    dependencies:
      '@pinojs/redact': 0.4.0
      atomic-sleep: 1.0.0
      on-exit-leak-free: 2.1.2
      pino-abstract-transport: 2.0.0
      pino-std-serializers: 7.0.0
      process-warning: 5.0.0
      quick-format-unescaped: 4.0.4
      real-require: 0.2.0
      safe-stable-stringify: 2.5.0
      sonic-boom: 4.2.0
      thread-stream: 3.1.0
    dev: false

  /pirates@4.0.7:
    resolution: {integrity: sha512-TfySrs/5nm8fQJDcBDuUng3VOUKsd7S+zqvbOTiGXHfxX4wK31ard+hoNuvkicM/2YFzlpDgABOevKSsB4G/FA==}
    engines: {node: '>= 6'}

  /pkce-challenge@5.0.0:
    resolution: {integrity: sha512-ueGLflrrnvwB3xuo/uGob5pd5FN7l0MsLf0Z87o/UQmRtwjvfylfc9MurIxRAWywCYTgrvpXBcqjV4OfCYGCIQ==}
    engines: {node: '>=16.20.0'}
    requiresBuild: true
    dev: false
    optional: true

  /pkg-dir@4.2.0:
    resolution: {integrity: sha512-HRDzbaKjC+AOWVXxAU/x54COGeIv9eb+6CkDSQoNTt4XyWoIJvuPsXizxu/Fr23EiekbtZwmh1IcIG/l/a10GQ==}
    engines: {node: '>=8'}
    dependencies:
      find-up: 4.1.0
    dev: false

  /pkg-types@1.3.1:
    resolution: {integrity: sha512-/Jm5M4RvtBFVkKWRu2BLUTNP8/M2a+UwuAX+ae4770q1qVGtfjG+WTCupoZixokjmHiry8uI+dlY8KXYV5HVVQ==}
    dependencies:
      confbox: 0.1.8
      mlly: 1.8.0
      pathe: 2.0.3
    dev: true

  /playwright-core@1.56.1:
    resolution: {integrity: sha512-hutraynyn31F+Bifme+Ps9Vq59hKuUCz7H1kDOcBs+2oGguKkWTU50bBWrtz34OUWmIwpBTWDxaRPXrIXkgvmQ==}
    engines: {node: '>=18'}
    hasBin: true

  /playwright@1.56.1:
    resolution: {integrity: sha512-aFi5B0WovBHTEvpM3DzXTUaeN6eN0qWnTkKx4NQaH4Wvcmc153PdaY2UBdSYKaGYw+UyWXSVyxDUg5DoPEttjw==}
    engines: {node: '>=18'}
    hasBin: true
    dependencies:
      playwright-core: 1.56.1
    optionalDependencies:
      fsevents: 2.3.2

  /possible-typed-array-names@1.1.0:
    resolution: {integrity: sha512-/+5VFTchJDoVj3bhoqi6UeymcD00DAwb1nJwamzPvHEszJ4FpF6SNNbUbOS8yI56qHzdV8eK0qEfOSiodkTdxg==}
    engines: {node: '>= 0.4'}

  /postcss-import@15.1.0(postcss@8.4.38):
    resolution: {integrity: sha512-hpr+J05B2FVYUAXHeK1YyI267J/dDDhMU6B6civm8hSY1jYJnBXxzKDKDswzJmtLHryrjhnDjqqp/49t8FALew==}
    engines: {node: '>=14.0.0'}
    peerDependencies:
      postcss: ^8.0.0
    dependencies:
      postcss: 8.4.38
      postcss-value-parser: 4.2.0
      read-cache: 1.0.0
      resolve: 1.22.11

  /postcss-js@4.1.0(postcss@8.4.38):
    resolution: {integrity: sha512-oIAOTqgIo7q2EOwbhb8UalYePMvYoIeRY2YKntdpFQXNosSu3vLrniGgmH9OKs/qAkfoj5oB3le/7mINW1LCfw==}
    engines: {node: ^12 || ^14 || >= 16}
    peerDependencies:
      postcss: ^8.4.21
    dependencies:
      camelcase-css: 2.0.1
      postcss: 8.4.38

  /postcss-load-config@4.0.2(postcss@8.4.38):
    resolution: {integrity: sha512-bSVhyJGL00wMVoPUzAVAnbEoWyqRxkjv64tUl427SKnPrENtq6hJwUojroMz2VB+Q1edmi4IfrAPpami5VVgMQ==}
    engines: {node: '>= 14'}
    peerDependencies:
      postcss: '>=8.0.9'
      ts-node: '>=9.0.0'
    peerDependenciesMeta:
      postcss:
        optional: true
      ts-node:
        optional: true
    dependencies:
      lilconfig: 3.1.3
      postcss: 8.4.38
      yaml: 2.8.1

  /postcss-nested@6.2.0(postcss@8.4.38):
    resolution: {integrity: sha512-HQbt28KulC5AJzG+cZtj9kvKB93CFCdLvog1WFLf1D+xmMvPGlBstkpTEZfK5+AN9hfJocyBFCNiqyS48bpgzQ==}
    engines: {node: '>=12.0'}
    peerDependencies:
      postcss: ^8.2.14
    dependencies:
      postcss: 8.4.38
      postcss-selector-parser: 6.1.2

  /postcss-selector-parser@6.1.2:
    resolution: {integrity: sha512-Q8qQfPiZ+THO/3ZrOrO0cJJKfpYCagtMUkXbnEfmgUjwXg6z/WBeOyS9APBBPCTSiDV+s4SwQGu8yFsiMRIudg==}
    engines: {node: '>=4'}
    dependencies:
      cssesc: 3.0.0
      util-deprecate: 1.0.2

  /postcss-value-parser@4.2.0:
    resolution: {integrity: sha512-1NNCs6uurfkVbeXG4S8JFT9t19m45ICnif8zWLd5oPSZ50QnwMfK+H3jv408d4jw/7Bttv5axS5IiHoLaVNHeQ==}

  /postcss@8.4.31:
    resolution: {integrity: sha512-PS08Iboia9mts/2ygV3eLpY5ghnUcfLV/EXTOW1E2qYxJKGGBUtNjN76FYHnMs36RmARn41bC0AZmn+rR0OVpQ==}
    engines: {node: ^10 || ^12 || >=14}
    dependencies:
      nanoid: 3.3.11
      picocolors: 1.1.1
      source-map-js: 1.2.1
    dev: false

  /postcss@8.4.38:
    resolution: {integrity: sha512-Wglpdk03BSfXkHoQa3b/oulrotAkwrlLDRSOb9D0bN86FdRyE9lppSp33aHNPgBa0JKCoB+drFLZkQoRRYae5A==}
    engines: {node: ^10 || ^12 || >=14}
    dependencies:
      nanoid: 3.3.11
      picocolors: 1.1.1
      source-map-js: 1.2.1

  /postcss@8.5.6:
    resolution: {integrity: sha512-3Ybi1tAuwAP9s0r1UQ2J4n5Y0G05bJkpUIO0/bI9MhwmD70S5aTWbXGBwxHrelT+XM1k6dM0pk+SwNkpTRN7Pg==}
    engines: {node: ^10 || ^12 || >=14}
    dependencies:
      nanoid: 3.3.11
      picocolors: 1.1.1
      source-map-js: 1.2.1
    dev: true

  /postgres-array@2.0.0:
    resolution: {integrity: sha512-VpZrUqU5A69eQyW2c5CA1jtLecCsN2U/bD6VilrFDWq5+5UIEVO7nazS3TEcHf1zuPYO/sqGvUvW62g86RXZuA==}
    engines: {node: '>=4'}
    dev: false

  /postgres-bytea@1.0.0:
    resolution: {integrity: sha512-xy3pmLuQqRBZBXDULy7KbaitYqLcmxigw14Q5sj8QBVLqEwXfeybIKVWiqAXTlcvdvb0+xkOtDbfQMOf4lST1w==}
    engines: {node: '>=0.10.0'}
    dev: false

  /postgres-date@1.0.7:
    resolution: {integrity: sha512-suDmjLVQg78nMK2UZ454hAG+OAW+HQPZ6n++TNDUX+L0+uUlLywnoxJKDou51Zm+zTCjrCl0Nq6J9C5hP9vK/Q==}
    engines: {node: '>=0.10.0'}
    dev: false

  /postgres-interval@1.2.0:
    resolution: {integrity: sha512-9ZhXKM/rw350N1ovuWHbGxnGh/SNJ4cnxHiM0rxE4VN41wsg8P8zWn9hv/buK00RP4WvlOyr/RBDiptyxVbkZQ==}
    engines: {node: '>=0.10.0'}
    dependencies:
      xtend: 4.0.2
    dev: false

  /prelude-ls@1.2.1:
    resolution: {integrity: sha512-vkcDPrRZo1QZLbn5RLGPpg/WmIQ65qoWWhcGKf/b5eplkkarX0m9z8ppCat4mlOqUsWpyNuYgO3VRyrYHSzX5g==}
    engines: {node: '>= 0.8.0'}
    dev: true

  /pretty-bytes@5.6.0:
    resolution: {integrity: sha512-FFw039TmrBqFK8ma/7OL3sDz/VytdtJr044/QUJtH0wK9lb9jLq9tJyIxUwtQJHwar2BqtiA4iCWSwo9JLkzFg==}
    engines: {node: '>=6'}

  /pretty-format@27.5.1:
    resolution: {integrity: sha512-Qb1gy5OrP5+zDf2Bvnzdl3jsTf1qXVMazbvCoKhtKqVs4/YK4ozX4gKQJJVyNe+cajNPn0KoC0MC3FUmaHWEmQ==}
    engines: {node: ^10.13.0 || ^12.13.0 || ^14.15.0 || >=15.0.0}
    dependencies:
      ansi-regex: 5.0.1
      ansi-styles: 5.2.0
      react-is: 17.0.2
    dev: true

  /pretty-format@29.7.0:
    resolution: {integrity: sha512-Pdlw/oPxN+aXdmM9R00JVC9WVFoCLTKJvDVLgmJ+qAffBMxsV85l/Lu7sNx4zSzPyoL2euImuEwHhOXdEgNFZQ==}
    engines: {node: ^14.15.0 || ^16.10.0 || >=18.0.0}
    dependencies:
      '@jest/schemas': 29.6.3
      ansi-styles: 5.2.0
      react-is: 18.3.1
    dev: true

  /process-nextick-args@2.0.1:
    resolution: {integrity: sha512-3ouUOpQhtgrbOa17J7+uxOTpITYWaGP7/AhoR3+A+/1e9skrzelGi/dXzEYyvbxubEF6Wn2ypscTKiKJFFn1ag==}
    dev: false

  /process-warning@3.0.0:
    resolution: {integrity: sha512-mqn0kFRl0EoqhnL0GQ0veqFHyIN1yig9RHh/InzORTUiZHFRAur+aMtRkELNwGs9aNwKS6tg/An4NYBPGwvtzQ==}

  /process-warning@5.0.0:
    resolution: {integrity: sha512-a39t9ApHNx2L4+HBnQKqxxHNs1r7KF+Intd8Q/g1bUh6q0WIp9voPXJ/x0j+ZL45KF1pJd9+q2jLIRMfvEshkA==}
    dev: false

  /process@0.11.10:
    resolution: {integrity: sha512-cdGef/drWFoydD1JsMzuFf8100nZl+GT+yacc2bEced5f9Rjk4z+WtFUTBu9PhOi9j/jfmBPu0mMEY4wIdAF8A==}
    engines: {node: '>= 0.6.0'}

  /prop-types@15.8.1:
    resolution: {integrity: sha512-oj87CgZICdulUohogVAR7AjlC0327U4el4L6eAvOqCeudMDVU0NThNaV+b9Df4dXgSP1gXMTnPdhfe/2qDH5cg==}
    dependencies:
      loose-envify: 1.4.0
      object-assign: 4.1.1
      react-is: 16.13.1
    dev: true

  /protobufjs@7.5.4:
    resolution: {integrity: sha512-CvexbZtbov6jW2eXAvLukXjXUW1TzFaivC46BpWc/3BpcCysb5Vffu+B3XHMm8lVEuy2Mm4XGex8hBSg1yapPg==}
    engines: {node: '>=12.0.0'}
    requiresBuild: true
    dependencies:
      '@protobufjs/aspromise': 1.1.2
      '@protobufjs/base64': 1.1.2
      '@protobufjs/codegen': 2.0.4
      '@protobufjs/eventemitter': 1.1.0
      '@protobufjs/fetch': 1.1.0
      '@protobufjs/float': 1.0.2
      '@protobufjs/inquire': 1.1.0
      '@protobufjs/path': 1.1.2
      '@protobufjs/pool': 1.1.0
      '@protobufjs/utf8': 1.1.0
      '@types/node': 24.9.2
      long: 5.3.2
    dev: false

  /proxy-addr@2.0.7:
    resolution: {integrity: sha512-llQsMLSUDUPT44jdrU/O37qlnifitDP+ZwrmmZcoSKyLKvtZxpyV0n2/bD/N4tBAAZ/gJEdZU7KMraoK1+XYAg==}
    engines: {node: '>= 0.10'}
    dependencies:
      forwarded: 0.2.0
      ipaddr.js: 1.9.1
    dev: false

  /proxy-from-env@1.0.0:
    resolution: {integrity: sha512-F2JHgJQ1iqwnHDcQjVBsq3n/uoaFL+iPW/eAeL7kVxy/2RrWaN4WroKjjvbsoRtv0ftelNyC01bjRhn/bhcf4A==}
    dev: true

  /psl@1.15.0:
    resolution: {integrity: sha512-JZd3gMVBAVQkSs6HdNZo9Sdo0LNcQeMNP3CozBJb3JYC/QUYZTnKxP+f8oWRX4rHP5EurWxqAHTSwUCjlNKa1w==}
    dependencies:
      punycode: 2.3.1
    dev: true

  /pump@3.0.3:
    resolution: {integrity: sha512-todwxLMY7/heScKmntwQG8CXVkWUOdYxIvY2s0VWAAMh/nd8SoYiRaKjlr7+iCs984f2P8zvrfWcDDYVb73NfA==}
    dependencies:
      end-of-stream: 1.4.5
      once: 1.4.0
    dev: true

  /punycode@2.3.1:
    resolution: {integrity: sha512-vYt7UD1U9Wg6138shLtLOvdAu+8DsC/ilFtEVHcH+wydcSpNE20AfSOduf6MkRFahL5FY7X1oU7nKVZFtfq8Fg==}
    engines: {node: '>=6'}

  /qs@6.14.0:
    resolution: {integrity: sha512-YWWTjgABSKcvs/nWBi9PycY/JiPJqOD4JA6o9Sej2AtvSGarXxKC3OQSk4pAarbdQlKAh5D4FCQkJNkW+GAn3w==}
    engines: {node: '>=0.6'}
    dependencies:
      side-channel: 1.1.0

  /querystringify@2.2.0:
    resolution: {integrity: sha512-FIqgj2EUvTa7R50u0rGsyTftzjYmv/a3hO345bZNrqabNqjtgiDMgmo4mkUjd+nzU5oF3dClKqFIPUKybUyqoQ==}
    dev: true

  /queue-microtask@1.2.3:
    resolution: {integrity: sha512-NuaNSa6flKT5JaSYQzJok04JzTL1CA6aGhv5rfLW3PgqA+M2ChpZQnAC8h8i4ZFkBS8X5RqkDBHA7r4hej3K9A==}

  /quick-format-unescaped@4.0.4:
    resolution: {integrity: sha512-tYC1Q1hgyRuHgloV/YXs2w15unPVh8qfu/qCTfhTYamaw7fyhumKa2yGpdSo87vY32rIclj+4fWYQXUMs9EHvg==}

  /raf@3.4.1:
    resolution: {integrity: sha512-Sq4CW4QhwOHE8ucn6J34MqtZCeWFP2aQSmrlroYgqAV1PjStIhJXxYuTgUIfkEk7zTLjmIjLmU5q+fbD1NnOJA==}
    requiresBuild: true
    dependencies:
      performance-now: 2.1.0
    dev: false
    optional: true

  /railroad-diagrams@1.0.0:
    resolution: {integrity: sha512-cz93DjNeLY0idrCNOH6PviZGRN9GJhsdm9hpn1YCS879fj4W+x5IFJhhkRZcwVgMmFF7R82UA/7Oh+R8lLZg6A==}
    dev: true

  /randexp@0.4.6:
    resolution: {integrity: sha512-80WNmd9DA0tmZrw9qQa62GPPWfuXJknrmVmLcxvq4uZBdYqb1wYoKTmnlGUchvVWe0XiLupYkBoXVOxz3C8DYQ==}
    engines: {node: '>=0.12'}
    dependencies:
      discontinuous-range: 1.0.0
      ret: 0.1.15
    dev: true

  /randombytes@2.1.0:
    resolution: {integrity: sha512-vYl3iOX+4CKUWuxGi9Ukhie6fsqXqS9FE2Zaic4tNFD2N2QQaXOMFbuKK4QmDHC0JO6B1Zp41J0LpT0oR68amQ==}
    dependencies:
      safe-buffer: 5.2.1

  /range-parser@1.2.1:
    resolution: {integrity: sha512-Hrgsx+orqoygnmhFbKaHE6c296J+HTAQXoxEF6gNupROmmGJRoyzfG3ccAveqCBrwr/2yxQ5BVd/GTl5agOwSg==}
    engines: {node: '>= 0.6'}
    requiresBuild: true
    dev: false
    optional: true

  /raw-body@3.0.1:
    resolution: {integrity: sha512-9G8cA+tuMS75+6G/TzW8OtLzmBDMo8p1JRxN5AZ+LAp8uxGA8V8GZm4GQ4/N5QNQEnLmg6SS7wyuSmbKepiKqA==}
    engines: {node: '>= 0.10'}
    requiresBuild: true
    dependencies:
      bytes: 3.1.2
      http-errors: 2.0.0
      iconv-lite: 0.7.0
      unpipe: 1.0.0
    dev: false
    optional: true

  /react-dom@18.3.1(react@18.3.1):
    resolution: {integrity: sha512-5m4nQKp+rZRb09LNH59GM4BxTh9251/ylbKIbpe7TpGxfJ+9kv6BLkLBXIjjspbgbnIBNqlI23tRnTWT0snUIw==}
    peerDependencies:
      react: ^18.3.1
    dependencies:
      loose-envify: 1.4.0
      react: 18.3.1
      scheduler: 0.23.2

  /react-error-boundary@4.1.2(react@18.3.1):
    resolution: {integrity: sha512-GQDxZ5Jd+Aq/qUxbCm1UtzmL/s++V7zKgE8yMktJiCQXCCFZnMZh9ng+6/Ne6PjNSXH0L9CjeOEREfRnq6Duag==}
    peerDependencies:
      react: '>=16.13.1'
    dependencies:
      '@babel/runtime': 7.28.4
      react: 18.3.1
    dev: false

  /react-is@16.13.1:
    resolution: {integrity: sha512-24e6ynE2H+OKt4kqsOvNd8kBpV65zoxbA4BVsEOB3ARVWQki/DHzaUoC5KuON/BiccDaCCTZBuOcfZs70kR8bQ==}
    dev: true

  /react-is@17.0.2:
    resolution: {integrity: sha512-w2GsyukL62IJnlaff/nRegPQR94C/XXamvMWmSHRJ4y7Ts/4ocGRmTHvOs8PSE6pB3dWOrD/nueuU5sduBsQ4w==}
    dev: true

  /react-is@18.3.1:
    resolution: {integrity: sha512-/LLMVyas0ljjAtoYiPqYiL8VWXzUUdThrmU5+n20DZv+a+ClRoevUzw5JxU+Ieh5/c87ytoTBV9G1FiKfNJdmg==}
    dev: true

  /react-reconciler@0.27.0(react@18.3.1):
    resolution: {integrity: sha512-HmMDKciQjYmBRGuuhIaKA1ba/7a+UsM5FzOZsMO2JYHt9Jh8reCb7j1eDC95NOyUlKM9KRyvdx0flBuDvYSBoA==}
    engines: {node: '>=0.10.0'}
    peerDependencies:
      react: ^18.0.0
    dependencies:
      loose-envify: 1.4.0
      react: 18.3.1
      scheduler: 0.21.0
    dev: false

  /react-refresh@0.17.0:
    resolution: {integrity: sha512-z6F7K9bV85EfseRCp2bzrpyQ0Gkw1uLoCel9XBVWPg/TjRj94SkJzUTGfOa4bs7iJvBWtQG0Wq7wnI0syw3EBQ==}
    engines: {node: '>=0.10.0'}
    dev: true

  /react-remove-scroll-bar@2.3.8(@types/react@18.3.3)(react@18.3.1):
    resolution: {integrity: sha512-9r+yi9+mgU33AKcj6IbT9oRCO78WriSj6t/cF8DWBZJ9aOGPOTEDvdUDz1FwKim7QXWwmHqtdHnRJfhAxEG46Q==}
    engines: {node: '>=10'}
    peerDependencies:
      '@types/react': '*'
      react: ^16.8.0 || ^17.0.0 || ^18.0.0 || ^19.0.0
    peerDependenciesMeta:
      '@types/react':
        optional: true
    dependencies:
      '@types/react': 18.3.3
      react: 18.3.1
      react-style-singleton: 2.2.3(@types/react@18.3.3)(react@18.3.1)
      tslib: 2.8.1
    dev: false

  /react-remove-scroll@2.7.1(@types/react@18.3.3)(react@18.3.1):
    resolution: {integrity: sha512-HpMh8+oahmIdOuS5aFKKY6Pyog+FNaZV/XyJOq7b4YFwsFHe5yYfdbIalI4k3vU2nSDql7YskmUseHsRrJqIPA==}
    engines: {node: '>=10'}
    peerDependencies:
      '@types/react': '*'
      react: ^16.8.0 || ^17.0.0 || ^18.0.0 || ^19.0.0 || ^19.0.0-rc
    peerDependenciesMeta:
      '@types/react':
        optional: true
    dependencies:
      '@types/react': 18.3.3
      react: 18.3.1
      react-remove-scroll-bar: 2.3.8(@types/react@18.3.3)(react@18.3.1)
      react-style-singleton: 2.2.3(@types/react@18.3.3)(react@18.3.1)
      tslib: 2.8.1
      use-callback-ref: 1.3.3(@types/react@18.3.3)(react@18.3.1)
      use-sidecar: 1.1.3(@types/react@18.3.3)(react@18.3.1)
    dev: false

  /react-style-singleton@2.2.3(@types/react@18.3.3)(react@18.3.1):
    resolution: {integrity: sha512-b6jSvxvVnyptAiLjbkWLE/lOnR4lfTtDAl+eUC7RZy+QQWc6wRzIV2CE6xBuMmDxc2qIihtDCZD5NPOFl7fRBQ==}
    engines: {node: '>=10'}
    peerDependencies:
      '@types/react': '*'
      react: ^16.8.0 || ^17.0.0 || ^18.0.0 || ^19.0.0 || ^19.0.0-rc
    peerDependenciesMeta:
      '@types/react':
        optional: true
    dependencies:
      '@types/react': 18.3.3
      get-nonce: 1.0.1
      react: 18.3.1
      tslib: 2.8.1
    dev: false

  /react-use-measure@2.1.7(react-dom@18.3.1)(react@18.3.1):
    resolution: {integrity: sha512-KrvcAo13I/60HpwGO5jpW7E9DfusKyLPLvuHlUyP5zqnmAPhNc6qTRjUQrdTADl0lpPpDVU2/Gg51UlOGHXbdg==}
    peerDependencies:
      react: '>=16.13'
      react-dom: '>=16.13'
    peerDependenciesMeta:
      react-dom:
        optional: true
    dependencies:
      react: 18.3.1
      react-dom: 18.3.1(react@18.3.1)
    dev: false

  /react@18.3.1:
    resolution: {integrity: sha512-wS+hAgJShR0KhEvPJArfuPVN1+Hz1t0Y6n5jLrGQbkb4urgPE/0Rve+1kMB1v/oWgHgm4WIcV+i7F2pTVj+2iQ==}
    engines: {node: '>=0.10.0'}
    dependencies:
      loose-envify: 1.4.0

  /read-cache@1.0.0:
    resolution: {integrity: sha512-Owdv/Ft7IjOgm/i0xvNDZ1LrRANRfew4b2prF3OWMQLxLfu3bS8FVhCsrSCMK4lR56Y9ya+AThoTpDCTxCmpRA==}
    dependencies:
      pify: 2.3.0

  /readable-stream@2.3.8:
    resolution: {integrity: sha512-8p0AUk4XODgIewSi0l8Epjs+EVnWiK7NoDIEGU0HhE7+ZyY8D1IMY7odu5lRrFXGg71L15KG8QrPmum45RTtdA==}
    dependencies:
      core-util-is: 1.0.3
      inherits: 2.0.4
      isarray: 1.0.0
      process-nextick-args: 2.0.1
      safe-buffer: 5.1.2
      string_decoder: 1.1.1
      util-deprecate: 1.0.2
    dev: false

  /readable-stream@4.7.0:
    resolution: {integrity: sha512-oIGGmcpTLwPga8Bn6/Z75SVaH1z5dUut2ibSyAMVhmUggWpmDn2dapB0n7f8nwaSiRtepAsfJyfXIO5DCVAODg==}
    engines: {node: ^12.22.0 || ^14.17.0 || >=16.0.0}
    dependencies:
      abort-controller: 3.0.0
      buffer: 6.0.3
      events: 3.3.0
      process: 0.11.10
      string_decoder: 1.3.0

  /readdirp@3.6.0:
    resolution: {integrity: sha512-hOS089on8RduqdbhvQ5Z37A0ESjsqz6qnRcffsMU3495FuTdqSm+7bhJ29JvIOsBDEEnan5DPu9t3To9VRlMzA==}
    engines: {node: '>=8.10.0'}
    dependencies:
      picomatch: 2.3.1

  /real-require@0.2.0:
    resolution: {integrity: sha512-57frrGM/OCTLqLOAh0mhVA9VBMHd+9U7Zb2THMGdBUoZVOtGbJzjxsYGDJ3A9AYYCP4hn6y1TVbaOfzWtm5GFg==}
    engines: {node: '>= 12.13.0'}

  /redent@3.0.0:
    resolution: {integrity: sha512-6tDA8g98We0zd0GvVeMT9arEOnTw9qM03L9cJXaCjrip1OO764RDBLBfrB4cwzNGDj5OA5ioymC9GkizgWJDUg==}
    engines: {node: '>=8'}
    dependencies:
      indent-string: 4.0.0
      strip-indent: 3.0.0
    dev: true

  /redis-errors@1.2.0:
    resolution: {integrity: sha512-1qny3OExCf0UvUV/5wpYKf2YwPcOqXzkwKKSmKHiE6ZMQs5heeE/c8eXK+PNllPvmjgAbfnsbpkGZWy8cBpn9w==}
    engines: {node: '>=4'}
    dev: false

  /redis-parser@3.0.0:
    resolution: {integrity: sha512-DJnGAeenTdpMEH6uAJRK/uiyEIH9WVsUmoLwzudwGJUwZPp80PDBWPHXSAGNPwNvIXAbe7MSUB1zQFugFml66A==}
    engines: {node: '>=4'}
    dependencies:
      redis-errors: 1.2.0
    dev: false

  /reflect.getprototypeof@1.0.10:
    resolution: {integrity: sha512-00o4I+DVrefhv+nX0ulyi3biSHCPDe+yLv5o/p6d/UVlirijB8E16FtfwSAi4g3tcqrQ4lRAqQSoFEZJehYEcw==}
    engines: {node: '>= 0.4'}
    dependencies:
      call-bind: 1.0.8
      define-properties: 1.2.1
      es-abstract: 1.24.0
      es-errors: 1.3.0
      es-object-atoms: 1.1.1
      get-intrinsic: 1.3.0
      get-proto: 1.0.1
      which-builtin-type: 1.2.1

  /regenerate-unicode-properties@10.2.2:
    resolution: {integrity: sha512-m03P+zhBeQd1RGnYxrGyDAPpWX/epKirLrp8e3qevZdVkKtnCrjjWczIbYc8+xd6vcTStVlqfycTx1KR4LOr0g==}
    engines: {node: '>=4'}
    dependencies:
      regenerate: 1.4.2

  /regenerate@1.4.2:
    resolution: {integrity: sha512-zrceR/XhGYU/d/opr2EKO7aRHUeiBI8qjtfHqADTwZd6Szfy16la6kqD0MIUs5z5hx6AaKa+PixpPrR289+I0A==}

  /regenerator-runtime@0.13.11:
    resolution: {integrity: sha512-kY1AZVr2Ra+t+piVaJ4gxaFaReZVH40AKNo7UCX6W+dEwBo/2oZJzqfuN1qLq1oL45o56cPaTXELwrTh8Fpggg==}
    dev: false

  /regexp.prototype.flags@1.5.4:
    resolution: {integrity: sha512-dYqgNSZbDwkaJ2ceRd9ojCGjBq+mOm9LmtXnAnEGyHhN/5R7iDW2TRw3h+o/jCFxus3P2LfWIIiwowAjANm7IA==}
    engines: {node: '>= 0.4'}
    dependencies:
      call-bind: 1.0.8
      define-properties: 1.2.1
      es-errors: 1.3.0
      get-proto: 1.0.1
      gopd: 1.2.0
      set-function-name: 2.0.2

  /regexpu-core@6.4.0:
    resolution: {integrity: sha512-0ghuzq67LI9bLXpOX/ISfve/Mq33a4aFRzoQYhnnok1JOFpmE/A2TBGkNVenOGEeSBCjIiWcc6MVOG5HEQv0sA==}
    engines: {node: '>=4'}
    dependencies:
      regenerate: 1.4.2
      regenerate-unicode-properties: 10.2.2
      regjsgen: 0.8.0
      regjsparser: 0.13.0
      unicode-match-property-ecmascript: 2.0.0
      unicode-match-property-value-ecmascript: 2.2.1

  /regjsgen@0.8.0:
    resolution: {integrity: sha512-RvwtGe3d7LvWiDQXeQw8p5asZUmfU1G/l6WbUXeHta7Y2PEIvBTwH6E2EfmYUK8pxcxEdEmaomqyp0vZZ7C+3Q==}

  /regjsparser@0.13.0:
    resolution: {integrity: sha512-NZQZdC5wOE/H3UT28fVGL+ikOZcEzfMGk/c3iN9UGxzWHMa1op7274oyiUVrAG4B2EuFhus8SvkaYnhvW92p9Q==}
    hasBin: true
    dependencies:
      jsesc: 3.1.0

  /request-progress@3.0.0:
    resolution: {integrity: sha512-MnWzEHHaxHO2iWiQuHrUPBi/1WeBf5PkxQqNyNvLl9VAYSdXkP8tQ3pBSeCPD+yw0v0Aq1zosWLz0BdeXpWwZg==}
    dependencies:
      throttleit: 1.0.1
    dev: true

  /require-directory@2.1.1:
    resolution: {integrity: sha512-fGxEI7+wsG9xrvdjsrlmL22OMTTiHRwAMroiEeMgq8gzoLC/PQr7RsRDSTLUg/bZAZtF+TVIkHc6/4RIKrui+Q==}
    engines: {node: '>=0.10.0'}
    dev: false

  /require-from-string@2.0.2:
    resolution: {integrity: sha512-Xf0nWe6RseziFMu+Ap9biiUbmplq6S9/p+7w7YXP/JBHhrUDDUhwa+vANyubuqfZWTveU//DYVGsDG7RKL/vEw==}
    engines: {node: '>=0.10.0'}

  /require-in-the-middle@7.5.2:
    resolution: {integrity: sha512-gAZ+kLqBdHarXB64XpAe2VCjB7rIRv+mU8tfRWziHRJ5umKsIHN2tLLv6EtMw7WCdP19S0ERVMldNvxYCHnhSQ==}
    engines: {node: '>=8.6.0'}
    dependencies:
      debug: 4.4.3(supports-color@8.1.1)
      module-details-from-path: 1.0.4
      resolve: 1.22.11
    transitivePeerDependencies:
      - supports-color
    dev: false

  /requires-port@1.0.0:
    resolution: {integrity: sha512-KigOCHcocU3XODJxsu8i/j8T9tzT4adHiecwORRQ0ZZFcp7ahwXuRU1m+yuO90C5ZUyGeGfocHDI14M3L3yDAQ==}
    dev: true

  /resolve-from@4.0.0:
    resolution: {integrity: sha512-pb/MYmXstAkysRFx8piNI1tGFNQIFA3vkE3Gq4EuA1dF6gHp/+vgZqsCGJapvy8N3Q+4o7FwvquPJcnZ7RYy4g==}
    engines: {node: '>=4'}
    dev: true

  /resolve-pkg-maps@1.0.0:
    resolution: {integrity: sha512-seS2Tj26TBVOC2NIc2rOe2y2ZO7efxITtLZcGSOnHHNOQ7CkiUBfw0Iw2ck6xkIhPwLhKNLS8BO+hEpngQlqzw==}
    dev: true

  /resolve@1.22.11:
    resolution: {integrity: sha512-RfqAvLnMl313r7c9oclB1HhUEAezcpLjz95wFH4LVuhk9JF/r22qmVP9AMmOU4vMX7Q8pN8jwNg/CSpdFnMjTQ==}
    engines: {node: '>= 0.4'}
    hasBin: true
    dependencies:
      is-core-module: 2.16.1
      path-parse: 1.0.7
      supports-preserve-symlinks-flag: 1.0.0

  /resolve@2.0.0-next.5:
    resolution: {integrity: sha512-U7WjGVG9sH8tvjW5SmGbQuui75FiyjAX72HX15DwBBwF9dNiQZRQAg9nnPhYy+TUnE0+VcrttuvNI8oSxZcocA==}
    hasBin: true
    dependencies:
      is-core-module: 2.16.1
      path-parse: 1.0.7
      supports-preserve-symlinks-flag: 1.0.0
    dev: true

  /restore-cursor@3.1.0:
    resolution: {integrity: sha512-l+sSefzHpj5qimhFSE5a8nufZYAM3sBSVMAPtYkmC+4EH2anSGaEMXSD0izRQbu9nfyQ9y5JrVmp7E8oZrUjvA==}
    engines: {node: '>=8'}
    dependencies:
      onetime: 5.1.2
      signal-exit: 3.0.7
    dev: true

  /restore-cursor@5.1.0:
    resolution: {integrity: sha512-oMA2dcrw6u0YfxJQXm342bFKX/E4sG9rbTzO9ptUcR/e8A33cHuvStiYOwH7fszkZlZ1z/ta9AAoPk2F4qIOHA==}
    engines: {node: '>=18'}
    dependencies:
      onetime: 7.0.0
      signal-exit: 4.1.0
    dev: false

  /ret@0.1.15:
    resolution: {integrity: sha512-TTlYpa+OL+vMMNG24xSlQGEJ3B/RzEfUlLct7b5G/ytav+wPrplCpVMFuwzXbkecJrb6IYo1iFb0S9v37754mg==}
    engines: {node: '>=0.12'}
    dev: true

  /ret@0.4.3:
    resolution: {integrity: sha512-0f4Memo5QP7WQyUEAYUO3esD/XjOc3Zjjg5CPsAq1p8sIu0XPeMbHJemKA0BO7tV0X7+A0FoEpbmHXWxPyD3wQ==}
    engines: {node: '>=10'}
    dev: false

  /reusify@1.1.0:
    resolution: {integrity: sha512-g6QUff04oZpHs0eG5p83rFLhHeV00ug/Yf9nZM6fLeUrPguBTkTQOdpAWWspMh55TZfVQDPaN3NQJfbVRAxdIw==}
    engines: {iojs: '>=1.0.0', node: '>=0.10.0'}

  /rfdc@1.4.1:
    resolution: {integrity: sha512-q1b3N5QkRUWUl7iyylaaj3kOpIT0N2i9MqIEQXP73GVsN9cw3fdx8X63cEmWhJGi2PPCF23Ijp7ktmd39rawIA==}

  /rgbcolor@1.0.1:
    resolution: {integrity: sha512-9aZLIrhRaD97sgVhtJOW6ckOEh6/GnvQtdVNfdZ6s67+3/XwLS9lBcQYzEEhYVeUowN7pRzMLsyGhK2i/xvWbw==}
    engines: {node: '>= 0.8.15'}
    requiresBuild: true
    dev: false
    optional: true

  /rimraf@2.7.1:
    resolution: {integrity: sha512-uWjbaKIK3T1OSVptzX7Nl6PvQ3qAGtKEtVRjRuazjfL3Bx5eI409VZSqgND+4UNnmzLVdPj9FqFJNPqBZFve4w==}
    deprecated: Rimraf versions prior to v4 are no longer supported
    hasBin: true
    dependencies:
      glob: 7.2.3
    dev: false

  /rimraf@3.0.2:
    resolution: {integrity: sha512-JZkJMZkAGFFPP2YqXZXPbMlMBgsxzE8ILs4lMIX/2o0L9UBw9O/Y3o6wFw/i9YLapcUJWwqbi3kdxIPdC62TIA==}
    deprecated: Rimraf versions prior to v4 are no longer supported
    hasBin: true
    dependencies:
      glob: 7.2.3
    dev: true

  /rollup-plugin-terser@7.0.2(rollup@2.79.2):
    resolution: {integrity: sha512-w3iIaU4OxcF52UUXiZNsNeuXIMDvFrr+ZXK6bFZ0Q60qyVfq4uLptoS4bbq3paG3x216eQllFZX7zt6TIImguQ==}
    deprecated: This package has been deprecated and is no longer maintained. Please use @rollup/plugin-terser
    peerDependencies:
      rollup: ^2.0.0
    dependencies:
      '@babel/code-frame': 7.27.1
      jest-worker: 26.6.2
      rollup: 2.79.2
      serialize-javascript: 4.0.0
      terser: 5.44.0

  /rollup@2.79.2:
    resolution: {integrity: sha512-fS6iqSPZDs3dr/y7Od6y5nha8dW1YnbgtsyotCVvoFGKbERG++CVRFv1meyGDE1SNItQA8BrnCw7ScdAhRJ3XQ==}
    engines: {node: '>=10.0.0'}
    hasBin: true
    optionalDependencies:
      fsevents: 2.3.3

  /rollup@4.52.5:
    resolution: {integrity: sha512-3GuObel8h7Kqdjt0gxkEzaifHTqLVW56Y/bjN7PSQtkKr0w3V/QYSdt6QWYtd7A1xUtYQigtdUfgj1RvWVtorw==}
    engines: {node: '>=18.0.0', npm: '>=8.0.0'}
    hasBin: true
    dependencies:
      '@types/estree': 1.0.8
    optionalDependencies:
      '@rollup/rollup-android-arm-eabi': 4.52.5
      '@rollup/rollup-android-arm64': 4.52.5
      '@rollup/rollup-darwin-arm64': 4.52.5
      '@rollup/rollup-darwin-x64': 4.52.5
      '@rollup/rollup-freebsd-arm64': 4.52.5
      '@rollup/rollup-freebsd-x64': 4.52.5
      '@rollup/rollup-linux-arm-gnueabihf': 4.52.5
      '@rollup/rollup-linux-arm-musleabihf': 4.52.5
      '@rollup/rollup-linux-arm64-gnu': 4.52.5
      '@rollup/rollup-linux-arm64-musl': 4.52.5
      '@rollup/rollup-linux-loong64-gnu': 4.52.5
      '@rollup/rollup-linux-ppc64-gnu': 4.52.5
      '@rollup/rollup-linux-riscv64-gnu': 4.52.5
      '@rollup/rollup-linux-riscv64-musl': 4.52.5
      '@rollup/rollup-linux-s390x-gnu': 4.52.5
      '@rollup/rollup-linux-x64-gnu': 4.52.5
      '@rollup/rollup-linux-x64-musl': 4.52.5
      '@rollup/rollup-openharmony-arm64': 4.52.5
      '@rollup/rollup-win32-arm64-msvc': 4.52.5
      '@rollup/rollup-win32-ia32-msvc': 4.52.5
      '@rollup/rollup-win32-x64-gnu': 4.52.5
      '@rollup/rollup-win32-x64-msvc': 4.52.5
      fsevents: 2.3.3
    dev: true

  /router@2.2.0:
    resolution: {integrity: sha512-nLTrUKm2UyiL7rlhapu/Zl45FwNgkZGaCpZbIHajDYgwlJCOzLSk+cIPAnsEqV955GjILJnKbdQC1nVPz+gAYQ==}
    engines: {node: '>= 18'}
    requiresBuild: true
    dependencies:
      debug: 4.4.3(supports-color@8.1.1)
      depd: 2.0.0
      is-promise: 4.0.0
      parseurl: 1.3.3
      path-to-regexp: 8.3.0
    transitivePeerDependencies:
      - supports-color
    dev: false
    optional: true

  /rrweb-cssom@0.7.1:
    resolution: {integrity: sha512-TrEMa7JGdVm0UThDJSx7ddw5nVm3UJS9o9CCIZ72B1vSyEZoziDqBYP3XIoi/12lKrJR8rE3jeFHMok2F/Mnsg==}
    dev: true

  /rrweb-cssom@0.8.0:
    resolution: {integrity: sha512-guoltQEx+9aMf2gDZ0s62EcV8lsXR+0w8915TC3ITdn2YueuNjdAYh/levpU9nFaoChh9RUS5ZdQMrKfVEN9tw==}
    dev: true

  /run-parallel@1.2.0:
    resolution: {integrity: sha512-5l4VyZR86LZ/lDxZTR6jqL8AFE2S0IFLMP26AbjsLVADxHdhB/c0GUsH+y39UfCi3dzz8OlQuPmnaJOMoDHQBA==}
    dependencies:
      queue-microtask: 1.2.3

  /rxjs@7.8.2:
    resolution: {integrity: sha512-dhKf903U/PQZY6boNNtAGdWbG85WAbjT/1xYoZIC7FAY0yWapOBQVsVrDl58W86//e1VpMNBtRV4MaXfdMySFA==}
    dependencies:
      tslib: 2.8.1
    dev: true

  /safe-array-concat@1.1.3:
    resolution: {integrity: sha512-AURm5f0jYEOydBj7VQlVvDrjeFgthDdEF5H1dP+6mNpoXOMo1quQqJ4wvJDyRZ9+pO3kGWoOdmV08cSv2aJV6Q==}
    engines: {node: '>=0.4'}
    dependencies:
      call-bind: 1.0.8
      call-bound: 1.0.4
      get-intrinsic: 1.3.0
      has-symbols: 1.1.0
      isarray: 2.0.5

  /safe-buffer@5.1.2:
    resolution: {integrity: sha512-Gd2UZBJDkXlY7GbJxfsE8/nvKkUEU1G38c1siN6QP6a9PT9MmHB8GnpscSmMJSoF8LOIrt8ud/wPtojys4G6+g==}
    dev: false

  /safe-buffer@5.2.1:
    resolution: {integrity: sha512-rp3So07KcdmmKbGvgaNxQSJr7bGVSVk5S9Eq1F+ppbRo70+YeaDxkw5Dd8NPN+GD6bjnYm2VuPuCXmpuYvmCXQ==}

  /safe-push-apply@1.0.0:
    resolution: {integrity: sha512-iKE9w/Z7xCzUMIZqdBsp6pEQvwuEebH4vdpjcDWnyzaI6yl6O9FHvVpmGelvEHNsoY6wGblkxR6Zty/h00WiSA==}
    engines: {node: '>= 0.4'}
    dependencies:
      es-errors: 1.3.0
      isarray: 2.0.5

  /safe-regex-test@1.1.0:
    resolution: {integrity: sha512-x/+Cz4YrimQxQccJf5mKEbIa1NzeCRNI5Ecl/ekmlYaampdNLPalVyIcCZNNH3MvmqBugV5TMYZXv0ljslUlaw==}
    engines: {node: '>= 0.4'}
    dependencies:
      call-bound: 1.0.4
      es-errors: 1.3.0
      is-regex: 1.2.1

  /safe-regex2@3.1.0:
    resolution: {integrity: sha512-RAAZAGbap2kBfbVhvmnTFv73NWLMvDGOITFYTZBAaY8eR+Ir4ef7Up/e7amo+y1+AH+3PtLkrt9mvcTsG9LXug==}
    dependencies:
      ret: 0.4.3
    dev: false

  /safe-stable-stringify@2.5.0:
    resolution: {integrity: sha512-b3rppTKm9T+PsVCBEOUR46GWI7fdOs00VKZ1+9c1EWDaDMvjQc6tUwuFyIprgGgTcWoVHSKrU8H31ZHA2e0RHA==}
    engines: {node: '>=10'}

  /safer-buffer@2.1.2:
    resolution: {integrity: sha512-YZo3K82SD7Riyi0E1EQPojLz7kpepnSQI9IyPbHHg1XXXevb5dJI7tpyN2ADxGcQbHG7vcyRHk0cbwqcQriUtg==}

  /sax@1.4.1:
    resolution: {integrity: sha512-+aWOz7yVScEGoKNd4PA10LZ8sk0A/z5+nXQG5giUO5rprX9jgYsTdov9qCchZiPIZezbZH+jRut8nPodFAX4Jg==}
    dev: false

  /saxes@6.0.0:
    resolution: {integrity: sha512-xAg7SOnEhrm5zI3puOOKyy1OMcMlIJZYNJY7xLBwSze0UjhPLnWfj2GF2EpT0jmzaJKIWKHLsaSSajf35bcYnA==}
    engines: {node: '>=v12.22.7'}
    dependencies:
      xmlchars: 2.2.0
    dev: true

  /scheduler@0.21.0:
    resolution: {integrity: sha512-1r87x5fz9MXqswA2ERLo0EbOAU74DpIUO090gIasYTqlVoJeMcl+Z1Rg7WHz+qtPujhS/hGIt9kxZOYBV3faRQ==}
    dependencies:
      loose-envify: 1.4.0
    dev: false

  /scheduler@0.23.2:
    resolution: {integrity: sha512-UOShsPwz7NrMUqhR6t0hWjFduvOzbtv7toDH1/hIrfRNIDBnnBWd0CwJTGvTpngVlmwGCdP9/Zl/tVrDqcuYzQ==}
    dependencies:
      loose-envify: 1.4.0

  /schema-utils@2.7.1:
    resolution: {integrity: sha512-SHiNtMOUGWBQJwzISiVYKu82GiV4QYGePp3odlY1tuKO7gPtphAT5R/py0fA6xtbgLL/RvtJZnU9b8s0F1q0Xg==}
    engines: {node: '>= 8.9.0'}
    dependencies:
      '@types/json-schema': 7.0.15
      ajv: 6.12.6
      ajv-keywords: 3.5.2(ajv@6.12.6)
    dev: false

  /schema-utils@4.3.3:
    resolution: {integrity: sha512-eflK8wEtyOE6+hsaRVPxvUKYCpRgzLqDTb8krvAsRIwOGlHoSgYLgBXoubGgLd2fT41/OUYdb48v4k4WWHQurA==}
    engines: {node: '>= 10.13.0'}
    dependencies:
      '@types/json-schema': 7.0.15
      ajv: 8.17.1
      ajv-formats: 2.1.1(ajv@8.17.1)
      ajv-keywords: 5.1.0(ajv@8.17.1)
    dev: false

  /secure-json-parse@2.7.0:
    resolution: {integrity: sha512-6aU+Rwsezw7VR8/nyvKTx8QpWH9FrcYiXXlqC4z5d5XQBDRqtbfsRjnwGyqbi3gddNtWHuEk9OANUotL26qKUw==}
    dev: false

  /semver@6.3.1:
    resolution: {integrity: sha512-BR7VvDCVHO+q2xBEWskxS6DJE1qRnb7DxzUrogb71CWoSficBxYsiAGd+Kl0mmq/MprG9yArRkyrQxTO6XjMzA==}
    hasBin: true

  /semver@7.7.3:
    resolution: {integrity: sha512-SdsKMrI9TdgjdweUSR9MweHA4EJ8YxHn8DFaDisvhVlUOe4BF1tLD7GAj0lIqWVl+dPb/rExr0Btby5loQm20Q==}
    engines: {node: '>=10'}
    hasBin: true

  /send@1.2.0:
    resolution: {integrity: sha512-uaW0WwXKpL9blXE2o0bRhoL2EGXIrZxQ2ZQ4mgcfoBxdFmQold+qWsD2jLrfZ0trjKL6vOw0j//eAwcALFjKSw==}
    engines: {node: '>= 18'}
    requiresBuild: true
    dependencies:
      debug: 4.4.3(supports-color@8.1.1)
      encodeurl: 2.0.0
      escape-html: 1.0.3
      etag: 1.8.1
      fresh: 2.0.0
      http-errors: 2.0.0
      mime-types: 3.0.1
      ms: 2.1.3
      on-finished: 2.4.1
      range-parser: 1.2.1
      statuses: 2.0.2
    transitivePeerDependencies:
      - supports-color
    dev: false
    optional: true

  /serialize-javascript@4.0.0:
    resolution: {integrity: sha512-GaNA54380uFefWghODBWEGisLZFj00nS5ACs6yHa9nLqlLpVLO8ChDGeKRjZnV4Nh4n0Qi7nhYZD/9fCPzEqkw==}
    dependencies:
      randombytes: 2.1.0

  /serialize-javascript@6.0.2:
    resolution: {integrity: sha512-Saa1xPByTTq2gdeFZYLLo+RFE35NHZkAbqZeWNd3BpzppeVisAqpDjcp8dyf6uIvEqJRd46jemmyA4iFIeVk8g==}
    dependencies:
      randombytes: 2.1.0
    dev: false

  /serve-static@2.2.0:
    resolution: {integrity: sha512-61g9pCh0Vnh7IutZjtLGGpTA355+OPn2TyDv/6ivP2h/AdAVX9azsoxmg2/M6nZeQZNYBEwIcsne1mJd9oQItQ==}
    engines: {node: '>= 18'}
    requiresBuild: true
    dependencies:
      encodeurl: 2.0.0
      escape-html: 1.0.3
      parseurl: 1.3.3
      send: 1.2.0
    transitivePeerDependencies:
      - supports-color
    dev: false
    optional: true

  /set-cookie-parser@2.7.1:
    resolution: {integrity: sha512-IOc8uWeOZgnb3ptbCURJWNjWUPcO3ZnTTdzsurqERrP6nPyv+paC55vJM0LpOlT2ne+Ix+9+CRG1MNLlyZ4GjQ==}
    dev: false

  /set-function-length@1.2.2:
    resolution: {integrity: sha512-pgRc4hJ4/sNjWCSS9AmnS40x3bNMDTknHgL5UaMBTMyJnU90EgWh1Rz+MC9eFu4BuN/UwZjKQuY/1v3rM7HMfg==}
    engines: {node: '>= 0.4'}
    dependencies:
      define-data-property: 1.1.4
      es-errors: 1.3.0
      function-bind: 1.1.2
      get-intrinsic: 1.3.0
      gopd: 1.2.0
      has-property-descriptors: 1.0.2

  /set-function-name@2.0.2:
    resolution: {integrity: sha512-7PGFlmtwsEADb0WYyvCMa1t+yke6daIG4Wirafur5kcf+MhUnPms1UeR0CKQdTZD81yESwMHbtn+TR+dMviakQ==}
    engines: {node: '>= 0.4'}
    dependencies:
      define-data-property: 1.1.4
      es-errors: 1.3.0
      functions-have-names: 1.2.3
      has-property-descriptors: 1.0.2

  /set-proto@1.0.0:
    resolution: {integrity: sha512-RJRdvCo6IAnPdsvP/7m6bsQqNnn1FCBX5ZNtFL98MmFF/4xAIJTIg1YbHW5DC2W5SKZanrC6i4HsJqlajw/dZw==}
    engines: {node: '>= 0.4'}
    dependencies:
      dunder-proto: 1.0.1
      es-errors: 1.3.0
      es-object-atoms: 1.1.1

  /setimmediate@1.0.5:
    resolution: {integrity: sha512-MATJdZp8sLqDl/68LfQmbP8zKPLQNV6BIZoIgrscFDQ+RsvK/BxeDQOgyxKKoh0y/8h3BqVFnCqQ/gd+reiIXA==}
    dev: false

  /setprototypeof@1.2.0:
    resolution: {integrity: sha512-E5LDX7Wrp85Kil5bhZv46j8jOeboKq5JMmYM3gVGdGH8xFpPWXUMsNrlODCrkoxMEeNi/XZIwuRvY4XNwYMJpw==}
    requiresBuild: true
    dev: false
    optional: true

  /sharp@0.33.5:
    resolution: {integrity: sha512-haPVm1EkS9pgvHrQ/F3Xy+hgcuMV0Wm9vfIBSiwZ05k+xgb0PkBQpGsAA/oWdDobNaZTH5ppvHtzCFbnSEwHVw==}
    engines: {node: ^18.17.0 || ^20.3.0 || >=21.0.0}
    requiresBuild: true
    dependencies:
      color: 4.2.3
      detect-libc: 2.1.2
      semver: 7.7.3
    optionalDependencies:
      '@img/sharp-darwin-arm64': 0.33.5
      '@img/sharp-darwin-x64': 0.33.5
      '@img/sharp-libvips-darwin-arm64': 1.0.4
      '@img/sharp-libvips-darwin-x64': 1.0.4
      '@img/sharp-libvips-linux-arm': 1.0.5
      '@img/sharp-libvips-linux-arm64': 1.0.4
      '@img/sharp-libvips-linux-s390x': 1.0.4
      '@img/sharp-libvips-linux-x64': 1.0.4
      '@img/sharp-libvips-linuxmusl-arm64': 1.0.4
      '@img/sharp-libvips-linuxmusl-x64': 1.0.4
      '@img/sharp-linux-arm': 0.33.5
      '@img/sharp-linux-arm64': 0.33.5
      '@img/sharp-linux-s390x': 0.33.5
      '@img/sharp-linux-x64': 0.33.5
      '@img/sharp-linuxmusl-arm64': 0.33.5
      '@img/sharp-linuxmusl-x64': 0.33.5
      '@img/sharp-wasm32': 0.33.5
      '@img/sharp-win32-ia32': 0.33.5
      '@img/sharp-win32-x64': 0.33.5
    dev: true

  /shebang-command@2.0.0:
    resolution: {integrity: sha512-kHxr2zZpYtdmrN1qDjrrX/Z1rR1kG8Dx+gkpK1G4eXmvXswmcE1hTWBWYUzlraYw1/yZp6YuDY77YtvbN0dmDA==}
    engines: {node: '>=8'}
    dependencies:
      shebang-regex: 3.0.0

  /shebang-regex@3.0.0:
    resolution: {integrity: sha512-7++dFhtcx3353uBaq8DDR4NuxBetBzC7ZQOhmTQInHEd6bSrXdiEyzCvG07Z44UYdLShWUyXt5M/yhz8ekcb1A==}
    engines: {node: '>=8'}

  /shimmer@1.2.1:
    resolution: {integrity: sha512-sQTKC1Re/rM6XyFM6fIAGHRPVGvyXfgzIDvzoq608vM+jeyVD0Tu1E6Np0Kc2zAIFWIj963V2800iF/9LPieQw==}
    dev: false

  /side-channel-list@1.0.0:
    resolution: {integrity: sha512-FCLHtRD/gnpCiCHEiJLOwdmFP+wzCmDEkc9y7NsYxeF4u7Btsn1ZuwgwJGxImImHicJArLP4R0yX4c2KCrMrTA==}
    engines: {node: '>= 0.4'}
    dependencies:
      es-errors: 1.3.0
      object-inspect: 1.13.4

  /side-channel-map@1.0.1:
    resolution: {integrity: sha512-VCjCNfgMsby3tTdo02nbjtM/ewra6jPHmpThenkTYh8pG9ucZ/1P8So4u4FGBek/BjpOVsDCMoLA/iuBKIFXRA==}
    engines: {node: '>= 0.4'}
    dependencies:
      call-bound: 1.0.4
      es-errors: 1.3.0
      get-intrinsic: 1.3.0
      object-inspect: 1.13.4

  /side-channel-weakmap@1.0.2:
    resolution: {integrity: sha512-WPS/HvHQTYnHisLo9McqBHOJk2FkHO/tlpvldyrnem4aeQp4hai3gythswg6p01oSoTl58rcpiFAjF2br2Ak2A==}
    engines: {node: '>= 0.4'}
    dependencies:
      call-bound: 1.0.4
      es-errors: 1.3.0
      get-intrinsic: 1.3.0
      object-inspect: 1.13.4
      side-channel-map: 1.0.1

  /side-channel@1.1.0:
    resolution: {integrity: sha512-ZX99e6tRweoUXqR+VBrslhda51Nh5MTQwou5tnUDgbtyM0dBgmhEDtWGP/xbKn6hqfPRHujUNwz5fy/wbbhnpw==}
    engines: {node: '>= 0.4'}
    dependencies:
      es-errors: 1.3.0
      object-inspect: 1.13.4
      side-channel-list: 1.0.0
      side-channel-map: 1.0.1
      side-channel-weakmap: 1.0.2

  /siginfo@2.0.0:
    resolution: {integrity: sha512-ybx0WO1/8bSBLEWXZvEd7gMW3Sn3JFlW3TvX1nREbDLRNQNaeNN8WK0meBwPdAaOI7TtRRRJn/Es1zhrrCHu7g==}
    dev: true

  /signal-exit@3.0.7:
    resolution: {integrity: sha512-wnD2ZE+l+SPC/uoS0vXeE9L1+0wuaMqKlfz9AMUo38JsyLSBWSFcHR1Rri62LZc12vLr1gb3jl7iwQhgwpAbGQ==}
    dev: true

  /signal-exit@4.1.0:
    resolution: {integrity: sha512-bzyZ1e88w9O1iNJbKnOlvYTrWPDl46O1bG0D3XInv+9tkPrxrN8jUUTiFlDkkmKWgn1M6CfIA13SuGqOa9Korw==}
    engines: {node: '>=14'}

  /simple-swizzle@0.2.4:
    resolution: {integrity: sha512-nAu1WFPQSMNr2Zn9PGSZK9AGn4t/y97lEm+MXTtUDwfP0ksAIX4nO+6ruD9Jwut4C49SB1Ws+fbXsm/yScWOHw==}
    dependencies:
      is-arrayish: 0.3.4
    dev: true

  /slash@3.0.0:
    resolution: {integrity: sha512-g9Q1haeby36OSStwb4ntCGGGaKsaVSjQ68fBxoQcutl5fS1vuY18H3wSt3jFyFtrkx+Kz0V1G85A4MyAdDMi2Q==}
    engines: {node: '>=8'}

  /slice-ansi@3.0.0:
    resolution: {integrity: sha512-pSyv7bSTC7ig9Dcgbw9AuRNUb5k5V6oDudjZoMBSr13qpLBG7tB+zgCkARjq7xIUgdz5P1Qe8u+rSGdouOOIyQ==}
    engines: {node: '>=8'}
    dependencies:
      ansi-styles: 4.3.0
      astral-regex: 2.0.0
      is-fullwidth-code-point: 3.0.0
    dev: true

  /slice-ansi@4.0.0:
    resolution: {integrity: sha512-qMCMfhY040cVHT43K9BFygqYbUPFZKHOg7K73mtTWJRb8pyP3fzf4Ixd5SzdEJQ6MRUg/WBnOLxghZtKKurENQ==}
    engines: {node: '>=10'}
    dependencies:
      ansi-styles: 4.3.0
      astral-regex: 2.0.0
      is-fullwidth-code-point: 3.0.0
    dev: true

  /sonic-boom@3.8.1:
    resolution: {integrity: sha512-y4Z8LCDBuum+PBP3lSV7RHrXscqksve/bi0as7mhwVnBW+/wUqKT/2Kb7um8yqcFy0duYbbPxzt89Zy2nOCaxg==}
    dependencies:
      atomic-sleep: 1.0.0

  /sonic-boom@4.2.0:
    resolution: {integrity: sha512-INb7TM37/mAcsGmc9hyyI6+QR3rR1zVRu36B0NeGXKnOOLiZOfER5SA+N7X7k3yUYRzLWafduTDvJAfDswwEww==}
    dependencies:
      atomic-sleep: 1.0.0
    dev: false

  /sonner@1.7.4(react-dom@18.3.1)(react@18.3.1):
    resolution: {integrity: sha512-DIS8z4PfJRbIyfVFDVnK9rO3eYDtse4Omcm6bt0oEr5/jtLgysmjuBl1frJ9E/EQZrFmKx2A8m/s5s9CRXIzhw==}
    peerDependencies:
      react: ^18.0.0 || ^19.0.0 || ^19.0.0-rc
      react-dom: ^18.0.0 || ^19.0.0 || ^19.0.0-rc
    dependencies:
      react: 18.3.1
      react-dom: 18.3.1(react@18.3.1)
    dev: false

  /source-list-map@2.0.1:
    resolution: {integrity: sha512-qnQ7gVMxGNxsiL4lEuJwe/To8UnK7fAnmbGEEH8RpLouuKbeEm0lhbQVFIrNSuB+G7tVrAlVsZgETT5nljf+Iw==}
    dev: false

  /source-map-js@1.2.1:
    resolution: {integrity: sha512-UXWMKhLOwVKb728IUtQPXxfYU+usdybtUrK/8uGE8CQMvrhOpwvzDBwj0QhSL7MQc7vIsISBG8VQ8+IDQxpfQA==}
    engines: {node: '>=0.10.0'}

  /source-map-support@0.5.21:
    resolution: {integrity: sha512-uBHU3L3czsIyYXKX88fdrGovxdSCoTGDRZ6SYXtSRxLZUzHg5P/66Ht6uoUlHu9EZod+inXhKo3qQgwXUT/y1w==}
    dependencies:
      buffer-from: 1.1.2
      source-map: 0.6.1

  /source-map@0.6.1:
    resolution: {integrity: sha512-UjgapumWlbMhkBgzT7Ykc5YXUT46F0iKu8SGXq0bcwP5dz/h0Plj6enJqjz1Zbq2l5WaqYnrVbwWOWMyF3F47g==}
    engines: {node: '>=0.10.0'}

  /source-map@0.8.0-beta.0:
    resolution: {integrity: sha512-2ymg6oRBpebeZi9UUNsgQ89bhx01TcTkmNTGnNO88imTmbSgy4nfujrgVEFKWpMTEGA11EDkTt7mqObTPdigIA==}
    engines: {node: '>= 8'}
    deprecated: The work that was done in this beta branch won't be included in future versions
    dependencies:
      whatwg-url: 7.1.0

  /sourcemap-codec@1.4.8:
    resolution: {integrity: sha512-9NykojV5Uih4lgo5So5dtw+f0JgJX30KCNI8gwhz2J9A15wD0Ml6tjHKwf6fTSa6fAdVBdZeNOs9eJ71qCk8vA==}
    deprecated: Please use @jridgewell/sourcemap-codec instead

  /split2@4.2.0:
    resolution: {integrity: sha512-UcjcJOWknrNkF6PLX83qcHM6KHgVKNkV62Y8a5uYDVv9ydGQVwAHMKqHdJje1VTWpljG0WYpCDhrCdAOYH4TWg==}
    engines: {node: '>= 10.x'}

  /sql-formatter@15.6.10:
    resolution: {integrity: sha512-0bJOPQrRO/JkjQhiThVayq0hOKnI1tHI+2OTkmT7TGtc6kqS+V7kveeMzRW+RNQGxofmTmet9ILvztyuxv0cJQ==}
    hasBin: true
    dependencies:
      argparse: 2.0.1
      nearley: 2.20.1
    dev: true

  /sshpk@1.18.0:
    resolution: {integrity: sha512-2p2KJZTSqQ/I3+HX42EpYOa2l3f8Erv8MWKsy2I9uf4wA7yFIkXRffYdsx86y6z4vHtV8u7g+pPlr8/4ouAxsQ==}
    engines: {node: '>=0.10.0'}
    hasBin: true
    dependencies:
      asn1: 0.2.6
      assert-plus: 1.0.0
      bcrypt-pbkdf: 1.0.2
      dashdash: 1.14.1
      ecc-jsbn: 0.1.2
      getpass: 0.1.7
      jsbn: 0.1.1
      safer-buffer: 2.1.2
      tweetnacl: 0.14.5
    dev: true

  /stable-hash@0.0.5:
    resolution: {integrity: sha512-+L3ccpzibovGXFK+Ap/f8LOS0ahMrHTf3xu7mMLSpEGU0EO9ucaysSylKo9eRDFNhWve/y275iPmIZ4z39a9iA==}
    dev: true

  /stackback@0.0.2:
    resolution: {integrity: sha512-1XMJE5fQo1jGH6Y/7ebnwPOBEkIEnT4QF32d5R1+VXdXveM0IBMJt8zfaxX1P3QhVwrYe+576+jkANtSS2mBbw==}
    dev: true

  /stackblur-canvas@2.7.0:
    resolution: {integrity: sha512-yf7OENo23AGJhBriGx0QivY5JP6Y1HbrrDI6WLt6C5auYZXlQrheoY8hD4ibekFKz1HOfE48Ww8kMWMnJD/zcQ==}
    engines: {node: '>=0.1.14'}
    requiresBuild: true
    dev: false
    optional: true

  /standard-as-callback@2.1.0:
    resolution: {integrity: sha512-qoRRSyROncaz1z0mvYqIE4lCd9p2R90i6GxW3uZv5ucSu8tU7B5HXUP1gG8pVZsYNVaXjk8ClXHPttLyxAL48A==}
    dev: false

  /statuses@2.0.1:
    resolution: {integrity: sha512-RwNA9Z/7PrK06rYLIzFMlaF+l73iwpzsqRIFgbMLbTcLD6cOao82TaWefPXQvB2fOC4AjuYSEndS7N/mTCbkdQ==}
    engines: {node: '>= 0.8'}
    requiresBuild: true
    dev: false
    optional: true

  /statuses@2.0.2:
    resolution: {integrity: sha512-DvEy55V3DB7uknRo+4iOGT5fP1slR8wQohVdknigZPMpMstaKJQWhwiYBACJE3Ul2pTnATihhBYnRhZQHGBiRw==}
    engines: {node: '>= 0.8'}
    requiresBuild: true
    dev: false
    optional: true

  /std-env@3.10.0:
    resolution: {integrity: sha512-5GS12FdOZNliM5mAOxFRg7Ir0pWz8MdpYm6AY6VPkGpbA7ZzmbzNcBJQ0GPvvyWgcY7QAhCgf9Uy89I03faLkg==}
    dev: true

  /stdin-discarder@0.2.2:
    resolution: {integrity: sha512-UhDfHmA92YAlNnCfhmq0VeNL5bDbiZGg7sZ2IvPsXubGkiNa9EC+tUTsjBRsYUAz87btI6/1wf4XoVvQ3uRnmQ==}
    engines: {node: '>=18'}
    dev: false

  /stop-iteration-iterator@1.1.0:
    resolution: {integrity: sha512-eLoXW/DHyl62zxY4SCaIgnRhuMr6ri4juEYARS8E6sCEqzKpOiE521Ucofdx+KnDZl5xmvGYaaKCk5FEOxJCoQ==}
    engines: {node: '>= 0.4'}
    dependencies:
      es-errors: 1.3.0
      internal-slot: 1.1.0

  /streamsearch@1.1.0:
    resolution: {integrity: sha512-Mcc5wHehp9aXz1ax6bZUyY5afg9u2rv5cqQI3mRrYkGC8rW2hM02jWuwjtL++LS5qinSyhj2QfLyNsuc+VsExg==}
    engines: {node: '>=10.0.0'}
    dev: false

  /string-width@4.2.3:
    resolution: {integrity: sha512-wKyQRQpjJ0sIp62ErSZdGsjMJWsap5oRNihHhu6G7JVO/9jIB6UyevL+tXuOqrng8j/cxKTWyWUwvSTriiZz/g==}
    engines: {node: '>=8'}
    dependencies:
      emoji-regex: 8.0.0
      is-fullwidth-code-point: 3.0.0
      strip-ansi: 6.0.1

  /string-width@5.1.2:
    resolution: {integrity: sha512-HnLOCR3vjcY8beoNLtcjZ5/nxn2afmME6lhrDrebokqMap+XbeW8n9TXpPDOqdGK5qcI3oT0GKTW6wC7EMiVqA==}
    engines: {node: '>=12'}
    dependencies:
      eastasianwidth: 0.2.0
      emoji-regex: 9.2.2
      strip-ansi: 7.1.2

  /string-width@7.2.0:
    resolution: {integrity: sha512-tsaTIkKW9b4N+AEj+SVA+WhJzV7/zMhcSu78mLKWSk7cXMOSHsBKFWUs0fWwq8QyK3MgJBQRX6Gbi4kYbdvGkQ==}
    engines: {node: '>=18'}
    dependencies:
      emoji-regex: 10.6.0
      get-east-asian-width: 1.4.0
      strip-ansi: 7.1.2
    dev: false

  /string.prototype.includes@2.0.1:
    resolution: {integrity: sha512-o7+c9bW6zpAdJHTtujeePODAhkuicdAryFsfVKwA+wGw89wJ4GTY484WTucM9hLtDEOpOvI+aHnzqnC5lHp4Rg==}
    engines: {node: '>= 0.4'}
    dependencies:
      call-bind: 1.0.8
      define-properties: 1.2.1
      es-abstract: 1.24.0
    dev: true

  /string.prototype.matchall@4.0.12:
    resolution: {integrity: sha512-6CC9uyBL+/48dYizRf7H7VAYCMCNTBeM78x/VTUe9bFEaxBepPJDa1Ow99LqI/1yF7kuy7Q3cQsYMrcjGUcskA==}
    engines: {node: '>= 0.4'}
    dependencies:
      call-bind: 1.0.8
      call-bound: 1.0.4
      define-properties: 1.2.1
      es-abstract: 1.24.0
      es-errors: 1.3.0
      es-object-atoms: 1.1.1
      get-intrinsic: 1.3.0
      gopd: 1.2.0
      has-symbols: 1.1.0
      internal-slot: 1.1.0
      regexp.prototype.flags: 1.5.4
      set-function-name: 2.0.2
      side-channel: 1.1.0

  /string.prototype.repeat@1.0.0:
    resolution: {integrity: sha512-0u/TldDbKD8bFCQ/4f5+mNRrXwZ8hg2w7ZR8wa16e8z9XpePWl3eGEcUD0OXpEH/VJH/2G3gjUtR3ZOiBe2S/w==}
    dependencies:
      define-properties: 1.2.1
      es-abstract: 1.24.0
    dev: true

  /string.prototype.trim@1.2.10:
    resolution: {integrity: sha512-Rs66F0P/1kedk5lyYyH9uBzuiI/kNRmwJAR9quK6VOtIpZ2G+hMZd+HQbbv25MgCA6gEffoMZYxlTod4WcdrKA==}
    engines: {node: '>= 0.4'}
    dependencies:
      call-bind: 1.0.8
      call-bound: 1.0.4
      define-data-property: 1.1.4
      define-properties: 1.2.1
      es-abstract: 1.24.0
      es-object-atoms: 1.1.1
      has-property-descriptors: 1.0.2

  /string.prototype.trimend@1.0.9:
    resolution: {integrity: sha512-G7Ok5C6E/j4SGfyLCloXTrngQIQU3PWtXGst3yM7Bea9FRURf1S42ZHlZZtsNque2FN2PoUhfZXYLNWwEr4dLQ==}
    engines: {node: '>= 0.4'}
    dependencies:
      call-bind: 1.0.8
      call-bound: 1.0.4
      define-properties: 1.2.1
      es-object-atoms: 1.1.1

  /string.prototype.trimstart@1.0.8:
    resolution: {integrity: sha512-UXSH262CSZY1tfu3G3Secr6uGLCFVPMhIqHjlgCUtCCcgihYc/xKs9djMTMUOb2j1mVSeU8EU6NWc/iQKU6Gfg==}
    engines: {node: '>= 0.4'}
    dependencies:
      call-bind: 1.0.8
      define-properties: 1.2.1
      es-object-atoms: 1.1.1

  /string_decoder@1.1.1:
    resolution: {integrity: sha512-n/ShnvDi6FHbbVfviro+WojiFzv+s8MPMHBczVePfUpDJLwoLT0ht1l4YwBCbi8pJAveEEdnkHyPyTP/mzRfwg==}
    dependencies:
      safe-buffer: 5.1.2
    dev: false

  /string_decoder@1.3.0:
    resolution: {integrity: sha512-hkRX8U1WjJFd8LsDJ2yQ/wWWxaopEsABU1XfkM8A+j0+85JAGppt16cr1Whg6KIbb4okU6Mql6BOj+uup/wKeA==}
    dependencies:
      safe-buffer: 5.2.1

  /stringify-object@3.3.0:
    resolution: {integrity: sha512-rHqiFh1elqCQ9WPLIC8I0Q/g/wj5J1eMkyoiD6eoQApWHP0FtlK7rqnhmabL5VUY9JQCcqwwvlOaSuutekgyrw==}
    engines: {node: '>=4'}
    dependencies:
      get-own-enumerable-property-symbols: 3.0.2
      is-obj: 1.0.1
      is-regexp: 1.0.0

  /strip-ansi@6.0.1:
    resolution: {integrity: sha512-Y38VPSHcqkFrCpFnQ9vuSXmquuv5oXOKpGeT6aGrr3o3Gc9AlVa6JBfUSOCnbxGGZF+/0ooI7KrPuUSztUdU5A==}
    engines: {node: '>=8'}
    dependencies:
      ansi-regex: 5.0.1

  /strip-ansi@7.1.2:
    resolution: {integrity: sha512-gmBGslpoQJtgnMAvOVqGZpEz9dyoKTCzy2nfz/n8aIFhN/jCE/rCmcxabB6jOOHV+0WNnylOxaxBQPSvcWklhA==}
    engines: {node: '>=12'}
    dependencies:
      ansi-regex: 6.2.2

  /strip-bom@3.0.0:
    resolution: {integrity: sha512-vavAMRXOgBVNF6nyEEmL3DBK19iRpDcoIwW+swQ+CbGiu7lju6t+JklA1MHweoWtadgt4ISVUsXLyDq34ddcwA==}
    engines: {node: '>=4'}
    dev: true

  /strip-comments@2.0.1:
    resolution: {integrity: sha512-ZprKx+bBLXv067WTCALv8SSz5l2+XhpYCsVtSqlMnkAXMWDq+/ekVbl1ghqP9rUHTzv6sm/DwCOiYutU/yp1fw==}
    engines: {node: '>=10'}

  /strip-final-newline@2.0.0:
    resolution: {integrity: sha512-BrpvfNAE3dcvq7ll3xVumzjKjZQ5tI1sEUIKr3Uoks0XUl45St3FlatVqef9prk4jRDzhW6WZg+3bk93y6pLjA==}
    engines: {node: '>=6'}
    dev: true

  /strip-final-newline@3.0.0:
    resolution: {integrity: sha512-dOESqjYr96iWYylGObzd39EuNTa5VJxyvVAEm5Jnh7KGo75V43Hk1odPQkNDyXNmUR6k+gEiDVXnjB8HJ3crXw==}
    engines: {node: '>=12'}
    dev: true

  /strip-indent@3.0.0:
    resolution: {integrity: sha512-laJTa3Jb+VQpaC6DseHhF7dXVqHTfJPCRDaEbid/drOhgitgYku/letMUqOXFoWV0zIIUbjpdH2t+tYj4bQMRQ==}
    engines: {node: '>=8'}
    dependencies:
      min-indent: 1.0.1
    dev: true

  /strip-json-comments@3.1.1:
    resolution: {integrity: sha512-6fPc+R4ihwqP6N/aIv2f1gMH8lOVtWQHoqC4yK6oSDVVocumAsfCqjkXnqiYMhmMwS/mEHLp7Vehlt3ql6lEig==}
    engines: {node: '>=8'}
    dev: true

  /strip-literal@2.1.1:
    resolution: {integrity: sha512-631UJ6O00eNGfMiWG78ck80dfBab8X6IVFB51jZK5Icd7XAs60Z5y7QdSd/wGIklnWvRbUNloVzhOKKmutxQ6Q==}
    dependencies:
      js-tokens: 9.0.1
    dev: true

  /styled-jsx@5.1.1(@babel/core@7.28.5)(react@18.3.1):
    resolution: {integrity: sha512-pW7uC1l4mBZ8ugbiZrcIsiIvVx1UmTfw7UkC3Um2tmfUq9Bhk8IiyEIPl6F8agHgjzku6j0xQEZbfA5uSgSaCw==}
    engines: {node: '>= 12.0.0'}
    peerDependencies:
      '@babel/core': '*'
      babel-plugin-macros: '*'
      react: '>= 16.8.0 || 17.x.x || ^18.0.0-0'
    peerDependenciesMeta:
      '@babel/core':
        optional: true
      babel-plugin-macros:
        optional: true
    dependencies:
      '@babel/core': 7.28.5
      client-only: 0.0.1
      react: 18.3.1
    dev: false

  /sucrase@3.35.0:
    resolution: {integrity: sha512-8EbVDiu9iN/nESwxeSxDKe0dunta1GOlHufmSSXxMD2z2/tMZpDMpvXQGsc+ajGo8y2uYUmixaSRUc/QPoQ0GA==}
    engines: {node: '>=16 || 14 >=14.17'}
    hasBin: true
    dependencies:
      '@jridgewell/gen-mapping': 0.3.13
      commander: 4.1.1
      glob: 10.4.5
      lines-and-columns: 1.2.4
      mz: 2.7.0
      pirates: 4.0.7
      ts-interface-checker: 0.1.13

  /superagent@10.2.3:
    resolution: {integrity: sha512-y/hkYGeXAj7wUMjxRbB21g/l6aAEituGXM9Rwl4o20+SX3e8YOSV6BxFXl+dL3Uk0mjSL3kCbNkwURm8/gEDig==}
    engines: {node: '>=14.18.0'}
    dependencies:
      component-emitter: 1.3.1
      cookiejar: 2.1.4
      debug: 4.4.3(supports-color@8.1.1)
      fast-safe-stringify: 2.1.1
      form-data: 4.0.4
      formidable: 3.5.4
      methods: 1.1.2
      mime: 2.6.0
      qs: 6.14.0
    transitivePeerDependencies:
      - supports-color
    dev: true

  /supertest@7.1.4:
    resolution: {integrity: sha512-tjLPs7dVyqgItVFirHYqe2T+MfWc2VOBQ8QFKKbWTA3PU7liZR8zoSpAi/C1k1ilm9RsXIKYf197oap9wXGVYg==}
    engines: {node: '>=14.18.0'}
    dependencies:
      methods: 1.1.2
      superagent: 10.2.3
    transitivePeerDependencies:
      - supports-color
    dev: true

  /supports-color@7.2.0:
    resolution: {integrity: sha512-qpCAvRl9stuOHveKsn7HncJRvv501qIacKzQlO/+Lwxc9+0q2wLyv4Dfvt80/DPn2pqOBsJdDiogXGR9+OvwRw==}
    engines: {node: '>=8'}
    dependencies:
      has-flag: 4.0.0

  /supports-color@8.1.1:
    resolution: {integrity: sha512-MpUEN2OodtUzxvKQl72cUF7RQ5EiHsGvSsVG0ia9c5RbWGL2CI4C7EpPS8UTBIplnlzZiNuV56w+FuNxy3ty2Q==}
    engines: {node: '>=10'}
    dependencies:
      has-flag: 4.0.0

  /supports-preserve-symlinks-flag@1.0.0:
    resolution: {integrity: sha512-ot0WnXS9fgdkgIcePe6RHNk1WA8+muPa6cSjeR3V8K27q9BB1rTE3R1p7Hv0z1ZyAc8s6Vvv8DIyWf681MAt0w==}
    engines: {node: '>= 0.4'}

  /suspend-react@0.1.3(react@18.3.1):
    resolution: {integrity: sha512-aqldKgX9aZqpoDp3e8/BZ8Dm7x1pJl+qI3ZKxDN0i/IQTWUwBx/ManmlVJ3wowqbno6c2bmiIfs+Um6LbsjJyQ==}
    peerDependencies:
      react: '>=17.0'
    dependencies:
      react: 18.3.1
    dev: false

  /svg-pathdata@6.0.3:
    resolution: {integrity: sha512-qsjeeq5YjBZ5eMdFuUa4ZosMLxgr5RZ+F+Y1OrDhuOCEInRMA3x74XdBtggJcj9kOeInz0WE+LgCPDkZFlBYJw==}
    engines: {node: '>=12.0.0'}
    requiresBuild: true
    dev: false
    optional: true

  /symbol-tree@3.2.4:
    resolution: {integrity: sha512-9QNk5KwDF+Bvz+PyObkmSYjI5ksVUYtjW7AU22r2NKcfLJcXp96hkDWU3+XndOsUb+AQ9QhfzfCT2O+CNWT5Tw==}
    dev: true

  /tailwind-merge@2.6.0:
    resolution: {integrity: sha512-P+Vu1qXfzediirmHOC3xKGAYeZtPcV9g76X+xg2FD4tYgR71ewMA35Y3sCz3zhiN/dwefRpJX0yBcgwi1fXNQA==}
    dev: false

  /tailwindcss-animate@1.0.7(tailwindcss@3.4.4):
    resolution: {integrity: sha512-bl6mpH3T7I3UFxuvDEXLxy/VuFxBk5bbzplh7tXI68mwMokNYd1t9qPBHlnyTwfa4JGC4zP516I1hYYtQ/vspA==}
    peerDependencies:
      tailwindcss: '>=3.0.0 || insiders'
    dependencies:
      tailwindcss: 3.4.4
    dev: false

  /tailwindcss@3.4.4:
    resolution: {integrity: sha512-ZoyXOdJjISB7/BcLTR6SEsLgKtDStYyYZVLsUtWChO4Ps20CBad7lfJKVDiejocV4ME1hLmyY0WJE3hSDcmQ2A==}
    engines: {node: '>=14.0.0'}
    hasBin: true
    dependencies:
      '@alloc/quick-lru': 5.2.0
      arg: 5.0.2
      chokidar: 3.6.0
      didyoumean: 1.2.2
      dlv: 1.1.3
      fast-glob: 3.3.3
      glob-parent: 6.0.2
      is-glob: 4.0.3
      jiti: 1.21.7
      lilconfig: 2.1.0
      micromatch: 4.0.8
      normalize-path: 3.0.0
      object-hash: 3.0.0
      picocolors: 1.1.1
      postcss: 8.4.38
      postcss-import: 15.1.0(postcss@8.4.38)
      postcss-js: 4.1.0(postcss@8.4.38)
      postcss-load-config: 4.0.2(postcss@8.4.38)
      postcss-nested: 6.2.0(postcss@8.4.38)
      postcss-selector-parser: 6.1.2
      resolve: 1.22.11
      sucrase: 3.35.0
    transitivePeerDependencies:
      - ts-node

  /tapable@2.3.0:
    resolution: {integrity: sha512-g9ljZiwki/LfxmQADO3dEY1CbpmXT5Hm2fJ+QaGKwSXUylMybePR7/67YW7jOrrvjEgL1Fmz5kzyAjWVWLlucg==}
    engines: {node: '>=6'}
    dev: false

  /temp-dir@2.0.0:
    resolution: {integrity: sha512-aoBAniQmmwtcKp/7BzsH8Cxzv8OL736p7v1ihGb5e9DJ9kTwGWHrQrVB5+lfVDzfGrdRzXch+ig7LHaY1JTOrg==}
    engines: {node: '>=8'}

  /tempy@0.6.0:
    resolution: {integrity: sha512-G13vtMYPT/J8A4X2SjdtBTphZlrp1gKv6hZiOjw14RCWg6GbHuQBGtjlx75xLbYV/wEc0D7G5K4rxKP/cXk8Bw==}
    engines: {node: '>=10'}
    dependencies:
      is-stream: 2.0.1
      temp-dir: 2.0.0
      type-fest: 0.16.0
      unique-string: 2.0.0

  /terser-webpack-plugin@5.3.14(webpack@5.102.1):
    resolution: {integrity: sha512-vkZjpUjb6OMS7dhV+tILUW6BhpDR7P2L/aQSAv+Uwk+m8KATX9EccViHTJR2qDtACKPIYndLGCyl3FMo+r2LMw==}
    engines: {node: '>= 10.13.0'}
    peerDependencies:
      '@swc/core': '*'
      esbuild: '*'
      uglify-js: '*'
      webpack: ^5.1.0
    peerDependenciesMeta:
      '@swc/core':
        optional: true
      esbuild:
        optional: true
      uglify-js:
        optional: true
    dependencies:
      '@jridgewell/trace-mapping': 0.3.31
      jest-worker: 27.5.1
      schema-utils: 4.3.3
      serialize-javascript: 6.0.2
      terser: 5.44.0
      webpack: 5.102.1
    dev: false

  /terser@5.44.0:
    resolution: {integrity: sha512-nIVck8DK+GM/0Frwd+nIhZ84pR/BX7rmXMfYwyg+Sri5oGVE99/E3KvXqpC2xHFxyqXyGHTKBSioxxplrO4I4w==}
    engines: {node: '>=10'}
    hasBin: true
    dependencies:
      '@jridgewell/source-map': 0.3.11
      acorn: 8.15.0
      commander: 2.20.3
      source-map-support: 0.5.21

  /tesseract.js-core@5.1.1:
    resolution: {integrity: sha512-KX3bYSU5iGcO1XJa+QGPbi+Zjo2qq6eBhNjSGR5E5q0JtzkoipJKOUQD7ph8kFyteCEfEQ0maWLu8MCXtvX5uQ==}
    dev: false

  /tesseract.js@5.1.1:
    resolution: {integrity: sha512-lzVl/Ar3P3zhpUT31NjqeCo1f+D5+YfpZ5J62eo2S14QNVOmHBTtbchHm/YAbOOOzCegFnKf4B3Qih9LuldcYQ==}
    requiresBuild: true
    dependencies:
      bmp-js: 0.1.0
      idb-keyval: 6.2.2
      is-electron: 2.2.2
      is-url: 1.2.4
      node-fetch: 2.7.0
      opencollective-postinstall: 2.0.3
      regenerator-runtime: 0.13.11
      tesseract.js-core: 5.1.1
      wasm-feature-detect: 1.8.0
      zlibjs: 0.3.1
    transitivePeerDependencies:
      - encoding
    dev: false

  /text-segmentation@1.0.3:
    resolution: {integrity: sha512-iOiPUo/BGnZ6+54OsWxZidGCsdU8YbE4PSpdPinp7DeMtUJNJBoJ/ouUSTJjHkh1KntHaltHl/gDs2FC4i5+Nw==}
    requiresBuild: true
    dependencies:
      utrie: 1.0.2
    dev: false
    optional: true

  /text-table@0.2.0:
    resolution: {integrity: sha512-N+8UisAXDGk8PFXP4HAzVR9nbfmVJ3zYLAWiTIoqC5v5isinhr+r5uaO8+7r3BMfuNIufIsA7RdpVgacC2cSpw==}
    dev: true

  /thenify-all@1.6.0:
    resolution: {integrity: sha512-RNxQH/qI8/t3thXJDwcstUO4zeqo64+Uy/+sNVRBx4Xn2OX+OZ9oP+iJnNFqplFra2ZUVeKCSa2oVWi3T4uVmA==}
    engines: {node: '>=0.8'}
    dependencies:
      thenify: 3.3.1

  /thenify@3.3.1:
    resolution: {integrity: sha512-RVZSIV5IG10Hk3enotrhvz0T9em6cyHBLkH/YAZuKqd8hRkKhSfCGIcP2KUY0EPxndzANBmNllzWPwak+bheSw==}
    dependencies:
      any-promise: 1.3.0

  /thread-stream@2.7.0:
    resolution: {integrity: sha512-qQiRWsU/wvNolI6tbbCKd9iKaTnCXsTwVxhhKM6nctPdujTyztjlbUkUTUymidWcMnZ5pWR0ej4a0tjsW021vw==}
    dependencies:
      real-require: 0.2.0

  /thread-stream@3.1.0:
    resolution: {integrity: sha512-OqyPZ9u96VohAyMfJykzmivOrY2wfMSf3C5TtFJVgN+Hm6aj+voFhlK+kZEIv2FBh1X6Xp3DlnCOfEQ3B2J86A==}
    dependencies:
      real-require: 0.2.0
    dev: false

  /three@0.163.0:
    resolution: {integrity: sha512-HlMgCb2TF/dTLRtknBnjUTsR8FsDqBY43itYop2+Zg822I+Kd0Ua2vs8CvfBVefXkBdNDrLMoRTGCIIpfCuDew==}
    dev: false

  /throttleit@1.0.1:
    resolution: {integrity: sha512-vDZpf9Chs9mAdfY046mcPt8fg5QSZr37hEH4TXYBnDF+izxgrbRGUAAaBvIk/fJm9aOFCGFd1EsNg5AZCbnQCQ==}
    dev: true

  /through@2.3.8:
    resolution: {integrity: sha512-w89qg7PI8wAdvX60bMDP+bFoD5Dvhm9oLheFp5O4a2QF0cSBGsBX4qZmadPMvVqlLJBBci+WqGGOAPvcDeNSVg==}
    dev: true

  /tinybench@2.9.0:
    resolution: {integrity: sha512-0+DUvqWMValLmha6lr4kD8iAMK1HzV0/aKnCtWb9v9641TnP/MFb7Pc2bxoxQjTXAErryXVgUOfv2YqNllqGeg==}
    dev: true

  /tinyglobby@0.2.15:
    resolution: {integrity: sha512-j2Zq4NyQYG5XMST4cbs02Ak8iJUdxRM0XI5QyxXuZOzKOINmWurp3smXu3y5wDcJrptwpSjgXHzIQxR0omXljQ==}
    engines: {node: '>=12.0.0'}
    dependencies:
      fdir: 6.5.0(picomatch@4.0.3)
      picomatch: 4.0.3
    dev: true

  /tinypool@0.8.4:
    resolution: {integrity: sha512-i11VH5gS6IFeLY3gMBQ00/MmLncVP7JLXOw1vlgkytLmJK7QnEr7NXf0LBdxfmNPAeyetukOk0bOYrJrFGjYJQ==}
    engines: {node: '>=14.0.0'}
    dev: true

  /tinyspy@2.2.1:
    resolution: {integrity: sha512-KYad6Vy5VDWV4GH3fjpseMQ/XU2BhIYP7Vzd0LG44qRWm/Yt2WCOTicFdvmgo6gWaqooMQCawTtILVQJupKu7A==}
    engines: {node: '>=14.0.0'}
    dev: true

  /tldts-core@6.1.86:
    resolution: {integrity: sha512-Je6p7pkk+KMzMv2XXKmAE3McmolOQFdxkKw0R8EYNr7sELW46JqnNeTX8ybPiQgvg1ymCoF8LXs5fzFaZvJPTA==}
    dev: true

  /tldts@6.1.86:
    resolution: {integrity: sha512-WMi/OQ2axVTf/ykqCQgXiIct+mSQDFdH2fkwhPwgEwvJ1kSzZRiinb0zF2Xb8u4+OqPChmyI6MEu4EezNJz+FQ==}
    hasBin: true
    dependencies:
      tldts-core: 6.1.86
    dev: true

  /tmp@0.2.5:
    resolution: {integrity: sha512-voyz6MApa1rQGUxT3E+BK7/ROe8itEx7vD8/HEvt4xwXucvQ5G5oeEiHkmHZJuBO21RpOf+YYm9MOivj709jow==}
    engines: {node: '>=14.14'}
    dev: true

  /to-regex-range@5.0.1:
    resolution: {integrity: sha512-65P7iz6X5yEr1cwcgvQxbbIw7Uk3gOy5dIdtZ4rDveLqhrdJP+Li/Hx6tyK0NEb+2GCyneCMJiGqrADCSNk8sQ==}
    engines: {node: '>=8.0'}
    dependencies:
      is-number: 7.0.0

  /toad-cache@3.7.0:
    resolution: {integrity: sha512-/m8M+2BJUpoJdgAHoG+baCwBT+tf2VraSfkBgl0Y00qIWt41DJ8R5B8nsEw0I58YwF5IZH6z24/2TobDKnqSWw==}
    engines: {node: '>=12'}
    dev: false

  /toidentifier@1.0.1:
    resolution: {integrity: sha512-o5sSPKEkg/DIQNmH43V0/uerLrpzVedkUh8tGNvaeXpfpuwjKenlSox/2O/BTlZUtEe+JG7s5YhEz608PlAHRA==}
    engines: {node: '>=0.6'}
    requiresBuild: true
    dev: false
    optional: true

  /tough-cookie@4.1.4:
    resolution: {integrity: sha512-Loo5UUvLD9ScZ6jh8beX1T6sO1w2/MpCRpEP7V280GKMVUQ0Jzar2U3UJPsrdbziLEMMhu3Ujnq//rhiFuIeag==}
    engines: {node: '>=6'}
    dependencies:
      psl: 1.15.0
      punycode: 2.3.1
      universalify: 0.2.0
      url-parse: 1.5.10
    dev: true

  /tough-cookie@5.1.2:
    resolution: {integrity: sha512-FVDYdxtnj0G6Qm/DhNPSb8Ju59ULcup3tuJxkFb5K8Bv2pUXILbf0xZWU8PX8Ov19OXljbUyveOFwRMwkXzO+A==}
    engines: {node: '>=16'}
    dependencies:
      tldts: 6.1.86
    dev: true

  /tr46@0.0.3:
    resolution: {integrity: sha512-N3WMsuqV66lT30CrXNbEjx4GEwlow3v6rr4mCcv6prnfwhS01rkgyFdjPNBYd9br7LpXV1+Emh01fHnq2Gdgrw==}
    dev: false

  /tr46@1.0.1:
    resolution: {integrity: sha512-dTpowEjclQ7Kgx5SdBkqRzVhERQXov8/l9Ft9dVM9fmg0W0KQSVaXX9T4i6twCPNtYiZM53lpSSUAwJbFPOHxA==}
    dependencies:
      punycode: 2.3.1

  /tr46@5.1.1:
    resolution: {integrity: sha512-hdF5ZgjTqgAntKkklYw0R03MG2x/bSzTtkxmIRw/sTNV8YXsCJ1tfLAX23lhxhHJlEf3CRCOCGGWw3vI3GaSPw==}
    engines: {node: '>=18'}
    dependencies:
      punycode: 2.3.1
    dev: true

  /tree-kill@1.2.2:
    resolution: {integrity: sha512-L0Orpi8qGpRG//Nd+H90vFB+3iHnue1zSSGmNOOCh1GLJ7rUKVwV2HvijphGQS2UmhUZewS9VgvxYIdgr+fG1A==}
    hasBin: true
    dev: true

  /ts-api-utils@1.4.3(typescript@5.4.5):
    resolution: {integrity: sha512-i3eMG77UTMD0hZhgRS562pv83RC6ukSAC2GMNWc+9dieh/+jDM5u5YG+NHX6VNDRHQcHwmsTHctP9LhbC3WxVw==}
    engines: {node: '>=16'}
    peerDependencies:
      typescript: '>=4.2.0'
    dependencies:
      typescript: 5.4.5
    dev: true

  /ts-interface-checker@0.1.13:
    resolution: {integrity: sha512-Y/arvbn+rrz3JCKl9C4kVNfTfSm2/mEp5FSz5EsZSANGPSlQrpRI5M4PKF+mJnE52jOO90PnPSc3Ur3bTQw0gA==}

  /tsconfck@3.1.6(typescript@5.4.5):
    resolution: {integrity: sha512-ks6Vjr/jEw0P1gmOVwutM3B7fWxoWBL2KRDb1JfqGVawBmO5UsvmWOQFGHBPl5yxYz4eERr19E6L7NMv+Fej4w==}
    engines: {node: ^18 || >=20}
    hasBin: true
    peerDependencies:
      typescript: ^5.0.0
    peerDependenciesMeta:
      typescript:
        optional: true
    dependencies:
      typescript: 5.4.5
    dev: true

  /tsconfig-paths@3.15.0:
    resolution: {integrity: sha512-2Ac2RgzDe/cn48GvOe3M+o82pEFewD3UPbyoUHHdKasHwJKjds4fLXWf/Ux5kATBKN20oaFGu+jbElp1pos0mg==}
    dependencies:
      '@types/json5': 0.0.29
      json5: 1.0.2
      minimist: 1.2.8
      strip-bom: 3.0.0
    dev: true

  /tslib@2.8.1:
    resolution: {integrity: sha512-oJFu94HQb+KVduSUQL7wnpmqnfmLsOA/nAh6b6EH0wCEoK0/mPeXU6c3wKDV83MkOuHPRHtSXKKU99IBazS/2w==}

  /tsx@4.20.6:
    resolution: {integrity: sha512-ytQKuwgmrrkDTFP4LjR0ToE2nqgy886GpvRSpU0JAnrdBYppuY5rLkRUYPU1yCryb24SsKBTL/hlDQAEFVwtZg==}
    engines: {node: '>=18.0.0'}
    hasBin: true
    dependencies:
      esbuild: 0.25.11
      get-tsconfig: 4.13.0
    optionalDependencies:
      fsevents: 2.3.3
    dev: true

  /tunnel-agent@0.6.0:
    resolution: {integrity: sha512-McnNiV1l8RYeY8tBgEpuodCC1mLUdbSN+CYBL7kJsJNInOP8UjDDEwdk6Mw60vdLLrr5NHKZhMAOSrR2NZuQ+w==}
    dependencies:
      safe-buffer: 5.2.1
    dev: true

  /tweetnacl@0.14.5:
    resolution: {integrity: sha512-KXXFFdAbFXY4geFIwoyNK+f5Z1b7swfXABfL7HXCmoIWMKU3dmS26672A4EeQtDzLKy7SXmfBu51JolvEKwtGA==}
    dev: true

  /type-check@0.4.0:
    resolution: {integrity: sha512-XleUoc9uwGXqjWwXaUTZAmzMcFZ5858QA2vvx1Ur5xIcixXIP+8LnFDgRplU30us6teqdlskFfu+ae4K79Ooew==}
    engines: {node: '>= 0.8.0'}
    dependencies:
      prelude-ls: 1.2.1
    dev: true

  /type-detect@4.1.0:
    resolution: {integrity: sha512-Acylog8/luQ8L7il+geoSxhEkazvkslg7PSNKOX59mbB9cOveP5aq9h74Y7YU8yDpJwetzQQrfIwtf4Wp4LKcw==}
    engines: {node: '>=4'}
    dev: true

  /type-fest@0.16.0:
    resolution: {integrity: sha512-eaBzG6MxNzEn9kiwvtre90cXaNLkmadMWa1zQMs3XORCXNbsH/OewwbxC5ia9dCxIxnTAsSxXJaa/p5y8DlvJg==}
    engines: {node: '>=10'}

  /type-fest@0.20.2:
    resolution: {integrity: sha512-Ne+eE4r0/iWnpAxD852z3A+N0Bt5RN//NjJwRd2VFHEmrywxf5vsZlh4R6lixl6B+wz/8d+maTSAkN1FIkI3LQ==}
    engines: {node: '>=10'}
    dev: true

  /type-fest@0.21.3:
    resolution: {integrity: sha512-t0rzBq87m3fVcduHDUFhKmyyX+9eo6WQjZvf51Ea/M0Q7+T374Jp1aUiyUl0GKxp8M/OETVHSDvmkyPgvX+X2w==}
    engines: {node: '>=10'}
    dev: true

  /type-is@2.0.1:
    resolution: {integrity: sha512-OZs6gsjF4vMp32qrCbiVSkrFmXtG/AZhY3t0iAMrMBiAZyV9oALtXO8hsrHbMXF9x6L3grlFuwW2oAz7cav+Gw==}
    engines: {node: '>= 0.6'}
    requiresBuild: true
    dependencies:
      content-type: 1.0.5
      media-typer: 1.1.0
      mime-types: 3.0.1
    dev: false
    optional: true

  /typed-array-buffer@1.0.3:
    resolution: {integrity: sha512-nAYYwfY3qnzX30IkA6AQZjVbtK6duGontcQm1WSG1MD94YLqK0515GNApXkoxKOWMusVssAHWLh9SeaoefYFGw==}
    engines: {node: '>= 0.4'}
    dependencies:
      call-bound: 1.0.4
      es-errors: 1.3.0
      is-typed-array: 1.1.15

  /typed-array-byte-length@1.0.3:
    resolution: {integrity: sha512-BaXgOuIxz8n8pIq3e7Atg/7s+DpiYrxn4vdot3w9KbnBhcRQq6o3xemQdIfynqSeXeDrF32x+WvfzmOjPiY9lg==}
    engines: {node: '>= 0.4'}
    dependencies:
      call-bind: 1.0.8
      for-each: 0.3.5
      gopd: 1.2.0
      has-proto: 1.2.0
      is-typed-array: 1.1.15

  /typed-array-byte-offset@1.0.4:
    resolution: {integrity: sha512-bTlAFB/FBYMcuX81gbL4OcpH5PmlFHqlCCpAl8AlEzMz5k53oNDvN8p1PNOWLEmI2x4orp3raOFB51tv9X+MFQ==}
    engines: {node: '>= 0.4'}
    dependencies:
      available-typed-arrays: 1.0.7
      call-bind: 1.0.8
      for-each: 0.3.5
      gopd: 1.2.0
      has-proto: 1.2.0
      is-typed-array: 1.1.15
      reflect.getprototypeof: 1.0.10

  /typed-array-length@1.0.7:
    resolution: {integrity: sha512-3KS2b+kL7fsuk/eJZ7EQdnEmQoaho/r6KUef7hxvltNA5DR8NAUM+8wJMbJyZ4G9/7i3v5zPBIMN5aybAh2/Jg==}
    engines: {node: '>= 0.4'}
    dependencies:
      call-bind: 1.0.8
      for-each: 0.3.5
      gopd: 1.2.0
      is-typed-array: 1.1.15
      possible-typed-array-names: 1.1.0
      reflect.getprototypeof: 1.0.10

  /typescript@5.4.5:
    resolution: {integrity: sha512-vcI4UpRgg81oIRUFwR0WSIHKt11nJ7SAVlYNIu+QpqeyXP+gpQJy/Z4+F0aGxSE4MqwjyXvW/TzgkLAx2AGHwQ==}
    engines: {node: '>=14.17'}
    hasBin: true
    dev: true

  /ufo@1.6.1:
    resolution: {integrity: sha512-9a4/uxlTWJ4+a5i0ooc1rU7C7YOw3wT+UGqdeNNHWnOF9qcMBgLRS+4IYUqbczewFx4mLEig6gawh7X6mFlEkA==}
    dev: true

  /unbox-primitive@1.1.0:
    resolution: {integrity: sha512-nWJ91DjeOkej/TA8pXQ3myruKpKEYgqvpw9lz4OPHj/NWFNluYrjbz9j01CJ8yKQd2g4jFoOkINCTW2I5LEEyw==}
    engines: {node: '>= 0.4'}
    dependencies:
      call-bound: 1.0.4
      has-bigints: 1.1.0
      has-symbols: 1.1.0
      which-boxed-primitive: 1.1.1

  /undici-types@6.21.0:
    resolution: {integrity: sha512-iwDZqg0QAGrg9Rav5H4n0M64c3mkR59cJ6wQp+7C4nI0gsmExaedaYLNO44eT4AtBBwjbTiGPMlt2Md0T9H9JQ==}

  /undici-types@7.16.0:
    resolution: {integrity: sha512-Zz+aZWSj8LE6zoxD+xrjh4VfkIG8Ya6LvYkZqtUQGJPZjYl53ypCaUwWqo7eI0x66KBGeRo+mlBEkMSeSZ38Nw==}

  /unicode-canonical-property-names-ecmascript@2.0.1:
    resolution: {integrity: sha512-dA8WbNeb2a6oQzAQ55YlT5vQAWGV9WXOsi3SskE3bcCdM0P4SDd+24zS/OCacdRq5BkdsRj9q3Pg6YyQoxIGqg==}
    engines: {node: '>=4'}

  /unicode-match-property-ecmascript@2.0.0:
    resolution: {integrity: sha512-5kaZCrbp5mmbz5ulBkDkbY0SsPOjKqVS35VpL9ulMPfSl0J0Xsm+9Evphv9CoIZFwre7aJoa94AY6seMKGVN5Q==}
    engines: {node: '>=4'}
    dependencies:
      unicode-canonical-property-names-ecmascript: 2.0.1
      unicode-property-aliases-ecmascript: 2.2.0

  /unicode-match-property-value-ecmascript@2.2.1:
    resolution: {integrity: sha512-JQ84qTuMg4nVkx8ga4A16a1epI9H6uTXAknqxkGF/aFfRLw1xC/Bp24HNLaZhHSkWd3+84t8iXnp1J0kYcZHhg==}
    engines: {node: '>=4'}

  /unicode-property-aliases-ecmascript@2.2.0:
    resolution: {integrity: sha512-hpbDzxUY9BFwX+UeBnxv3Sh1q7HFxj48DTmXchNgRa46lO8uj3/1iEn3MiNUYTg1g9ctIqXCCERn8gYZhHC5lQ==}
    engines: {node: '>=4'}

  /unique-string@2.0.0:
    resolution: {integrity: sha512-uNaeirEPvpZWSgzwsPGtU2zVSTrn/8L5q/IexZmH0eH6SA73CmAA5U4GwORTxQAZs95TAXLNqeLoPPNO5gZfWg==}
    engines: {node: '>=8'}
    dependencies:
      crypto-random-string: 2.0.0

  /universalify@0.2.0:
    resolution: {integrity: sha512-CJ1QgKmNg3CwvAv/kOFmtnEN05f0D/cn9QntgNOQlQF9dgvVTHj3t+8JPdjqawCHk7V/KA+fbUqzZ9XWhcqPUg==}
    engines: {node: '>= 4.0.0'}
    dev: true

  /universalify@2.0.1:
    resolution: {integrity: sha512-gptHNQghINnc/vTGIk0SOFGFNXw7JVrlRUtConJRlvaw6DuX0wO5Jeko9sWrMBhh+PsYAZ7oXAiOnf/UKogyiw==}
    engines: {node: '>= 10.0.0'}

  /unpipe@1.0.0:
    resolution: {integrity: sha512-pjy2bYhSsufwWlKwPc+l3cN7+wuJlK6uz0YdJEOlQDbl6jo/YlPi4mb8agUkVC8BF7V8NuzeyPNqRksA3hztKQ==}
    engines: {node: '>= 0.8'}
    requiresBuild: true
    dev: false
    optional: true

  /unrs-resolver@1.11.1:
    resolution: {integrity: sha512-bSjt9pjaEBnNiGgc9rUiHGKv5l4/TGzDmYw3RhnkJGtLhbnnA/5qJj7x3dNDCRx/PJxu774LlH8lCOlB4hEfKg==}
    requiresBuild: true
    dependencies:
      napi-postinstall: 0.3.4
    optionalDependencies:
      '@unrs/resolver-binding-android-arm-eabi': 1.11.1
      '@unrs/resolver-binding-android-arm64': 1.11.1
      '@unrs/resolver-binding-darwin-arm64': 1.11.1
      '@unrs/resolver-binding-darwin-x64': 1.11.1
      '@unrs/resolver-binding-freebsd-x64': 1.11.1
      '@unrs/resolver-binding-linux-arm-gnueabihf': 1.11.1
      '@unrs/resolver-binding-linux-arm-musleabihf': 1.11.1
      '@unrs/resolver-binding-linux-arm64-gnu': 1.11.1
      '@unrs/resolver-binding-linux-arm64-musl': 1.11.1
      '@unrs/resolver-binding-linux-ppc64-gnu': 1.11.1
      '@unrs/resolver-binding-linux-riscv64-gnu': 1.11.1
      '@unrs/resolver-binding-linux-riscv64-musl': 1.11.1
      '@unrs/resolver-binding-linux-s390x-gnu': 1.11.1
      '@unrs/resolver-binding-linux-x64-gnu': 1.11.1
      '@unrs/resolver-binding-linux-x64-musl': 1.11.1
      '@unrs/resolver-binding-wasm32-wasi': 1.11.1
      '@unrs/resolver-binding-win32-arm64-msvc': 1.11.1
      '@unrs/resolver-binding-win32-ia32-msvc': 1.11.1
      '@unrs/resolver-binding-win32-x64-msvc': 1.11.1
    dev: true

  /untildify@4.0.0:
    resolution: {integrity: sha512-KK8xQ1mkzZeg9inewmFVDNkg3l5LUhoq9kN6iWYB/CC9YMG8HA+c1Q8HwDe6dEX7kErrEVNVBO3fWsVq5iDgtw==}
    engines: {node: '>=8'}
    dev: true

  /upath@1.2.0:
    resolution: {integrity: sha512-aZwGpamFO61g3OlfT7OQCHqhGnW43ieH9WZeP7QxN/G/jS4jfqUkZxoryvJgVPEcrl5NL/ggHsSmLMHuH64Lhg==}
    engines: {node: '>=4'}

  /update-browserslist-db@1.1.4(browserslist@4.27.0):
    resolution: {integrity: sha512-q0SPT4xyU84saUX+tomz1WLkxUbuaJnR1xWt17M7fJtEJigJeWUNGUqrauFXsHnqev9y9JTRGwk13tFBuKby4A==}
    hasBin: true
    peerDependencies:
      browserslist: '>= 4.21.0'
    dependencies:
      browserslist: 4.27.0
      escalade: 3.2.0
      picocolors: 1.1.1

  /uri-js@4.4.1:
    resolution: {integrity: sha512-7rKUyy33Q1yc98pQ1DAmLtwX109F7TIfWlW1Ydo8Wl1ii1SeHieeh0HHfPeL2fMXK6z0s8ecKs9frCuLJvndBg==}
    dependencies:
      punycode: 2.3.1

  /url-parse@1.5.10:
    resolution: {integrity: sha512-WypcfiRhfeUP9vvF0j6rw0J3hrWrw6iZv3+22h6iRMJ/8z1Tj6XfLP4DsUix5MhMPnXpiHDoKyoZ/bdCkwBCiQ==}
    dependencies:
      querystringify: 2.2.0
      requires-port: 1.0.0
    dev: true

  /use-callback-ref@1.3.3(@types/react@18.3.3)(react@18.3.1):
    resolution: {integrity: sha512-jQL3lRnocaFtu3V00JToYz/4QkNWswxijDaCVNZRiRTO3HQDLsdu1ZtmIUvV4yPp+rvWm5j0y0TG/S61cuijTg==}
    engines: {node: '>=10'}
    peerDependencies:
      '@types/react': '*'
      react: ^16.8.0 || ^17.0.0 || ^18.0.0 || ^19.0.0 || ^19.0.0-rc
    peerDependenciesMeta:
      '@types/react':
        optional: true
    dependencies:
      '@types/react': 18.3.3
      react: 18.3.1
      tslib: 2.8.1
    dev: false

  /use-sidecar@1.1.3(@types/react@18.3.3)(react@18.3.1):
    resolution: {integrity: sha512-Fedw0aZvkhynoPYlA5WXrMCAMm+nSWdZt6lzJQ7Ok8S6Q+VsHmHpRWndVRJ8Be0ZbkfPc5LRYH+5XrzXcEeLRQ==}
    engines: {node: '>=10'}
    peerDependencies:
      '@types/react': '*'
      react: ^16.8.0 || ^17.0.0 || ^18.0.0 || ^19.0.0 || ^19.0.0-rc
    peerDependenciesMeta:
      '@types/react':
        optional: true
    dependencies:
      '@types/react': 18.3.3
      detect-node-es: 1.1.0
      react: 18.3.1
      tslib: 2.8.1
    dev: false

  /use-sync-external-store@1.6.0(react@18.3.1):
    resolution: {integrity: sha512-Pp6GSwGP/NrPIrxVFAIkOQeyw8lFenOHijQWkUTrDvrF4ALqylP2C/KCkeS9dpUM3KvYRQhna5vt7IL95+ZQ9w==}
    peerDependencies:
      react: ^16.8.0 || ^17.0.0 || ^18.0.0 || ^19.0.0
    dependencies:
      react: 18.3.1
    dev: false

  /util-deprecate@1.0.2:
    resolution: {integrity: sha512-EPD5q1uXyFxJpCrLnCc1nHnq3gOa6DZBocAIiI2TaSCA7VCJ1UJDMagCzIkXNsUYfD1daK//LTEQ8xiIbrHtcw==}

  /utrie@1.0.2:
    resolution: {integrity: sha512-1MLa5ouZiOmQzUbjbu9VmjLzn1QLXBhwpUa7kdLUQK+KQ5KA9I1vk5U4YHe/X2Ch7PYnJfWuWT+VbuxbGwljhw==}
    requiresBuild: true
    dependencies:
      base64-arraybuffer: 1.0.2
    dev: false
    optional: true

  /uuid@8.3.2:
    resolution: {integrity: sha512-+NYs2QeMWy+GWFOEm9xnn6HCDp0l7QBD7ml8zLUmJ+93Q5NF0NocErnwkTkXVFNiX3/fpC6afS8Dhb/gz7R7eg==}
    hasBin: true
    dev: true

  /vary@1.1.2:
    resolution: {integrity: sha512-BNGbWLfd0eUPabhkXUVm0j8uuvREyTh5ovRa/dyow/BqAbZJyC+5fU+IzQOzmAKzYqYRAISoRhdQr3eIZ/PXqg==}
    engines: {node: '>= 0.8'}
    requiresBuild: true
    dev: false
    optional: true

  /verror@1.10.0:
    resolution: {integrity: sha512-ZZKSmDAEFOijERBLkmYfJ+vmk3w+7hOLYDNkRCuRuMJGEmqYNCNLyBBFwWKVMhfwaEF3WOd0Zlw86U/WC/+nYw==}
    engines: {'0': node >=0.6.0}
    dependencies:
      assert-plus: 1.0.0
      core-util-is: 1.0.2
      extsprintf: 1.3.0
    dev: true

  /vite-node@1.6.0(@types/node@20.19.23):
    resolution: {integrity: sha512-de6HJgzC+TFzOu0NTC4RAIsyf/DY/ibWDYQUcuEA84EMHhcefTUGkjFHKKEJhQN4A+6I0u++kr3l36ZF2d7XRw==}
    engines: {node: ^18.0.0 || >=20.0.0}
    hasBin: true
    dependencies:
      cac: 6.7.14
      debug: 4.4.3(supports-color@8.1.1)
      pathe: 1.1.2
      picocolors: 1.1.1
      vite: 5.4.21(@types/node@20.19.23)
    transitivePeerDependencies:
      - '@types/node'
      - less
      - lightningcss
      - sass
      - sass-embedded
      - stylus
      - sugarss
      - supports-color
      - terser
    dev: true

  /vite-node@1.6.0(@types/node@24.9.2):
    resolution: {integrity: sha512-de6HJgzC+TFzOu0NTC4RAIsyf/DY/ibWDYQUcuEA84EMHhcefTUGkjFHKKEJhQN4A+6I0u++kr3l36ZF2d7XRw==}
    engines: {node: ^18.0.0 || >=20.0.0}
    hasBin: true
    dependencies:
      cac: 6.7.14
      debug: 4.4.3(supports-color@8.1.1)
      pathe: 1.1.2
      picocolors: 1.1.1
      vite: 5.4.21(@types/node@24.9.2)
    transitivePeerDependencies:
      - '@types/node'
      - less
      - lightningcss
      - sass
      - sass-embedded
      - stylus
      - sugarss
      - supports-color
      - terser
    dev: true

  /vite-tsconfig-paths@5.1.4(typescript@5.4.5)(vite@7.1.12):
    resolution: {integrity: sha512-cYj0LRuLV2c2sMqhqhGpaO3LretdtMn/BVX4cPLanIZuwwrkVl+lK84E/miEXkCHWXuq65rhNN4rXsBcOB3S4w==}
    peerDependencies:
      vite: '*'
    peerDependenciesMeta:
      vite:
        optional: true
    dependencies:
      debug: 4.4.3(supports-color@8.1.1)
      globrex: 0.1.2
      tsconfck: 3.1.6(typescript@5.4.5)
      vite: 7.1.12(@types/node@24.9.2)
    transitivePeerDependencies:
      - supports-color
      - typescript
    dev: true

  /vite@5.4.21(@types/node@20.19.23):
    resolution: {integrity: sha512-o5a9xKjbtuhY6Bi5S3+HvbRERmouabWbyUcpXXUA1u+GNUKoROi9byOJ8M0nHbHYHkYICiMlqxkg1KkYmm25Sw==}
    engines: {node: ^18.0.0 || >=20.0.0}
    hasBin: true
    peerDependencies:
      '@types/node': ^18.0.0 || >=20.0.0
      less: '*'
      lightningcss: ^1.21.0
      sass: '*'
      sass-embedded: '*'
      stylus: '*'
      sugarss: '*'
      terser: ^5.4.0
    peerDependenciesMeta:
      '@types/node':
        optional: true
      less:
        optional: true
      lightningcss:
        optional: true
      sass:
        optional: true
      sass-embedded:
        optional: true
      stylus:
        optional: true
      sugarss:
        optional: true
      terser:
        optional: true
    dependencies:
      '@types/node': 20.19.23
      esbuild: 0.21.5
      postcss: 8.5.6
      rollup: 4.52.5
    optionalDependencies:
      fsevents: 2.3.3
    dev: true

  /vite@5.4.21(@types/node@24.9.2):
    resolution: {integrity: sha512-o5a9xKjbtuhY6Bi5S3+HvbRERmouabWbyUcpXXUA1u+GNUKoROi9byOJ8M0nHbHYHkYICiMlqxkg1KkYmm25Sw==}
    engines: {node: ^18.0.0 || >=20.0.0}
    hasBin: true
    peerDependencies:
      '@types/node': ^18.0.0 || >=20.0.0
      less: '*'
      lightningcss: ^1.21.0
      sass: '*'
      sass-embedded: '*'
      stylus: '*'
      sugarss: '*'
      terser: ^5.4.0
    peerDependenciesMeta:
      '@types/node':
        optional: true
      less:
        optional: true
      lightningcss:
        optional: true
      sass:
        optional: true
      sass-embedded:
        optional: true
      stylus:
        optional: true
      sugarss:
        optional: true
      terser:
        optional: true
    dependencies:
      '@types/node': 24.9.2
      esbuild: 0.21.5
      postcss: 8.5.6
      rollup: 4.52.5
    optionalDependencies:
      fsevents: 2.3.3
    dev: true

  /vite@7.1.12(@types/node@24.9.2):
    resolution: {integrity: sha512-ZWyE8YXEXqJrrSLvYgrRP7p62OziLW7xI5HYGWFzOvupfAlrLvURSzv/FyGyy0eidogEM3ujU+kUG1zuHgb6Ug==}
    engines: {node: ^20.19.0 || >=22.12.0}
    hasBin: true
    peerDependencies:
      '@types/node': ^20.19.0 || >=22.12.0
      jiti: '>=1.21.0'
      less: ^4.0.0
      lightningcss: ^1.21.0
      sass: ^1.70.0
      sass-embedded: ^1.70.0
      stylus: '>=0.54.8'
      sugarss: ^5.0.0
      terser: ^5.16.0
      tsx: ^4.8.1
      yaml: ^2.4.2
    peerDependenciesMeta:
      '@types/node':
        optional: true
      jiti:
        optional: true
      less:
        optional: true
      lightningcss:
        optional: true
      sass:
        optional: true
      sass-embedded:
        optional: true
      stylus:
        optional: true
      sugarss:
        optional: true
      terser:
        optional: true
      tsx:
        optional: true
      yaml:
        optional: true
    dependencies:
      '@types/node': 24.9.2
      esbuild: 0.25.11
      fdir: 6.5.0(picomatch@4.0.3)
      picomatch: 4.0.3
      postcss: 8.5.6
      rollup: 4.52.5
      tinyglobby: 0.2.15
    optionalDependencies:
      fsevents: 2.3.3
    dev: true

<<<<<<< HEAD
  /vitest@1.6.0(@types/node@20.14.10)(happy-dom@20.0.10):
=======
  /vitest@1.6.0(@types/node@20.19.23):
>>>>>>> 233d7e6d
    resolution: {integrity: sha512-H5r/dN06swuFnzNFhq/dnz37bPXnq8xB2xB5JOVk8K09rUtoeNN+LHWkoQ0A/i3hvbUKKcCei9KpbxqHMLhLLA==}
    engines: {node: ^18.0.0 || >=20.0.0}
    hasBin: true
    peerDependencies:
      '@edge-runtime/vm': '*'
      '@types/node': ^18.0.0 || >=20.0.0
      '@vitest/browser': 1.6.0
      '@vitest/ui': 1.6.0
      happy-dom: '*'
      jsdom: '*'
    peerDependenciesMeta:
      '@edge-runtime/vm':
        optional: true
      '@types/node':
        optional: true
      '@vitest/browser':
        optional: true
      '@vitest/ui':
        optional: true
      happy-dom:
        optional: true
      jsdom:
        optional: true
    dependencies:
      '@types/node': 20.19.23
      '@vitest/expect': 1.6.0
      '@vitest/runner': 1.6.0
      '@vitest/snapshot': 1.6.0
      '@vitest/spy': 1.6.0
      '@vitest/utils': 1.6.0
      acorn-walk: 8.3.4
      chai: 4.5.0
      debug: 4.4.3(supports-color@8.1.1)
      execa: 8.0.1
      local-pkg: 0.5.1
      magic-string: 0.30.21
      pathe: 1.1.2
      picocolors: 1.1.1
      std-env: 3.10.0
      strip-literal: 2.1.1
      tinybench: 2.9.0
      tinypool: 0.8.4
      vite: 5.4.21(@types/node@20.19.23)
      vite-node: 1.6.0(@types/node@20.19.23)
      why-is-node-running: 2.3.0
    transitivePeerDependencies:
      - less
      - lightningcss
      - sass
      - sass-embedded
      - stylus
      - sugarss
      - supports-color
      - terser
    dev: true

  /vitest@1.6.0(@types/node@24.9.2)(happy-dom@13.10.1):
    resolution: {integrity: sha512-H5r/dN06swuFnzNFhq/dnz37bPXnq8xB2xB5JOVk8K09rUtoeNN+LHWkoQ0A/i3hvbUKKcCei9KpbxqHMLhLLA==}
    engines: {node: ^18.0.0 || >=20.0.0}
    hasBin: true
    peerDependencies:
      '@edge-runtime/vm': '*'
      '@types/node': ^18.0.0 || >=20.0.0
      '@vitest/browser': 1.6.0
      '@vitest/ui': 1.6.0
      happy-dom: '*'
      jsdom: '*'
    peerDependenciesMeta:
      '@edge-runtime/vm':
        optional: true
      '@types/node':
        optional: true
      '@vitest/browser':
        optional: true
      '@vitest/ui':
        optional: true
      happy-dom:
        optional: true
      jsdom:
        optional: true
    dependencies:
      '@types/node': 24.9.2
      '@vitest/expect': 1.6.0
      '@vitest/runner': 1.6.0
      '@vitest/snapshot': 1.6.0
      '@vitest/spy': 1.6.0
      '@vitest/utils': 1.6.0
      acorn-walk: 8.3.4
      chai: 4.5.0
      debug: 4.4.3(supports-color@8.1.1)
      execa: 8.0.1
      happy-dom: 20.0.10
      local-pkg: 0.5.1
      magic-string: 0.30.21
      pathe: 1.1.2
      picocolors: 1.1.1
      std-env: 3.10.0
      strip-literal: 2.1.1
      tinybench: 2.9.0
      tinypool: 0.8.4
      vite: 5.4.21(@types/node@24.9.2)
      vite-node: 1.6.0(@types/node@24.9.2)
      why-is-node-running: 2.3.0
    transitivePeerDependencies:
      - less
      - lightningcss
      - sass
      - sass-embedded
      - stylus
      - sugarss
      - supports-color
      - terser
    dev: true

  /vitest@1.6.0(@types/node@24.9.2)(jsdom@24.1.3):
    resolution: {integrity: sha512-H5r/dN06swuFnzNFhq/dnz37bPXnq8xB2xB5JOVk8K09rUtoeNN+LHWkoQ0A/i3hvbUKKcCei9KpbxqHMLhLLA==}
    engines: {node: ^18.0.0 || >=20.0.0}
    hasBin: true
    peerDependencies:
      '@edge-runtime/vm': '*'
      '@types/node': ^18.0.0 || >=20.0.0
      '@vitest/browser': 1.6.0
      '@vitest/ui': 1.6.0
      happy-dom: '*'
      jsdom: '*'
    peerDependenciesMeta:
      '@edge-runtime/vm':
        optional: true
      '@types/node':
        optional: true
      '@vitest/browser':
        optional: true
      '@vitest/ui':
        optional: true
      happy-dom:
        optional: true
      jsdom:
        optional: true
    dependencies:
      '@types/node': 24.9.2
      '@vitest/expect': 1.6.0
      '@vitest/runner': 1.6.0
      '@vitest/snapshot': 1.6.0
      '@vitest/spy': 1.6.0
      '@vitest/utils': 1.6.0
      acorn-walk: 8.3.4
      chai: 4.5.0
      debug: 4.4.3(supports-color@8.1.1)
      execa: 8.0.1
      jsdom: 24.1.3
      local-pkg: 0.5.1
      magic-string: 0.30.21
      pathe: 1.1.2
      picocolors: 1.1.1
      std-env: 3.10.0
      strip-literal: 2.1.1
      tinybench: 2.9.0
      tinypool: 0.8.4
      vite: 5.4.21(@types/node@24.9.2)
      vite-node: 1.6.0(@types/node@24.9.2)
      why-is-node-running: 2.3.0
    transitivePeerDependencies:
      - less
      - lightningcss
      - sass
      - sass-embedded
      - stylus
      - sugarss
      - supports-color
      - terser
    dev: true

  /w3c-xmlserializer@5.0.0:
    resolution: {integrity: sha512-o8qghlI8NZHU1lLPrpi2+Uq7abh4GGPpYANlalzWxyWteJOCsr/P+oPBA49TOLu5FTZO4d3F9MnWJfiMo4BkmA==}
    engines: {node: '>=18'}
    dependencies:
      xml-name-validator: 5.0.0
    dev: true

  /wasm-feature-detect@1.8.0:
    resolution: {integrity: sha512-zksaLKM2fVlnB5jQQDqKXXwYHLQUVH9es+5TOOHwGOVJOCeRBCiPjwSg+3tN2AdTCzjgli4jijCH290kXb/zWQ==}
    dev: false

  /watchpack@2.4.4:
    resolution: {integrity: sha512-c5EGNOiyxxV5qmTtAB7rbiXxi1ooX1pQKMLX/MIabJjRA0SJBQOjKF+KSVfHkr9U1cADPon0mRiVe/riyaiDUA==}
    engines: {node: '>=10.13.0'}
    dependencies:
      glob-to-regexp: 0.4.1
      graceful-fs: 4.2.11
    dev: false

  /web-vitals@3.5.2:
    resolution: {integrity: sha512-c0rhqNcHXRkY/ogGDJQxZ9Im9D19hDihbzSQJrsioex+KnFgmMzBiy57Z1EjkhX/+OjyBpclDCzz2ITtjokFmg==}
    dev: false

  /webidl-conversions@3.0.1:
    resolution: {integrity: sha512-2JAn3z8AR6rjK8Sm8orRC0h/bcl/DqL7tRPdGZ4I1CjdF+EaMLmYxBHyXuKL849eucPFhvBoxMsflfOb8kxaeQ==}
    dev: false

  /webidl-conversions@4.0.2:
    resolution: {integrity: sha512-YQ+BmxuTgd6UXZW3+ICGfyqRyHXVlD5GtQr5+qjiNW7bF0cqrzX500HVXPBOvgXb5YnzDd+h0zqyv61KUD7+Sg==}

  /webidl-conversions@7.0.0:
    resolution: {integrity: sha512-VwddBukDzu71offAQR975unBIGqfKZpM+8ZX6ySk8nYhVoo5CYaZyzt3YBvYtRtO+aoGlqxPg/B87NGVZ/fu6g==}
    engines: {node: '>=12'}
    dev: true

  /webpack-sources@1.4.3:
    resolution: {integrity: sha512-lgTS3Xhv1lCOKo7SA5TjKXMjpSM4sBjNV5+q2bqesbSPs5FjGmU6jjtBSkX9b4qW87vDIsCIlUPOEhbZrMdjeQ==}
    dependencies:
      source-list-map: 2.0.1
      source-map: 0.6.1
    dev: false

  /webpack-sources@3.3.3:
    resolution: {integrity: sha512-yd1RBzSGanHkitROoPFd6qsrxt+oFhg/129YzheDGqeustzX0vTZJZsSsQjVQC4yzBQ56K55XU8gaNCtIzOnTg==}
    engines: {node: '>=10.13.0'}
    dev: false

  /webpack@5.102.1:
    resolution: {integrity: sha512-7h/weGm9d/ywQ6qzJ+Xy+r9n/3qgp/thalBbpOi5i223dPXKi04IBtqPN9nTd+jBc7QKfvDbaBnFipYp4sJAUQ==}
    engines: {node: '>=10.13.0'}
    hasBin: true
    peerDependencies:
      webpack-cli: '*'
    peerDependenciesMeta:
      webpack-cli:
        optional: true
    dependencies:
      '@types/eslint-scope': 3.7.7
      '@types/estree': 1.0.8
      '@types/json-schema': 7.0.15
      '@webassemblyjs/ast': 1.14.1
      '@webassemblyjs/wasm-edit': 1.14.1
      '@webassemblyjs/wasm-parser': 1.14.1
      acorn: 8.15.0
      acorn-import-phases: 1.0.4(acorn@8.15.0)
      browserslist: 4.27.0
      chrome-trace-event: 1.0.4
      enhanced-resolve: 5.18.3
      es-module-lexer: 1.7.0
      eslint-scope: 5.1.1
      events: 3.3.0
      glob-to-regexp: 0.4.1
      graceful-fs: 4.2.11
      json-parse-even-better-errors: 2.3.1
      loader-runner: 4.3.1
      mime-types: 2.1.35
      neo-async: 2.6.2
      schema-utils: 4.3.3
      tapable: 2.3.0
      terser-webpack-plugin: 5.3.14(webpack@5.102.1)
      watchpack: 2.4.4
      webpack-sources: 3.3.3
    transitivePeerDependencies:
      - '@swc/core'
      - esbuild
      - uglify-js
    dev: false

  /whatwg-encoding@3.1.1:
    resolution: {integrity: sha512-6qN4hJdMwfYBtE3YBTTHhoeuUrDBPZmbQaxWAqSALV/MeEnR5z1xd8UKud2RAkFoPkmB+hli1TZSnyi84xz1vQ==}
    engines: {node: '>=18'}
    dependencies:
      iconv-lite: 0.6.3
    dev: true

  /whatwg-mimetype@3.0.0:
    resolution: {integrity: sha512-nt+N2dzIutVRxARx1nghPKGv1xHikU7HKdfafKkLNLindmPU/ch3U31NOCGGA/dmPcmb1VlofO0vnKAcsm0o/Q==}
    engines: {node: '>=12'}
    dev: true

  /whatwg-mimetype@4.0.0:
    resolution: {integrity: sha512-QaKxh0eNIi2mE9p2vEdzfagOKHCcj1pJ56EEHGQOVxp8r9/iszLUUV7v89x9O1p/T+NlTM5W7jW6+cz4Fq1YVg==}
    engines: {node: '>=18'}
    dev: true

  /whatwg-url@14.2.0:
    resolution: {integrity: sha512-De72GdQZzNTUBBChsXueQUnPKDkg/5A5zp7pFDuQAj5UFoENpiACU0wlCvzpAGnTkj++ihpKwKyYewn/XNUbKw==}
    engines: {node: '>=18'}
    dependencies:
      tr46: 5.1.1
      webidl-conversions: 7.0.0
    dev: true

  /whatwg-url@5.0.0:
    resolution: {integrity: sha512-saE57nupxk6v3HY35+jzBwYa0rKSy0XR8JSxZPwgLr7ys0IBzhGviA1/TUGJLmSVqs8pb9AnvICXEuOHLprYTw==}
    dependencies:
      tr46: 0.0.3
      webidl-conversions: 3.0.1
    dev: false

  /whatwg-url@7.1.0:
    resolution: {integrity: sha512-WUu7Rg1DroM7oQvGWfOiAK21n74Gg+T4elXEQYkOhtyLeWiJFoOGLXPKI/9gzIie9CtwVLm8wtw6YJdKyxSjeg==}
    dependencies:
      lodash.sortby: 4.7.0
      tr46: 1.0.1
      webidl-conversions: 4.0.2

  /which-boxed-primitive@1.1.1:
    resolution: {integrity: sha512-TbX3mj8n0odCBFVlY8AxkqcHASw3L60jIuF8jFP78az3C2YhmGvqbHBpAjTRH2/xqYunrJ9g1jSyjCjpoWzIAA==}
    engines: {node: '>= 0.4'}
    dependencies:
      is-bigint: 1.1.0
      is-boolean-object: 1.2.2
      is-number-object: 1.1.1
      is-string: 1.1.1
      is-symbol: 1.1.1

  /which-builtin-type@1.2.1:
    resolution: {integrity: sha512-6iBczoX+kDQ7a3+YJBnh3T+KZRxM/iYNPXicqk66/Qfm1b93iu+yOImkg0zHbj5LNOcNv1TEADiZ0xa34B4q6Q==}
    engines: {node: '>= 0.4'}
    dependencies:
      call-bound: 1.0.4
      function.prototype.name: 1.1.8
      has-tostringtag: 1.0.2
      is-async-function: 2.1.1
      is-date-object: 1.1.0
      is-finalizationregistry: 1.1.1
      is-generator-function: 1.1.2
      is-regex: 1.2.1
      is-weakref: 1.1.1
      isarray: 2.0.5
      which-boxed-primitive: 1.1.1
      which-collection: 1.0.2
      which-typed-array: 1.1.19

  /which-collection@1.0.2:
    resolution: {integrity: sha512-K4jVyjnBdgvc86Y6BkaLZEN933SwYOuBFkdmBu9ZfkcAbdVbpITnDmjvZ/aQjRXQrv5EPkTnD1s39GiiqbngCw==}
    engines: {node: '>= 0.4'}
    dependencies:
      is-map: 2.0.3
      is-set: 2.0.3
      is-weakmap: 2.0.2
      is-weakset: 2.0.4

  /which-typed-array@1.1.19:
    resolution: {integrity: sha512-rEvr90Bck4WZt9HHFC4DJMsjvu7x+r6bImz0/BrbWb7A2djJ8hnZMrWnHo9F8ssv0OMErasDhftrfROTyqSDrw==}
    engines: {node: '>= 0.4'}
    dependencies:
      available-typed-arrays: 1.0.7
      call-bind: 1.0.8
      call-bound: 1.0.4
      for-each: 0.3.5
      get-proto: 1.0.1
      gopd: 1.2.0
      has-tostringtag: 1.0.2

  /which@2.0.2:
    resolution: {integrity: sha512-BLI3Tl1TW3Pvl70l3yq3Y64i+awpwXqsGBYWkkqMtnbXgrMD+yj7rhW0kuEDxzJaYXGjEW5ogapKNMEKNMjibA==}
    engines: {node: '>= 8'}
    hasBin: true
    dependencies:
      isexe: 2.0.0

  /why-is-node-running@2.3.0:
    resolution: {integrity: sha512-hUrmaWBdVDcxvYqnyh09zunKzROWjbZTiNy8dBEjkS7ehEDQibXJ7XvlmtbwuTclUiIyN+CyXQD4Vmko8fNm8w==}
    engines: {node: '>=8'}
    hasBin: true
    dependencies:
      siginfo: 2.0.0
      stackback: 0.0.2
    dev: true

  /word-wrap@1.2.5:
    resolution: {integrity: sha512-BN22B5eaMMI9UMtjrGd5g5eCYPpCPDUy0FJXbYsaT5zYxjFOckS53SQDE3pWkVoWpHXVb3BrYcEN4Twa55B5cA==}
    engines: {node: '>=0.10.0'}
    dev: true

  /workbox-background-sync@6.6.0:
    resolution: {integrity: sha512-jkf4ZdgOJxC9u2vztxLuPT/UjlH7m/nWRQ/MgGL0v8BJHoZdVGJd18Kck+a0e55wGXdqyHO+4IQTk0685g4MUw==}
    dependencies:
      idb: 7.1.1
      workbox-core: 6.6.0

  /workbox-broadcast-update@6.6.0:
    resolution: {integrity: sha512-nm+v6QmrIFaB/yokJmQ/93qIJ7n72NICxIwQwe5xsZiV2aI93MGGyEyzOzDPVz5THEr5rC3FJSsO3346cId64Q==}
    dependencies:
      workbox-core: 6.6.0

  /workbox-build@6.6.0:
    resolution: {integrity: sha512-Tjf+gBwOTuGyZwMz2Nk/B13Fuyeo0Q84W++bebbVsfr9iLkDSo6j6PST8tET9HYA58mlRXwlMGpyWO8ETJiXdQ==}
    engines: {node: '>=10.0.0'}
    dependencies:
      '@apideck/better-ajv-errors': 0.3.6(ajv@8.17.1)
      '@babel/core': 7.28.5
      '@babel/preset-env': 7.28.5(@babel/core@7.28.5)
      '@babel/runtime': 7.28.4
      '@rollup/plugin-babel': 5.3.1(@babel/core@7.28.5)(rollup@2.79.2)
      '@rollup/plugin-node-resolve': 11.2.1(rollup@2.79.2)
      '@rollup/plugin-replace': 2.4.2(rollup@2.79.2)
      '@surma/rollup-plugin-off-main-thread': 2.2.3
      ajv: 8.17.1
      common-tags: 1.8.2
      fast-json-stable-stringify: 2.1.0
      fs-extra: 9.1.0
      glob: 7.2.3
      lodash: 4.17.21
      pretty-bytes: 5.6.0
      rollup: 2.79.2
      rollup-plugin-terser: 7.0.2(rollup@2.79.2)
      source-map: 0.8.0-beta.0
      stringify-object: 3.3.0
      strip-comments: 2.0.1
      tempy: 0.6.0
      upath: 1.2.0
      workbox-background-sync: 6.6.0
      workbox-broadcast-update: 6.6.0
      workbox-cacheable-response: 6.6.0
      workbox-core: 6.6.0
      workbox-expiration: 6.6.0
      workbox-google-analytics: 6.6.0
      workbox-navigation-preload: 6.6.0
      workbox-precaching: 6.6.0
      workbox-range-requests: 6.6.0
      workbox-recipes: 6.6.0
      workbox-routing: 6.6.0
      workbox-strategies: 6.6.0
      workbox-streams: 6.6.0
      workbox-sw: 6.6.0
      workbox-window: 6.6.0
    transitivePeerDependencies:
      - '@types/babel__core'
      - supports-color

  /workbox-cacheable-response@6.6.0:
    resolution: {integrity: sha512-JfhJUSQDwsF1Xv3EV1vWzSsCOZn4mQ38bWEBR3LdvOxSPgB65gAM6cS2CX8rkkKHRgiLrN7Wxoyu+TuH67kHrw==}
    deprecated: workbox-background-sync@6.6.0
    dependencies:
      workbox-core: 6.6.0

  /workbox-core@6.6.0:
    resolution: {integrity: sha512-GDtFRF7Yg3DD859PMbPAYPeJyg5gJYXuBQAC+wyrWuuXgpfoOrIQIvFRZnQ7+czTIQjIr1DhLEGFzZanAT/3bQ==}

  /workbox-core@6.6.1:
    resolution: {integrity: sha512-ZrGBXjjaJLqzVothoE12qTbVnOAjFrHDXpZe7coCb6q65qI/59rDLwuFMO4PcZ7jcbxY+0+NhUVztzR/CbjEFw==}
    deprecated: this package has been deprecated
    dev: false

  /workbox-expiration@6.6.0:
    resolution: {integrity: sha512-baplYXcDHbe8vAo7GYvyAmlS4f6998Jff513L4XvlzAOxcl8F620O91guoJ5EOf5qeXG4cGdNZHkkVAPouFCpw==}
    dependencies:
      idb: 7.1.1
      workbox-core: 6.6.0

  /workbox-google-analytics@6.6.0:
    resolution: {integrity: sha512-p4DJa6OldXWd6M9zRl0H6vB9lkrmqYFkRQ2xEiNdBFp9U0LhsGO7hsBscVEyH9H2/3eZZt8c97NB2FD9U2NJ+Q==}
    deprecated: It is not compatible with newer versions of GA starting with v4, as long as you are using GAv3 it should be ok, but the package is not longer being maintained
    dependencies:
      workbox-background-sync: 6.6.0
      workbox-core: 6.6.0
      workbox-routing: 6.6.0
      workbox-strategies: 6.6.0

  /workbox-navigation-preload@6.6.0:
    resolution: {integrity: sha512-utNEWG+uOfXdaZmvhshrh7KzhDu/1iMHyQOV6Aqup8Mm78D286ugu5k9MFD9SzBT5TcwgwSORVvInaXWbvKz9Q==}
    dependencies:
      workbox-core: 6.6.0

  /workbox-precaching@6.6.0:
    resolution: {integrity: sha512-eYu/7MqtRZN1IDttl/UQcSZFkHP7dnvr/X3Vn6Iw6OsPMruQHiVjjomDFCNtd8k2RdjLs0xiz9nq+t3YVBcWPw==}
    dependencies:
      workbox-core: 6.6.0
      workbox-routing: 6.6.0
      workbox-strategies: 6.6.0

  /workbox-range-requests@6.6.0:
    resolution: {integrity: sha512-V3aICz5fLGq5DpSYEU8LxeXvsT//mRWzKrfBOIxzIdQnV/Wj7R+LyJVTczi4CQ4NwKhAaBVaSujI1cEjXW+hTw==}
    dependencies:
      workbox-core: 6.6.0

  /workbox-recipes@6.6.0:
    resolution: {integrity: sha512-TFi3kTgYw73t5tg73yPVqQC8QQjxJSeqjXRO4ouE/CeypmP2O/xqmB/ZFBBQazLTPxILUQ0b8aeh0IuxVn9a6A==}
    dependencies:
      workbox-cacheable-response: 6.6.0
      workbox-core: 6.6.0
      workbox-expiration: 6.6.0
      workbox-precaching: 6.6.0
      workbox-routing: 6.6.0
      workbox-strategies: 6.6.0

  /workbox-routing@6.6.0:
    resolution: {integrity: sha512-x8gdN7VDBiLC03izAZRfU+WKUXJnbqt6PG9Uh0XuPRzJPpZGLKce/FkOX95dWHRpOHWLEq8RXzjW0O+POSkKvw==}
    dependencies:
      workbox-core: 6.6.0

  /workbox-strategies@6.6.0:
    resolution: {integrity: sha512-eC07XGuINAKUWDnZeIPdRdVja4JQtTuc35TZ8SwMb1ztjp7Ddq2CJ4yqLvWzFWGlYI7CG/YGqaETntTxBGdKgQ==}
    dependencies:
      workbox-core: 6.6.0

  /workbox-streams@6.6.0:
    resolution: {integrity: sha512-rfMJLVvwuED09CnH1RnIep7L9+mj4ufkTyDPVaXPKlhi9+0czCu+SJggWCIFbPpJaAZmp2iyVGLqS3RUmY3fxg==}
    dependencies:
      workbox-core: 6.6.0
      workbox-routing: 6.6.0

  /workbox-sw@6.6.0:
    resolution: {integrity: sha512-R2IkwDokbtHUE4Kus8pKO5+VkPHD2oqTgl+XJwh4zbF1HyjAbgNmK/FneZHVU7p03XUt9ICfuGDYISWG9qV/CQ==}

  /workbox-webpack-plugin@6.6.0(webpack@5.102.1):
    resolution: {integrity: sha512-xNZIZHalboZU66Wa7x1YkjIqEy1gTR+zPM+kjrYJzqN7iurYZBctBLISyScjhkJKYuRrZUP0iqViZTh8rS0+3A==}
    engines: {node: '>=10.0.0'}
    peerDependencies:
      webpack: ^4.4.0 || ^5.9.0
    dependencies:
      fast-json-stable-stringify: 2.1.0
      pretty-bytes: 5.6.0
      upath: 1.2.0
      webpack: 5.102.1
      webpack-sources: 1.4.3
      workbox-build: 6.6.0
    transitivePeerDependencies:
      - '@types/babel__core'
      - supports-color
    dev: false

  /workbox-window@6.6.0:
    resolution: {integrity: sha512-L4N9+vka17d16geaJXXRjENLFldvkWy7JyGxElRD0JvBxvFEd8LOhr+uXCcar/NzAmIBRv9EZ+M+Qr4mOoBITw==}
    dependencies:
      '@types/trusted-types': 2.0.7
      workbox-core: 6.6.0

  /workbox-window@6.6.1:
    resolution: {integrity: sha512-wil4nwOY58nTdCvif/KEZjQ2NP8uk3gGeRNy2jPBbzypU4BT4D9L8xiwbmDBpZlSgJd2xsT9FvSNU0gsxV51JQ==}
    deprecated: this package has been deprecated
    dependencies:
      '@types/trusted-types': 2.0.7
      workbox-core: 6.6.1
    dev: false

  /wrap-ansi@6.2.0:
    resolution: {integrity: sha512-r6lPcBGxZXlIcymEu7InxDMhdW0KDxpLgoFLcguasxCaJ/SOIZwINatK9KY/tf+ZrlywOKU0UDj3ATXUBfxJXA==}
    engines: {node: '>=8'}
    dependencies:
      ansi-styles: 4.3.0
      string-width: 4.2.3
      strip-ansi: 6.0.1
    dev: true

  /wrap-ansi@7.0.0:
    resolution: {integrity: sha512-YVGIj2kamLSTxw6NsZjoBxfSwsn0ycdesmc4p+Q21c5zPuZ1pl+NfxVdxPtdHvmNVOQ6XSYG4AUtyt/Fi7D16Q==}
    engines: {node: '>=10'}
    dependencies:
      ansi-styles: 4.3.0
      string-width: 4.2.3
      strip-ansi: 6.0.1

  /wrap-ansi@8.1.0:
    resolution: {integrity: sha512-si7QWI6zUMq56bESFvagtmzMdGOtoxfR+Sez11Mobfc7tm+VkUckk9bW2UeffTGVUbOksxmSw0AA2gs8g71NCQ==}
    engines: {node: '>=12'}
    dependencies:
      ansi-styles: 6.2.3
      string-width: 5.1.2
      strip-ansi: 7.1.2

  /wrappy@1.0.2:
    resolution: {integrity: sha512-l4Sp/DRseor9wL6EvV2+TuQn63dMkPjZ/sp9XkghTEbV9KlPS1xUsZ3u7/IQO4wxtcFB4bgpQPRcR3QCvezPcQ==}

  /ws@8.18.3:
    resolution: {integrity: sha512-PEIGCY5tSlUt50cqyMXfCzX+oOPqN0vuGqWzbcJ2xvnkzkq46oOpz7dQaTDBdfICb4N14+GARUDw2XV2N4tvzg==}
    engines: {node: '>=10.0.0'}
    peerDependencies:
      bufferutil: ^4.0.1
      utf-8-validate: '>=5.0.2'
    peerDependenciesMeta:
      bufferutil:
        optional: true
      utf-8-validate:
        optional: true

  /xml-js@1.6.11:
    resolution: {integrity: sha512-7rVi2KMfwfWFl+GpPg6m80IVMWXLRjO+PxTq7V2CDhoGak0wzYzFgUY2m4XJ47OGdXd8eLE8EmwfAmdjw7lC1g==}
    hasBin: true
    dependencies:
      sax: 1.4.1
    dev: false

  /xml-name-validator@5.0.0:
    resolution: {integrity: sha512-EvGK8EJ3DhaHfbRlETOWAS5pO9MZITeauHKJyb8wyajUfQUenkIg2MvLDTZ4T/TgIcm3HU0TFBgWWboAZ30UHg==}
    engines: {node: '>=18'}
    dev: true

  /xml@1.0.1:
    resolution: {integrity: sha512-huCv9IH9Tcf95zuYCsQraZtWnJvBtLVE0QHMOs8bWyZAFZNDcYjsPq1nEx8jKA9y+Beo9v+7OBPRisQTjinQMw==}
    dev: false

  /xmlchars@2.2.0:
    resolution: {integrity: sha512-JZnDKK8B0RCDw84FNdDAIpZK+JuJw+s7Lz8nksI7SIuU3UXJJslUthsi+uWBUYOwPFwW7W7PRLRfUKpxjtjFCw==}
    dev: true

  /xtend@4.0.2:
    resolution: {integrity: sha512-LKYU1iAXJXUgAXn9URjiu+MWhyUXHsvfp7mcuYm9dSUKK0/CjtrUwFAxD82/mCWbtLsGjFIad0wIsod4zrTAEQ==}
    engines: {node: '>=0.4'}
    dev: false

  /y18n@5.0.8:
    resolution: {integrity: sha512-0pfFzegeDWJHJIAmTLRP2DwHjdF5s7jo9tuztdQxAhINCdvS+3nGINqPd00AphqJR/0LhANUS6/+7SCb98YOfA==}
    engines: {node: '>=10'}
    dev: false

  /yallist@3.1.1:
    resolution: {integrity: sha512-a4UGQaWPH59mOXUYnAG2ewncQS4i4F43Tv3JoAM+s2VDAmS9NsK8GpDMLrCHPksFT7h3K6TOoUNn2pb7RoXx4g==}

  /yaml@2.8.1:
    resolution: {integrity: sha512-lcYcMxX2PO9XMGvAJkJ3OsNMw+/7FKes7/hgerGUYWIoWu5j/+YQqcZr5JnPZWzOsEBgMbSbiSTn/dv/69Mkpw==}
    engines: {node: '>= 14.6'}
    hasBin: true

  /yargs-parser@21.1.1:
    resolution: {integrity: sha512-tVpsJW7DdjecAiFpbIB1e3qxIQsE6NoPc5/eTdrbbIC4h0LVsWhnoa3g+m2HclBIujHzsxZ4VJVA+GUuc2/LBw==}
    engines: {node: '>=12'}
    dev: false

  /yargs@17.7.2:
    resolution: {integrity: sha512-7dSzzRQ++CKnNI/krKnYRV7JKKPUXMEh61soaHKg9mrWEhzFWhFnxPxGl+69cD1Ou63C13NUPCnmIcrvqCuM6w==}
    engines: {node: '>=12'}
    dependencies:
      cliui: 8.0.1
      escalade: 3.2.0
      get-caller-file: 2.0.5
      require-directory: 2.1.1
      string-width: 4.2.3
      y18n: 5.0.8
      yargs-parser: 21.1.1
    dev: false

  /yauzl@2.10.0:
    resolution: {integrity: sha512-p4a9I6X6nu6IhoGmBqAcbJy1mlC4j27vEPZX9F4L4/vZT3Lyq1VkFHw/V/PUcB9Buo+DG3iHkT0x3Qya58zc3g==}
    dependencies:
      buffer-crc32: 0.2.13
      fd-slicer: 1.1.0
    dev: true

  /yocto-queue@0.1.0:
    resolution: {integrity: sha512-rVksvsnNCdJ/ohGc6xgPwyN8eheCxsiLM8mxuE/t/mOVqJewPuO1miLpTHQiRgTKCLexL4MeAFVagts7HmNZ2Q==}
    engines: {node: '>=10'}
    dev: true

  /yocto-queue@1.2.1:
    resolution: {integrity: sha512-AyeEbWOu/TAXdxlV9wmGcR0+yh2j3vYPGOECcIj2S7MkrLyC7ne+oye2BKTItt0ii2PHk4cDy+95+LshzbXnGg==}
    engines: {node: '>=12.20'}
    dev: true

  /zlibjs@0.3.1:
    resolution: {integrity: sha512-+J9RrgTKOmlxFSDHo0pI1xM6BLVUv+o0ZT9ANtCxGkjIVCCUdx9alUF8Gm+dGLKbkkkidWIHFDZHDMpfITt4+w==}
    dev: false

  /zod-to-json-schema@3.24.6(zod@3.25.76):
    resolution: {integrity: sha512-h/z3PKvcTcTetyjl1fkj79MHNEjm+HpD6NXheWjzOekY7kV+lwDYnHw+ivHkijnCSMz1yJaWBD9vu/Fcmk+vEg==}
    peerDependencies:
      zod: ^3.24.1
    dependencies:
      zod: 3.25.76
    dev: false

  /zod-to-ts@1.2.0(typescript@5.4.5)(zod@3.25.76):
    resolution: {integrity: sha512-x30XE43V+InwGpvTySRNz9kB7qFU8DlyEy7BsSTCHPH1R0QasMmHWZDCzYm6bVXtj/9NNJAZF3jW8rzFvH5OFA==}
    peerDependencies:
      typescript: ^4.9.4 || ^5.0.2
      zod: ^3
    dependencies:
      typescript: 5.4.5
      zod: 3.25.76
    dev: true

  /zod@3.25.76:
    resolution: {integrity: sha512-gzUt/qt81nXsFGKIFcC3YnfEAx5NkunCfnDlvuBSSFS02bcXu4Lmea0AFIUwbLWxWPx3d9p8S5QoaujKcNQxcQ==}

  /zustand@3.7.2(react@18.3.1):
    resolution: {integrity: sha512-PIJDIZKtokhof+9+60cpockVOq05sJzHCriyvaLBmEJixseQ1a5Kdov6fWZfWOu5SK9c+FhH1jU0tntLxRJYMA==}
    engines: {node: '>=12.7.0'}
    peerDependencies:
      react: '>=16.8'
    peerDependenciesMeta:
      react:
        optional: true
    dependencies:
      react: 18.3.1
    dev: false

  /zustand@4.5.7(@types/react@18.3.3)(react@18.3.1):
    resolution: {integrity: sha512-CHOUy7mu3lbD6o6LJLfllpjkzhHXSBlX8B9+qPddUsIfeF5S/UZ5q0kmCsnRqT1UHFQZchNFDDzMbQsuesHWlw==}
    engines: {node: '>=12.7.0'}
    peerDependencies:
      '@types/react': '>=16.8'
      immer: '>=9.0.6'
      react: '>=16.8'
    peerDependenciesMeta:
      '@types/react':
        optional: true
      immer:
        optional: true
      react:
        optional: true
    dependencies:
      '@types/react': 18.3.3
      react: 18.3.1
      use-sync-external-store: 1.6.0(react@18.3.1)
    dev: false

  file:packages/shared:
    resolution: {directory: packages/shared, type: directory}
    name: '@avocat-ai/shared'
    dependencies:
      openai: 6.2.0(zod@3.25.76)
      zod: 3.25.76
    transitivePeerDependencies:
      - ws
    dev: false

  file:packages/supabase:
    resolution: {directory: packages/supabase, type: directory}
    name: '@avocat-ai/supabase'
    dependencies:
      '@supabase/supabase-js': 2.76.1
      zod: 3.25.76
    transitivePeerDependencies:
      - bufferutil
      - utf-8-validate
    dev: false<|MERGE_RESOLUTION|>--- conflicted
+++ resolved
@@ -452,11 +452,7 @@
         version: 5.4.5
       vitest:
         specifier: 1.6.0
-<<<<<<< HEAD
         version: 1.6.0(@types/node@20.14.10)(happy-dom@20.0.10)
-=======
-        version: 1.6.0(@types/node@24.9.2)(happy-dom@13.10.1)
->>>>>>> 233d7e6d
       workbox-build:
         specifier: 6.6.0
         version: 6.6.0
@@ -667,11 +663,7 @@
         version: 5.4.5
       vitest:
         specifier: ^1.6.0
-<<<<<<< HEAD
         version: 1.6.0(@types/node@20.14.10)(happy-dom@20.0.10)
-=======
-        version: 1.6.0(@types/node@20.19.23)
->>>>>>> 233d7e6d
 
 packages:
 
@@ -11805,11 +11797,7 @@
       fsevents: 2.3.3
     dev: true
 
-<<<<<<< HEAD
   /vitest@1.6.0(@types/node@20.14.10)(happy-dom@20.0.10):
-=======
-  /vitest@1.6.0(@types/node@20.19.23):
->>>>>>> 233d7e6d
     resolution: {integrity: sha512-H5r/dN06swuFnzNFhq/dnz37bPXnq8xB2xB5JOVk8K09rUtoeNN+LHWkoQ0A/i3hvbUKKcCei9KpbxqHMLhLLA==}
     engines: {node: ^18.0.0 || >=20.0.0}
     hasBin: true
