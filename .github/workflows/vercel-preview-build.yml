--- conflicted
+++ resolved
@@ -17,7 +17,6 @@
           version: 8.15.4
           run_install: false
       - name: Install dependencies
-<<<<<<< HEAD
         run: pnpm install --frozen-lockfile
       - name: Derive Supabase preview branch
         run: |
@@ -34,15 +33,6 @@
         run: pnpm check:migrations
       - name: SQL lint
         run: pnpm lint:sql
-=======
-        run: pnpm install --recursive
-      - name: Lint @apps/pwa
-        run: pnpm --filter @apps/pwa lint
-      - name: Test @apps/pwa
-        run: pnpm --filter @apps/pwa test
-      - name: Build @apps/pwa
-        run: pnpm --filter @apps/pwa build
->>>>>>> 9d51b659
       - name: Pull Vercel environment (preview)
         env:
           VERCEL_TOKEN: ${{ secrets.VERCEL_TOKEN }}
