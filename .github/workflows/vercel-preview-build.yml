--- conflicted
+++ resolved
@@ -15,7 +15,6 @@
       - uses: pnpm/action-setup@v2
         with:
           version: 8.15.4
-<<<<<<< HEAD
           run_install: false
       - name: Install dependencies
         run: pnpm install --recursive
@@ -25,23 +24,6 @@
         run: pnpm --filter @apps/pwa test
       - name: Build @apps/pwa
         run: pnpm --filter @apps/pwa build
-=======
-      - name: Install dependencies
-        run: pnpm install --frozen-lockfile
-      - name: Derive Supabase preview branch
-        run: |
-          BRANCH="${GITHUB_HEAD_REF:-${GITHUB_REF_NAME}}"
-          SAFE_BRANCH=$(echo "${BRANCH}" | tr '[:upper:]' '[:lower:]' | tr -cs 'a-z0-9' '-')
-          SUPABASE_BRANCH="preview-${SAFE_BRANCH}"
-          echo "SUPABASE_BRANCH=${SUPABASE_BRANCH}" >> $GITHUB_ENV
-          echo "NEXT_PUBLIC_SUPABASE_BRANCH=${SUPABASE_BRANCH}" >> $GITHUB_ENV
-          echo "### Supabase preview branch" >> $GITHUB_STEP_SUMMARY
-          echo "Using branch \`${SUPABASE_BRANCH}\` for Supabase preview resources." >> $GITHUB_STEP_SUMMARY
-      - name: Check migrations
-        run: pnpm check:migrations
-      - name: SQL lint
-        run: pnpm lint:sql
->>>>>>> 8cd39e92
       - name: Pull Vercel environment (preview)
         env:
           VERCEL_TOKEN: ${{ secrets.VERCEL_TOKEN }}
