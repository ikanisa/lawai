--- conflicted
+++ resolved
@@ -10,27 +10,6 @@
   node-ci:
     name: Install, typecheck, lint, build
     runs-on: ubuntu-latest
-<<<<<<< HEAD
-=======
-    steps:
-      - uses: actions/checkout@v4
-      - uses: actions/setup-node@v4
-        with:
-          node-version: '20'
-          cache: 'pnpm'
-      - uses: pnpm/action-setup@v2
-        with:
-          version: 8.15.4
-          run_install: true
-      - name: pnpm version
-        run: pnpm -v
-      - name: SQL lint
-        run: pnpm lint:sql
-      - name: Lint (workspace)
-        run: pnpm -r lint
-      - name: Lint documentation
-        run: pnpm run lint:docs
->>>>>>> b29d16e6
 
     steps:
       - name: Checkout repository
@@ -41,73 +20,8 @@
         with:
           version: 8.15.4
 
-<<<<<<< HEAD
       - name: Setup Node.js
         uses: actions/setup-node@v4
-=======
-  test-e2e:
-    runs-on: ubuntu-latest
-    needs: [test]
-    env:
-      API_PORT: 3333
-      APP_PORT: 3000
-      NEXT_PUBLIC_API_BASE_URL: http://127.0.0.1:3333
-      ACK_TEST_CONSENT_VERSION: '2024-06-01'
-      ACK_TEST_COE_VERSION: '2024-05-15'
-    steps:
-      - uses: actions/checkout@v4
-      - uses: actions/setup-node@v4
-        with:
-          node-version: '20'
-          cache: 'pnpm'
-      - uses: pnpm/action-setup@v2
-        with:
-          version: 8.15.4
-          run_install: true
-      - name: pnpm version
-        run: pnpm -v
-      - uses: supabase/setup-cli@v1
-        with:
-          version: latest
-      - name: Start Supabase
-        run: supabase start
-      - name: Export Supabase credentials
-        run: |
-          set -a
-          source supabase/.env
-          set +a
-          echo "SUPABASE_URL=$SUPABASE_URL" >> "$GITHUB_ENV"
-          echo "SUPABASE_SERVICE_ROLE_KEY=$SUPABASE_SERVICE_ROLE_KEY" >> "$GITHUB_ENV"
-        shell: bash
-      - name: Reset database
-        run: supabase db reset
-      - name: Seed acknowledgement fixtures
-        run: node scripts/seed-acknowledgements.mjs
-      - name: Install Playwright browsers
-        working-directory: apps/web
-        run: npx playwright install --with-deps chromium
-      - name: Run web e2e tests
-        run: pnpm --filter @avocat-ai/web test:e2e
-        env:
-          SUPABASE_URL: ${{ env.SUPABASE_URL }}
-          SUPABASE_SERVICE_ROLE_KEY: ${{ env.SUPABASE_SERVICE_ROLE_KEY }}
-          NEXT_PUBLIC_API_BASE_URL: ${{ env.NEXT_PUBLIC_API_BASE_URL }}
-          API_PORT: ${{ env.API_PORT }}
-          APP_PORT: ${{ env.APP_PORT }}
-          ACK_TEST_CONSENT_VERSION: ${{ env.ACK_TEST_CONSENT_VERSION }}
-          ACK_TEST_COE_VERSION: ${{ env.ACK_TEST_COE_VERSION }}
-          OPENAI_API_KEY: test-openai-key
-
-  build:
-    runs-on: ubuntu-latest
-    needs:
-      - lint
-      - typecheck
-      - test
-    steps:
-      - uses: actions/checkout@v4
-      - uses: actions/setup-node@v4
->>>>>>> b29d16e6
         with:
           node-version: 20
           cache: 'pnpm'
