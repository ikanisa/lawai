name: Node CI

on:
  push:
    branches:
      - main
      - master
  pull_request:
    branches:
      - main
      - master

concurrency:
  group: node-ci-${{ github.workflow }}-${{ github.ref }}
  cancel-in-progress: true

jobs:
  node-ci:
    name: Install, typecheck, lint, build
    runs-on: ubuntu-latest

    steps:
      - name: Checkout repository
        uses: actions/checkout@v4

      - name: Setup pnpm
        uses: pnpm/action-setup@v2
        with:
          version: 8.15.4

      - name: Setup Node.js
        uses: actions/setup-node@v4
        with:
          node-version: 20
          cache: 'pnpm'
          cache-dependency-path: |
            pnpm-lock.yaml
            pnpm-workspace.yaml

      - name: Install dependencies
        run: pnpm install --no-frozen-lockfile

      - name: Typecheck workspace
        run: pnpm typecheck

      - name: Lint workspace
        run: pnpm lint

      - name: Test workspace
<<<<<<< HEAD
        run: pnpm test
=======
        run: pnpm -r test
>>>>>>> 5f15a0ee

      - name: Build workspace
        run: pnpm build<|MERGE_RESOLUTION|>--- conflicted
+++ resolved
@@ -47,11 +47,7 @@
         run: pnpm lint
 
       - name: Test workspace
-<<<<<<< HEAD
         run: pnpm test
-=======
-        run: pnpm -r test
->>>>>>> 5f15a0ee
 
       - name: Build workspace
         run: pnpm build